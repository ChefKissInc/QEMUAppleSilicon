--- conflicted
+++ resolved
@@ -3229,19 +3229,11 @@
 
     case INDEX_op_add2_i32:
     case INDEX_op_sub2_i32:
-<<<<<<< HEAD
-        return C_O2_I4(r, r, 0, 1, ri, r);
-
-    case INDEX_op_add2_i64:
-    case INDEX_op_sub2_i64:
-        return C_O2_I4(r, r, 0, 1, rA, r);
-=======
         return C_N1_O1_I4(r, r, 0, 1, ri, r);
 
     case INDEX_op_add2_i64:
     case INDEX_op_sub2_i64:
         return C_N1_O1_I4(r, r, 0, 1, rA, r);
->>>>>>> 6bbce8b4
 
     case INDEX_op_st_vec:
         return C_O0_I2(v, r);
