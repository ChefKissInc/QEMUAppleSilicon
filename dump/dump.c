--- conflicted
+++ resolved
@@ -1293,13 +1293,8 @@
 
             memcpy(buf + addr % page_size, hbuf, n);
             addr += n;
-<<<<<<< HEAD
-            if (addr % page_size == 0) {
-                /* we filled up the page */
-=======
             if (addr % page_size == 0 || addr >= block->target_end) {
                 /* we filled up the page or the current block is finished */
->>>>>>> 6bbce8b4
                 break;
             }
         } else {
