/*
 * QEMU Crypto Device Implementation
 *
 * Copyright (c) 2016 HUAWEI TECHNOLOGIES CO., LTD.
 *
 * Authors:
 *    Gonglei <arei.gonglei@huawei.com>
 *
 * This library is free software; you can redistribute it and/or
 * modify it under the terms of the GNU Lesser General Public
 * License as published by the Free Software Foundation; either
 * version 2.1 of the License, or (at your option) any later version.
 *
 * This library is distributed in the hope that it will be useful,
 * but WITHOUT ANY WARRANTY; without even the implied warranty of
 * MERCHANTABILITY or FITNESS FOR A PARTICULAR PURPOSE.  See the GNU
 * Lesser General Public License for more details.
 *
 * You should have received a copy of the GNU Lesser General Public
 * License along with this library; if not, see <http://www.gnu.org/licenses/>.
 *
 */

#include "qemu/osdep.h"
#include "sysemu/cryptodev.h"
#include "sysemu/stats.h"
#include "qapi/error.h"
#include "qapi/qapi-commands-cryptodev.h"
#include "qapi/qapi-types-stats.h"
#include "qapi/visitor.h"
#include "qemu/config-file.h"
#include "qemu/error-report.h"
#include "qemu/main-loop.h"
#include "qom/object_interfaces.h"
#include "hw/virtio/virtio-crypto.h"

#define SYM_ENCRYPT_OPS_STR "sym-encrypt-ops"
#define SYM_DECRYPT_OPS_STR "sym-decrypt-ops"
#define SYM_ENCRYPT_BYTES_STR "sym-encrypt-bytes"
#define SYM_DECRYPT_BYTES_STR "sym-decrypt-bytes"

#define ASYM_ENCRYPT_OPS_STR "asym-encrypt-ops"
#define ASYM_DECRYPT_OPS_STR "asym-decrypt-ops"
#define ASYM_SIGN_OPS_STR "asym-sign-ops"
#define ASYM_VERIFY_OPS_STR "asym-verify-ops"
#define ASYM_ENCRYPT_BYTES_STR "asym-encrypt-bytes"
#define ASYM_DECRYPT_BYTES_STR "asym-decrypt-bytes"
#define ASYM_SIGN_BYTES_STR "asym-sign-bytes"
#define ASYM_VERIFY_BYTES_STR "asym-verify-bytes"

typedef struct StatsArgs {
    union StatsResultsType {
        StatsResultList **stats;
        StatsSchemaList **schema;
    } result;
    strList *names;
    Error **errp;
} StatsArgs;

static QTAILQ_HEAD(, CryptoDevBackendClient) crypto_clients;

static int qmp_query_cryptodev_foreach(Object *obj, void *data)
{
    CryptoDevBackend *backend;
    QCryptodevInfoList **infolist = data;
    uint32_t services, i;

    if (!object_dynamic_cast(obj, TYPE_CRYPTODEV_BACKEND)) {
        return 0;
    }

    QCryptodevInfo *info = g_new0(QCryptodevInfo, 1);
    info->id = g_strdup(object_get_canonical_path_component(obj));

    backend = CRYPTODEV_BACKEND(obj);
    services = backend->conf.crypto_services;
    for (i = 0; i < QCRYPTODEV_BACKEND_SERVICE__MAX; i++) {
        if (services & (1 << i)) {
            QAPI_LIST_PREPEND(info->service, i);
        }
    }

    for (i = 0; i < backend->conf.peers.queues; i++) {
        CryptoDevBackendClient *cc = backend->conf.peers.ccs[i];
        QCryptodevBackendClient *client = g_new0(QCryptodevBackendClient, 1);

        client->queue = cc->queue_index;
        client->type = cc->type;
        QAPI_LIST_PREPEND(info->client, client);
    }

    QAPI_LIST_PREPEND(*infolist, info);

    return 0;
}

QCryptodevInfoList *qmp_query_cryptodev(Error **errp)
{
    QCryptodevInfoList *list = NULL;
    Object *objs = container_get(object_get_root(), "/objects");

    object_child_foreach(objs, qmp_query_cryptodev_foreach, &list);

    return list;
}

CryptoDevBackendClient *cryptodev_backend_new_client(void)
{
    CryptoDevBackendClient *cc;

    cc = g_new0(CryptoDevBackendClient, 1);
    QTAILQ_INSERT_TAIL(&crypto_clients, cc, next);

    return cc;
}

void cryptodev_backend_free_client(
                  CryptoDevBackendClient *cc)
{
    QTAILQ_REMOVE(&crypto_clients, cc, next);
    g_free(cc->info_str);
    g_free(cc);
}

void cryptodev_backend_cleanup(
             CryptoDevBackend *backend,
             Error **errp)
{
    CryptoDevBackendClass *bc =
                  CRYPTODEV_BACKEND_GET_CLASS(backend);

    if (bc->cleanup) {
        bc->cleanup(backend, errp);
    }

    g_free(backend->sym_stat);
    g_free(backend->asym_stat);
}

int cryptodev_backend_create_session(
           CryptoDevBackend *backend,
           CryptoDevBackendSessionInfo *sess_info,
           uint32_t queue_index,
           CryptoDevCompletionFunc cb,
           void *opaque)
{
    CryptoDevBackendClass *bc =
                      CRYPTODEV_BACKEND_GET_CLASS(backend);

    if (bc->create_session) {
        return bc->create_session(backend, sess_info, queue_index, cb, opaque);
    }
    return -VIRTIO_CRYPTO_NOTSUPP;
}

int cryptodev_backend_close_session(
           CryptoDevBackend *backend,
           uint64_t session_id,
           uint32_t queue_index,
           CryptoDevCompletionFunc cb,
           void *opaque)
{
    CryptoDevBackendClass *bc =
                      CRYPTODEV_BACKEND_GET_CLASS(backend);

    if (bc->close_session) {
        return bc->close_session(backend, session_id, queue_index, cb, opaque);
    }
    return -VIRTIO_CRYPTO_NOTSUPP;
}

static int cryptodev_backend_operation(
                 CryptoDevBackend *backend,
                 CryptoDevBackendOpInfo *op_info)
{
    CryptoDevBackendClass *bc =
                      CRYPTODEV_BACKEND_GET_CLASS(backend);

    if (bc->do_op) {
        return bc->do_op(backend, op_info);
    }
    return -VIRTIO_CRYPTO_NOTSUPP;
}

static int cryptodev_backend_account(CryptoDevBackend *backend,
                 CryptoDevBackendOpInfo *op_info)
{
    enum QCryptodevBackendAlgType algtype = op_info->algtype;
    int len;

    if (algtype == QCRYPTODEV_BACKEND_ALG_ASYM) {
        CryptoDevBackendAsymOpInfo *asym_op_info = op_info->u.asym_op_info;
        len = asym_op_info->src_len;
<<<<<<< HEAD
=======

        if (unlikely(!backend->asym_stat)) {
            error_report("cryptodev: Unexpected asym operation");
            return -VIRTIO_CRYPTO_NOTSUPP;
        }
>>>>>>> 6bbce8b4
        switch (op_info->op_code) {
        case VIRTIO_CRYPTO_AKCIPHER_ENCRYPT:
            CryptodevAsymStatIncEncrypt(backend, len);
            break;
        case VIRTIO_CRYPTO_AKCIPHER_DECRYPT:
            CryptodevAsymStatIncDecrypt(backend, len);
            break;
        case VIRTIO_CRYPTO_AKCIPHER_SIGN:
            CryptodevAsymStatIncSign(backend, len);
            break;
        case VIRTIO_CRYPTO_AKCIPHER_VERIFY:
            CryptodevAsymStatIncVerify(backend, len);
            break;
        default:
            return -VIRTIO_CRYPTO_NOTSUPP;
        }
    } else if (algtype == QCRYPTODEV_BACKEND_ALG_SYM) {
        CryptoDevBackendSymOpInfo *sym_op_info = op_info->u.sym_op_info;
        len = sym_op_info->src_len;
<<<<<<< HEAD
=======

        if (unlikely(!backend->sym_stat)) {
            error_report("cryptodev: Unexpected sym operation");
            return -VIRTIO_CRYPTO_NOTSUPP;
        }
>>>>>>> 6bbce8b4
        switch (op_info->op_code) {
        case VIRTIO_CRYPTO_CIPHER_ENCRYPT:
            CryptodevSymStatIncEncrypt(backend, len);
            break;
        case VIRTIO_CRYPTO_CIPHER_DECRYPT:
            CryptodevSymStatIncDecrypt(backend, len);
            break;
        default:
            return -VIRTIO_CRYPTO_NOTSUPP;
        }
    } else {
        error_report("Unsupported cryptodev alg type: %" PRIu32 "", algtype);
        return -VIRTIO_CRYPTO_NOTSUPP;
    }

    return len;
}

static void cryptodev_backend_throttle_timer_cb(void *opaque)
{
    CryptoDevBackend *backend = (CryptoDevBackend *)opaque;
    CryptoDevBackendOpInfo *op_info, *tmpop;
    int ret;

    QTAILQ_FOREACH_SAFE(op_info, &backend->opinfos, next, tmpop) {
        QTAILQ_REMOVE(&backend->opinfos, op_info, next);
        ret = cryptodev_backend_account(backend, op_info);
        if (ret < 0) {
            op_info->cb(op_info->opaque, ret);
            continue;
        }

        throttle_account(&backend->ts, true, ret);
        cryptodev_backend_operation(backend, op_info);
        if (throttle_enabled(&backend->tc) &&
            throttle_schedule_timer(&backend->ts, &backend->tt, true)) {
            break;
        }
    }
}

int cryptodev_backend_crypto_operation(
                 CryptoDevBackend *backend,
                 CryptoDevBackendOpInfo *op_info)
{
    int ret;

    if (!throttle_enabled(&backend->tc)) {
        goto do_account;
    }

    if (throttle_schedule_timer(&backend->ts, &backend->tt, true) ||
        !QTAILQ_EMPTY(&backend->opinfos)) {
        QTAILQ_INSERT_TAIL(&backend->opinfos, op_info, next);
        return 0;
    }

do_account:
    ret = cryptodev_backend_account(backend, op_info);
    if (ret < 0) {
        return ret;
    }

    throttle_account(&backend->ts, true, ret);

    return cryptodev_backend_operation(backend, op_info);
}

static void
cryptodev_backend_get_queues(Object *obj, Visitor *v, const char *name,
                             void *opaque, Error **errp)
{
    CryptoDevBackend *backend = CRYPTODEV_BACKEND(obj);
    uint32_t value = backend->conf.peers.queues;

    visit_type_uint32(v, name, &value, errp);
}

static void
cryptodev_backend_set_queues(Object *obj, Visitor *v, const char *name,
                             void *opaque, Error **errp)
{
    CryptoDevBackend *backend = CRYPTODEV_BACKEND(obj);
    uint32_t value;

    if (!visit_type_uint32(v, name, &value, errp)) {
        return;
    }
    if (!value) {
        error_setg(errp, "Property '%s.%s' doesn't take value '%" PRIu32 "'",
                   object_get_typename(obj), name, value);
        return;
    }
    backend->conf.peers.queues = value;
}

static void cryptodev_backend_set_throttle(CryptoDevBackend *backend, int field,
                                           uint64_t value, Error **errp)
{
    uint64_t orig = backend->tc.buckets[field].avg;
    bool enabled = throttle_enabled(&backend->tc);

    if (orig == value) {
        return;
    }

    backend->tc.buckets[field].avg = value;
    if (!throttle_enabled(&backend->tc)) {
        throttle_timers_destroy(&backend->tt);
        cryptodev_backend_throttle_timer_cb(backend); /* drain opinfos */
        return;
    }

    if (!throttle_is_valid(&backend->tc, errp)) {
        backend->tc.buckets[field].avg = orig; /* revert change */
        return;
    }

    if (!enabled) {
        throttle_init(&backend->ts);
        throttle_timers_init(&backend->tt, qemu_get_aio_context(),
                             QEMU_CLOCK_REALTIME,
                             cryptodev_backend_throttle_timer_cb, /* FIXME */
                             cryptodev_backend_throttle_timer_cb, backend);
    }

    throttle_config(&backend->ts, QEMU_CLOCK_REALTIME, &backend->tc);
}

static void cryptodev_backend_get_bps(Object *obj, Visitor *v,
                                      const char *name, void *opaque,
                                      Error **errp)
{
    CryptoDevBackend *backend = CRYPTODEV_BACKEND(obj);
    uint64_t value = backend->tc.buckets[THROTTLE_BPS_TOTAL].avg;

    visit_type_uint64(v, name, &value, errp);
}

static void cryptodev_backend_set_bps(Object *obj, Visitor *v, const char *name,
                                      void *opaque, Error **errp)
{
    CryptoDevBackend *backend = CRYPTODEV_BACKEND(obj);
    uint64_t value;

    if (!visit_type_uint64(v, name, &value, errp)) {
        return;
    }

    cryptodev_backend_set_throttle(backend, THROTTLE_BPS_TOTAL, value, errp);
}

static void cryptodev_backend_get_ops(Object *obj, Visitor *v, const char *name,
                                      void *opaque, Error **errp)
{
    CryptoDevBackend *backend = CRYPTODEV_BACKEND(obj);
    uint64_t value = backend->tc.buckets[THROTTLE_OPS_TOTAL].avg;

    visit_type_uint64(v, name, &value, errp);
}

static void cryptodev_backend_set_ops(Object *obj, Visitor *v,
                                       const char *name, void *opaque,
                                       Error **errp)
{
    CryptoDevBackend *backend = CRYPTODEV_BACKEND(obj);
    uint64_t value;

    if (!visit_type_uint64(v, name, &value, errp)) {
        return;
    }

    cryptodev_backend_set_throttle(backend, THROTTLE_OPS_TOTAL, value, errp);
}

static void
cryptodev_backend_complete(UserCreatable *uc, Error **errp)
{
    CryptoDevBackend *backend = CRYPTODEV_BACKEND(uc);
    CryptoDevBackendClass *bc = CRYPTODEV_BACKEND_GET_CLASS(uc);
    uint32_t services;
    uint64_t value;

    QTAILQ_INIT(&backend->opinfos);
    value = backend->tc.buckets[THROTTLE_OPS_TOTAL].avg;
    cryptodev_backend_set_throttle(backend, THROTTLE_OPS_TOTAL, value, errp);
    value = backend->tc.buckets[THROTTLE_BPS_TOTAL].avg;
    cryptodev_backend_set_throttle(backend, THROTTLE_BPS_TOTAL, value, errp);

    if (bc->init) {
        bc->init(backend, errp);
    }

    services = backend->conf.crypto_services;
    if (services & (1 << QCRYPTODEV_BACKEND_SERVICE_CIPHER)) {
        backend->sym_stat = g_new0(CryptodevBackendSymStat, 1);
    }

    if (services & (1 << QCRYPTODEV_BACKEND_SERVICE_AKCIPHER)) {
        backend->asym_stat = g_new0(CryptodevBackendAsymStat, 1);
    }
}

void cryptodev_backend_set_used(CryptoDevBackend *backend, bool used)
{
    backend->is_used = used;
}

bool cryptodev_backend_is_used(CryptoDevBackend *backend)
{
    return backend->is_used;
}

void cryptodev_backend_set_ready(CryptoDevBackend *backend, bool ready)
{
    backend->ready = ready;
}

bool cryptodev_backend_is_ready(CryptoDevBackend *backend)
{
    return backend->ready;
}

static bool
cryptodev_backend_can_be_deleted(UserCreatable *uc)
{
    return !cryptodev_backend_is_used(CRYPTODEV_BACKEND(uc));
}

static void cryptodev_backend_instance_init(Object *obj)
{
    CryptoDevBackend *backend = CRYPTODEV_BACKEND(obj);

    /* Initialize devices' queues property to 1 */
    object_property_set_int(obj, "queues", 1, NULL);

    throttle_config_init(&backend->tc);
}

static void cryptodev_backend_finalize(Object *obj)
{
    CryptoDevBackend *backend = CRYPTODEV_BACKEND(obj);

    cryptodev_backend_cleanup(backend, NULL);
    if (throttle_enabled(&backend->tc)) {
        throttle_timers_destroy(&backend->tt);
    }
}

static StatsList *cryptodev_backend_stats_add(const char *name, int64_t *val,
                                              StatsList *stats_list)
{
    Stats *stats = g_new0(Stats, 1);

    stats->name = g_strdup(name);
    stats->value = g_new0(StatsValue, 1);
    stats->value->type = QTYPE_QNUM;
    stats->value->u.scalar = *val;

    QAPI_LIST_PREPEND(stats_list, stats);
    return stats_list;
}

static int cryptodev_backend_stats_query(Object *obj, void *data)
{
    StatsArgs *stats_args = data;
    StatsResultList **stats_results = stats_args->result.stats;
    StatsList *stats_list = NULL;
    StatsResult *entry;
    CryptoDevBackend *backend;
    CryptodevBackendSymStat *sym_stat;
    CryptodevBackendAsymStat *asym_stat;

    if (!object_dynamic_cast(obj, TYPE_CRYPTODEV_BACKEND)) {
        return 0;
    }

    backend = CRYPTODEV_BACKEND(obj);
    sym_stat = backend->sym_stat;
    if (sym_stat) {
        stats_list = cryptodev_backend_stats_add(SYM_ENCRYPT_OPS_STR,
                         &sym_stat->encrypt_ops, stats_list);
        stats_list = cryptodev_backend_stats_add(SYM_DECRYPT_OPS_STR,
                         &sym_stat->decrypt_ops, stats_list);
        stats_list = cryptodev_backend_stats_add(SYM_ENCRYPT_BYTES_STR,
                         &sym_stat->encrypt_bytes, stats_list);
        stats_list = cryptodev_backend_stats_add(SYM_DECRYPT_BYTES_STR,
                         &sym_stat->decrypt_bytes, stats_list);
    }

    asym_stat = backend->asym_stat;
    if (asym_stat) {
        stats_list = cryptodev_backend_stats_add(ASYM_ENCRYPT_OPS_STR,
                         &asym_stat->encrypt_ops, stats_list);
        stats_list = cryptodev_backend_stats_add(ASYM_DECRYPT_OPS_STR,
                         &asym_stat->decrypt_ops, stats_list);
        stats_list = cryptodev_backend_stats_add(ASYM_SIGN_OPS_STR,
                         &asym_stat->sign_ops, stats_list);
        stats_list = cryptodev_backend_stats_add(ASYM_VERIFY_OPS_STR,
                         &asym_stat->verify_ops, stats_list);
        stats_list = cryptodev_backend_stats_add(ASYM_ENCRYPT_BYTES_STR,
                         &asym_stat->encrypt_bytes, stats_list);
        stats_list = cryptodev_backend_stats_add(ASYM_DECRYPT_BYTES_STR,
                         &asym_stat->decrypt_bytes, stats_list);
        stats_list = cryptodev_backend_stats_add(ASYM_SIGN_BYTES_STR,
                         &asym_stat->sign_bytes, stats_list);
        stats_list = cryptodev_backend_stats_add(ASYM_VERIFY_BYTES_STR,
                         &asym_stat->verify_bytes, stats_list);
    }

    entry = g_new0(StatsResult, 1);
    entry->provider = STATS_PROVIDER_CRYPTODEV;
    entry->qom_path = g_strdup(object_get_canonical_path(obj));
    entry->stats = stats_list;
    QAPI_LIST_PREPEND(*stats_results, entry);

    return 0;
}

static void cryptodev_backend_stats_cb(StatsResultList **result,
                                       StatsTarget target,
                                       strList *names, strList *targets,
                                       Error **errp)
{
    switch (target) {
    case STATS_TARGET_CRYPTODEV:
    {
        Object *objs = container_get(object_get_root(), "/objects");
        StatsArgs stats_args;
        stats_args.result.stats = result;
        stats_args.names = names;
        stats_args.errp = errp;

        object_child_foreach(objs, cryptodev_backend_stats_query, &stats_args);
        break;
    }
    default:
        break;
    }
}

static StatsSchemaValueList *cryptodev_backend_schemas_add(const char *name,
                                 StatsSchemaValueList *list)
{
    StatsSchemaValueList *schema_entry = g_new0(StatsSchemaValueList, 1);

    schema_entry->value = g_new0(StatsSchemaValue, 1);
    schema_entry->value->type = STATS_TYPE_CUMULATIVE;
    schema_entry->value->name = g_strdup(name);
    schema_entry->next = list;

    return schema_entry;
}

static void cryptodev_backend_schemas_cb(StatsSchemaList **result,
                                         Error **errp)
{
    StatsSchemaValueList *stats_list = NULL;
    const char *sym_stats[] = { SYM_ENCRYPT_OPS_STR, SYM_DECRYPT_OPS_STR,
                                SYM_ENCRYPT_BYTES_STR, SYM_DECRYPT_BYTES_STR };
    const char *asym_stats[] = { ASYM_ENCRYPT_OPS_STR, ASYM_DECRYPT_OPS_STR,
                                 ASYM_SIGN_OPS_STR, ASYM_VERIFY_OPS_STR,
                                 ASYM_ENCRYPT_BYTES_STR, ASYM_DECRYPT_BYTES_STR,
                                 ASYM_SIGN_BYTES_STR, ASYM_VERIFY_BYTES_STR };

    for (int i = 0; i < ARRAY_SIZE(sym_stats); i++) {
        stats_list = cryptodev_backend_schemas_add(sym_stats[i], stats_list);
    }

    for (int i = 0; i < ARRAY_SIZE(asym_stats); i++) {
        stats_list = cryptodev_backend_schemas_add(asym_stats[i], stats_list);
    }

    add_stats_schema(result, STATS_PROVIDER_CRYPTODEV, STATS_TARGET_CRYPTODEV,
                     stats_list);
}

static void
cryptodev_backend_class_init(ObjectClass *oc, void *data)
{
    UserCreatableClass *ucc = USER_CREATABLE_CLASS(oc);

    ucc->complete = cryptodev_backend_complete;
    ucc->can_be_deleted = cryptodev_backend_can_be_deleted;

    QTAILQ_INIT(&crypto_clients);
    object_class_property_add(oc, "queues", "uint32",
                              cryptodev_backend_get_queues,
                              cryptodev_backend_set_queues,
                              NULL, NULL);
    object_class_property_add(oc, "throttle-bps", "uint64",
                              cryptodev_backend_get_bps,
                              cryptodev_backend_set_bps,
                              NULL, NULL);
    object_class_property_add(oc, "throttle-ops", "uint64",
                              cryptodev_backend_get_ops,
                              cryptodev_backend_set_ops,
                              NULL, NULL);

    add_stats_callbacks(STATS_PROVIDER_CRYPTODEV, cryptodev_backend_stats_cb,
                        cryptodev_backend_schemas_cb);
}

static const TypeInfo cryptodev_backend_info = {
    .name = TYPE_CRYPTODEV_BACKEND,
    .parent = TYPE_OBJECT,
    .instance_size = sizeof(CryptoDevBackend),
    .instance_init = cryptodev_backend_instance_init,
    .instance_finalize = cryptodev_backend_finalize,
    .class_size = sizeof(CryptoDevBackendClass),
    .class_init = cryptodev_backend_class_init,
    .interfaces = (InterfaceInfo[]) {
        { TYPE_USER_CREATABLE },
        { }
    }
};

static void
cryptodev_backend_register_types(void)
{
    type_register_static(&cryptodev_backend_info);
}

type_init(cryptodev_backend_register_types);<|MERGE_RESOLUTION|>--- conflicted
+++ resolved
@@ -191,14 +191,11 @@
     if (algtype == QCRYPTODEV_BACKEND_ALG_ASYM) {
         CryptoDevBackendAsymOpInfo *asym_op_info = op_info->u.asym_op_info;
         len = asym_op_info->src_len;
-<<<<<<< HEAD
-=======
 
         if (unlikely(!backend->asym_stat)) {
             error_report("cryptodev: Unexpected asym operation");
             return -VIRTIO_CRYPTO_NOTSUPP;
         }
->>>>>>> 6bbce8b4
         switch (op_info->op_code) {
         case VIRTIO_CRYPTO_AKCIPHER_ENCRYPT:
             CryptodevAsymStatIncEncrypt(backend, len);
@@ -218,14 +215,11 @@
     } else if (algtype == QCRYPTODEV_BACKEND_ALG_SYM) {
         CryptoDevBackendSymOpInfo *sym_op_info = op_info->u.sym_op_info;
         len = sym_op_info->src_len;
-<<<<<<< HEAD
-=======
 
         if (unlikely(!backend->sym_stat)) {
             error_report("cryptodev: Unexpected sym operation");
             return -VIRTIO_CRYPTO_NOTSUPP;
         }
->>>>>>> 6bbce8b4
         switch (op_info->op_code) {
         case VIRTIO_CRYPTO_CIPHER_ENCRYPT:
             CryptodevSymStatIncEncrypt(backend, len);
