--- conflicted
+++ resolved
@@ -3,15 +3,9 @@
 # We support all the 32 bit boards so need all their config
 include ../arm-softmmu/default.mak
 
-<<<<<<< HEAD
+# These are selected by default when TCG is enabled, uncomment them to
+# keep out of the build.
 CONFIG_XLNX_ZYNQMP_ARM=n
 CONFIG_XLNX_VERSAL=n
 CONFIG_SBSA_REF=n
-CONFIG_APPLE_SOC=y
-=======
-# These are selected by default when TCG is enabled, uncomment them to
-# keep out of the build.
-# CONFIG_XLNX_ZYNQMP_ARM=n
-# CONFIG_XLNX_VERSAL=n
-# CONFIG_SBSA_REF=n
->>>>>>> 78385bc7
+CONFIG_APPLE_SOC=y