--- conflicted
+++ resolved
@@ -1179,18 +1179,8 @@
      * which should be enough for all valid use cases).
      */
     if (++insn_processed > LSI_MAX_INSN || reentrancy_level > 8) {
-<<<<<<< HEAD
-        if (!(s->sien0 & LSI_SIST0_UDC)) {
-            qemu_log_mask(LOG_GUEST_ERROR,
-                          "lsi_scsi: inf. loop with UDC masked");
-        }
-        lsi_script_scsi_interrupt(s, LSI_SIST0_UDC, 0);
-        lsi_disconnect(s);
-        trace_lsi_execute_script_stop();
-=======
         s->waiting = LSI_WAIT_SCRIPTS;
         lsi_scripts_timer_start(s);
->>>>>>> c25df57a
         reentrancy_level--;
         return;
     }
