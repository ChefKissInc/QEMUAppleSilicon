# See docs/devel/tracing.rst for syntax documentation.

# bitbang_i2c.c
bitbang_i2c_state(const char *old_state, const char *new_state) "state %s -> %s"
bitbang_i2c_addr(uint8_t addr) "Address 0x%02x"
bitbang_i2c_send(uint8_t byte) "TX byte 0x%02x"
bitbang_i2c_recv(uint8_t byte) "RX byte 0x%02x"
<<<<<<< HEAD
bitbang_i2c_data(unsigned dat, unsigned clk, unsigned old_out, unsigned new_out) "dat %u clk %u out %u -> %u"
=======
bitbang_i2c_data(unsigned clk, unsigned dat, unsigned old_out, unsigned new_out) "clk %u dat %u out %u -> %u"
>>>>>>> 6bbce8b4

# core.c

i2c_event(const char *event, uint8_t address) "%s(addr:0x%02x)"
i2c_send(uint8_t address, uint8_t data) "send(addr:0x%02x) data:0x%02x"
i2c_send_async(uint8_t address, uint8_t data) "send_async(addr:0x%02x) data:0x%02x"
i2c_recv(uint8_t address, uint8_t data) "recv(addr:0x%02x) data:0x%02x"
i2c_ack(void) ""

# allwinner_i2c.c

allwinner_i2c_read(const char* reg_name, uint64_t offset, uint64_t value) "read %s [0x%" PRIx64 "]: -> 0x%" PRIx64
allwinner_i2c_write(const char* reg_name, uint64_t offset, uint64_t value) "write %s [0x%" PRIx64 "]: <- 0x%" PRIx64

# aspeed_i2c.c

aspeed_i2c_bus_cmd(uint32_t cmd, const char *cmd_flags, uint32_t count, uint32_t intr_status) "handling cmd=0x%x %s count=%d intr=0x%x"
aspeed_i2c_bus_raise_interrupt(uint32_t intr_status, const char *s) "handled intr=0x%x %s"
aspeed_i2c_bus_read(uint32_t busid, uint64_t offset, unsigned size, uint64_t value) "bus[%d]: To 0x%" PRIx64 " of size %u: 0x%" PRIx64
aspeed_i2c_bus_write(uint32_t busid, uint64_t offset, unsigned size, uint64_t value) "bus[%d]: To 0x%" PRIx64 " of size %u: 0x%" PRIx64
aspeed_i2c_bus_send(const char *mode, int i, int count, uint8_t byte) "%s send %d/%d 0x%02x"
aspeed_i2c_bus_recv(const char *mode, int i, int count, uint8_t byte) "%s recv %d/%d 0x%02x"

# npcm7xx_smbus.c

npcm7xx_smbus_read(const char *id, uint64_t offset, uint64_t value, unsigned size) "%s offset: 0x%04" PRIx64 " value: 0x%02" PRIx64 " size: %u"
npcm7xx_smbus_write(const char *id, uint64_t offset, uint64_t value, unsigned size) "%s offset: 0x%04" PRIx64 " value: 0x%02" PRIx64 " size: %u"
npcm7xx_smbus_start(const char *id, int success) "%s starting, success: %d"
npcm7xx_smbus_send_address(const char *id, uint8_t addr, int recv, int success) "%s sending address: 0x%02x, recv: %d, success: %d"
npcm7xx_smbus_send_byte(const char *id, uint8_t value, int success) "%s send byte: 0x%02x, success: %d"
npcm7xx_smbus_recv_byte(const char *id, uint8_t value) "%s recv byte: 0x%02x"
npcm7xx_smbus_stop(const char *id) "%s stopping"
npcm7xx_smbus_nack(const char *id) "%s nacking"
npcm7xx_smbus_recv_fifo(const char *id, uint8_t received, uint8_t expected) "%s recv fifo: received %u, expected %u"

# i2c-mux-pca954x.c

pca954x_write_bytes(uint8_t value) "PCA954X write data: 0x%02x"
pca954x_read_data(uint8_t value) "PCA954X read data: 0x%02x"<|MERGE_RESOLUTION|>--- conflicted
+++ resolved
@@ -5,11 +5,7 @@
 bitbang_i2c_addr(uint8_t addr) "Address 0x%02x"
 bitbang_i2c_send(uint8_t byte) "TX byte 0x%02x"
 bitbang_i2c_recv(uint8_t byte) "RX byte 0x%02x"
-<<<<<<< HEAD
-bitbang_i2c_data(unsigned dat, unsigned clk, unsigned old_out, unsigned new_out) "dat %u clk %u out %u -> %u"
-=======
 bitbang_i2c_data(unsigned clk, unsigned dat, unsigned old_out, unsigned new_out) "clk %u dat %u out %u -> %u"
->>>>>>> 6bbce8b4
 
 # core.c
 
