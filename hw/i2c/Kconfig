config I2C
    bool

config I2C_DEVICES
    # Device group for i2c devices which can reasonably be user-plugged
    # to any board's i2c bus
    bool

config SMBUS
    bool
    select I2C

config SMBUS_EEPROM
    bool
    select SMBUS

config ARM_SBCON_I2C
    bool
    select BITBANG_I2C

config ACPI_SMBUS
    bool
    select SMBUS

config BITBANG_I2C
    bool
    select I2C

config IMX_I2C
    bool
    select I2C

config MPC_I2C
    bool
    select I2C

config ALLWINNER_I2C
    bool
    select I2C

config PCA954X
    bool
    select I2C

config PMBUS
    bool
    select SMBUS

<<<<<<< HEAD
config APPLE_I2C
    bool
    select BITBANG_I2C
    depends on APPLE_SOC
=======
config BCM2835_I2C
    bool
    select I2C
>>>>>>> c25df57a
<|MERGE_RESOLUTION|>--- conflicted
+++ resolved
@@ -46,13 +46,11 @@
     bool
     select SMBUS
 
-<<<<<<< HEAD
+config BCM2835_I2C
+    bool
+    select I2C
+
 config APPLE_I2C
     bool
     select BITBANG_I2C
-    depends on APPLE_SOC
-=======
-config BCM2835_I2C
-    bool
-    select I2C
->>>>>>> c25df57a
+    depends on APPLE_SOC