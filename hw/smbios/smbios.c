--- conflicted
+++ resolved
@@ -358,8 +358,6 @@
         .help = "port type",
     },
     { /* end of list */ }
-<<<<<<< HEAD
-=======
 };
 
 static const QemuOptDesc qemu_smbios_type9_opts[] = {
@@ -413,7 +411,6 @@
         .type = QEMU_OPT_STRING,
         .help = "PCI device, if provided."
     }
->>>>>>> c25df57a
 };
 
 static const QemuOptDesc qemu_smbios_type11_opts[] = {
