/*
 * QEMU model of the USB DWC3 dual-role controller emulation.
 *
 * Copyright (c) 2022 Nguyen Hoang Trung (TrungNguyen1909)
 *
 * Permission is hereby granted, free of charge, to any person obtaining a copy
 * of this software and associated documentation files (the "Software"), to deal
 * in the Software without restriction, including without limitation the rights
 * to use, copy, modify, merge, publish, distribute, sublicense, and/or sell
 * copies of the Software, and to permit persons to whom the Software is
 * furnished to do so, subject to the following conditions:
 *
 * The above copyright notice and this permission notice shall be included in
 * all copies or substantial portions of the Software.
 *
 * THE SOFTWARE IS PROVIDED "AS IS", WITHOUT WARRANTY OF ANY KIND, EXPRESS OR
 * IMPLIED, INCLUDING BUT NOT LIMITED TO THE WARRANTIES OF MERCHANTABILITY,
 * FITNESS FOR A PARTICULAR PURPOSE AND NONINFRINGEMENT. IN NO EVENT SHALL
 * THE AUTHORS OR COPYRIGHT HOLDERS BE LIABLE FOR ANY CLAIM, DAMAGES OR OTHER
 * LIABILITY, WHETHER IN AN ACTION OF CONTRACT, TORT OR OTHERWISE, ARISING FROM,
 * OUT OF OR IN CONNECTION WITH THE SOFTWARE OR THE USE OR OTHER DEALINGS IN
 * THE SOFTWARE.
 */

#include "qemu/osdep.h"
#include "hw/irq.h"
#include "hw/qdev-properties.h"
#include "hw/sysbus.h"
#include "hw/usb/dwc3-regs.h"
#include "hw/usb/hcd-dwc3.h"
#include "migration/vmstate.h"
#include "qapi/error.h"
#include "qemu/bitops.h"
#include "qemu/log.h"
#include "qom/object.h"
#include "trace.h"

// #define DEBUG_DWC3

#ifdef DEBUG_DWC3
#define DPRINTF(fmt, ...)                                   \
    do {                                                    \
        qemu_log_mask(LOG_GUEST_ERROR, fmt, ##__VA_ARGS__); \
    } while (0)
#else
#define DPRINTF(fmt, ...) \
    do {                  \
    } while (0)
#endif

#ifdef DEBUG_DWC3
static const char *TRBControlType_names[] = {
    [TRBCTL_RESERVED] = "TRBCTL_RESERVED",
    [TRBCTL_NORMAL] = "TRBCTL_NORMAL",
    [TRBCTL_CONTROL_SETUP] = "TRBCTL_CONTROL_SETUP",
    [TRBCTL_CONTROL_STATUS2] = "TRBCTL_CONTROL_STATUS2",
    [TRBCTL_CONTROL_STATUS3] = "TRBCTL_CONTROL_STATUS3",
    [TRBCTL_CONTROL_DATA] = "TRBCTL_CONTROL_DATA",
    [TRBCTL_ISOCHRONOUS_FIRST] = "TRBCTL_ISOCHRONOUS_FIRST",
    [TRBCTL_ISOCHRONOUS] = "TRBCTL_ISOCHRONOUS",
    [TRBCTL_LINK_TRB] = "TRBCTL_LINK_TRB",
};
#endif

static void dwc3_device_event(DWC3State *s, struct dwc3_event_devt devt);
static void dwc3_ep_event(DWC3State *s, int epid,
                          struct dwc3_event_depevt depevt);
static void dwc3_event(DWC3State *s, union dwc3_event event, int v);
static void dwc3_ep_run(DWC3State *s, DWC3Endpoint *ep);

static inline dma_addr_t dwc3_addr64(uint32_t low, uint32_t high)
{
    if (sizeof(dma_addr_t) == 4) {
        return low;
    } else {
        return low | (((dma_addr_t)high << 16) << 16);
    }
}

static int dwc3_packet_find_epid(DWC3State *s, USBPacket *p)
{
    if (p->ep->nr == 0) {
        switch (p->pid) {
        case USB_TOKEN_SETUP:
        case USB_TOKEN_OUT:
            return 0;
            break;
        case USB_TOKEN_IN:
            return 1;
            break;
        default:
            g_assert_not_reached();
            break;
        }
    }

    for (int i = 0; i < DWC3_NUM_EPS; i++) {
        if (s->eps[i].uep == p->ep) {
            return i;
        }
    }
    return -1;
}

static void dwc3_update_irq(DWC3State *s)
{
    int ip = 0;
    for (int i = 0; i < s->numintrs; i++) {
        int level = 1;
        level &= !(s->gevntsiz(i) & GEVNTSIZ_EVNTINTRPTMASK);
        level &= (s->intrs[i].count > 0);
        qemu_set_irq(s->sysbus_xhci.irq[i], level);
        ip |= level;
    }
    if (ip) {
        s->gsts |= GSTS_DEVICE_IP;
    } else {
        s->gsts &= ~GSTS_DEVICE_IP;
    }
}

static bool dwc3_host_intr_raise(XHCIState *xhci, int n, bool level)
{
    XHCISysbusState *xhci_sysbus = container_of(xhci, XHCISysbusState, xhci);
    DWC3State *s = container_of(xhci_sysbus, DWC3State, sysbus_xhci);
    bool host_ip = false;

    s->host_intr_state[n] = level;
    for (int i = 0; i < DWC3_NUM_INTRS; i++) {
        if (s->host_intr_state[i]) {
            host_ip = true;
            break;
        }
    }
    if (host_ip) {
        s->gsts |= GSTS_HOST_IP;
    } else {
        s->gsts &= ~GSTS_HOST_IP;
    }
    qemu_set_irq(xhci_sysbus->irq[n], level);

    return false;
}

#ifdef DEBUG_DWC3
static void dwc3_td_dump(DWC3Transfer *xfer)
{
    DWC3BufferDesc *desc;
    int k = 0;

    DPRINTF("Dumping td 0x%x (0x" HWADDR_FMT_plx "):\n", xfer->rsc_idx,
            xfer->tdaddr);
    if (QTAILQ_EMPTY(&xfer->buffers)) {
        DPRINTF("<empty>\n");
        return;
    }

    (void)TRBControlType_names;
    QTAILQ_FOREACH (desc, &xfer->buffers, queue) {
        DPRINTF("Buffer Desc %d:\n", ++k);
        for (int i = 0; i < desc->count; i++) {
            DPRINTF("\tTRB %d @ 0x" HWADDR_FMT_plx ":\n", i,
                    desc->trbs[i].addr);
            DPRINTF("\t\tbp: 0x" HWADDR_FMT_plx "\n", desc->trbs[i].bp);
            DPRINTF("\t\tsize: 0x%x\n", desc->trbs[i].size);
            DPRINTF("\t\tcontrol: 0x%x (%s %s %s %s %s %s %s sid: %d)\n",
                    desc->trbs[i].ctrl,
                    (desc->trbs[i].ctrl & TRB_CTRL_HWO) ? "HWO" : "",
                    (desc->trbs[i].ctrl & TRB_CTRL_LST) ? "LST" : "",
                    (desc->trbs[i].ctrl & TRB_CTRL_CHN) ? "CHN" : "",
                    (desc->trbs[i].ctrl & TRB_CTRL_CSP) ? "CSP" : "",
                    TRBControlType_names[TRB_CTRL_TRBCTL(desc->trbs[i].ctrl)],
                    (desc->trbs[i].ctrl & TRB_CTRL_ISP_IMI) ? "ISP_IMI" : "",
                    (desc->trbs[i].ctrl & TRB_CTRL_IOC) ? "IOC" : "",
                    TRB_CTRL_SID_SOFN(desc->trbs[i].ctrl));
        }
    }
}
#endif

static int dwc3_bd_length(DWC3State *s, dma_addr_t tdaddr)
{
    struct dwc3_trb trb = { 0 };
    int length = 0;

    while (1) {
        if (dma_memory_read(&s->dma_as, tdaddr, &trb, sizeof(trb),
                            MEMTXATTRS_UNSPECIFIED) != MEMTX_OK) {
            qemu_log_mask(LOG_GUEST_ERROR, "%s: failed to read trb\n",
                          __func__);
            return 0;
        }
        if (!(trb.ctrl & TRB_CTRL_HWO)) {
            return -length;
        }

        if (TRB_CTRL_TRBCTL(trb.ctrl) == TRBCTL_LINK_TRB) {
            return length;
        }
        length++;
        tdaddr += sizeof(trb);
        if (trb.ctrl & TRB_CTRL_LST) {
            return -length;
        }
    }
}

static void dwc3_bd_map(DWC3State *s, DWC3BufferDesc *desc, USBPacket *p)
{
    DMADirection dir = (p->pid == USB_TOKEN_IN ? DMA_DIRECTION_TO_DEVICE :
                                                 DMA_DIRECTION_FROM_DEVICE);
    void *mem;
    int i;
    bool faulted = false;

    if (desc->mapped) {
        return;
    }
    desc->dir = dir;
    for (i = 0; i < desc->sgl.nsg && !faulted; i++) {
        dma_addr_t base = desc->sgl.sg[i].base;
        dma_addr_t len = desc->sgl.sg[i].len;

        while (len) {
            dma_addr_t xlen = len;
            mem = dma_memory_map(desc->sgl.as, base, &xlen, dir,
                                 MEMTXATTRS_UNSPECIFIED);
            if (!mem) {
                // is it correct to set mapped to true even in this error case?
                qemu_log_mask(LOG_GUEST_ERROR,
                              "%s: !mem: base: 0x%" HWADDR_PRIx
                              " len: 0x%" HWADDR_PRIx "\n",
                              __func__, base, len);
                faulted = true;
                s->gbuserraddrlo = base;
                s->gbuserraddrhi = base >> 32;
                break;
            }
            if (xlen > len) {
                xlen = len;
            }
            qemu_iovec_add(&desc->iov, mem, xlen);
            len -= xlen;
            base += xlen;
        }
    }
    desc->mapped = true;
    desc->actual_length = 0;
}

static void dwc3_bd_unmap(DWC3State *s, DWC3BufferDesc *desc)
{
    if (!desc->mapped) {
        return;
    }
    desc->mapped = false;
    for (int i = 0; i < desc->iov.niov; i++) {
        if (desc->iov.iov[i].iov_base) {
            dma_memory_unmap(&s->dma_as, desc->iov.iov[i].iov_base,
                             desc->iov.iov[i].iov_len, desc->dir, 0);
            desc->iov.iov[i].iov_base = 0;
        }
    }
}

static bool dwc3_bd_writeback(DWC3State *s, DWC3BufferDesc *desc, USBPacket *p,
                              bool buserr)
{
    int i = 0;
    int j = 0;
    int length = desc->actual_length;
    int unmap_length = desc->actual_length;
    struct dwc3_event_depevt event = { .endpoint_number = desc->epid };
    USBPacket *next_p = QTAILQ_NEXT(p, queue);
    bool setupPending = (next_p && next_p->pid == USB_TOKEN_SETUP);
    bool short_packet = p->pid != USB_TOKEN_IN &&
                        (usb_packet_size(p) % p->ep->max_packet_size != 0 ||
                         usb_packet_size(p) == 0);

    // desc->mapped = false;
    while (j < desc->iov.niov && unmap_length > 0) {
        int access_len = desc->iov.iov[j].iov_len;
        if (access_len > unmap_length) {
            access_len = unmap_length;
        }

        if (desc->iov.iov[j].iov_base) {
            dma_memory_unmap(&s->dma_as, desc->iov.iov[j].iov_base,
                             desc->iov.iov[j].iov_len, desc->dir, access_len);
            desc->iov.iov[j].iov_base = 0;
        }
        unmap_length -= access_len;
        j++;
    }

    while (i < desc->count && event.endpoint_event != DEPEVT_XFERCOMPLETE) {
        DWC3TRB *trb = &desc->trbs[i];
        if (trb->ctrl & TRB_CTRL_HWO) {
            if (length > trb->size) {
                trb->size = 0;
                length -= trb->size;
            } else {
                trb->size -= length;
                length = 0;
            }

            if (setupPending) {
                trb->trbsts = TRBSTS_SETUP_PENDING;
            } else {
                trb->trbsts = TRBSTS_OK;
            }

            trb->ctrl &= ~TRB_CTRL_HWO;

            dma_memory_write(&s->dma_as, trb->addr + 0x8, &trb->status,
                             sizeof(trb->status), MEMTXATTRS_UNSPECIFIED);
            dma_memory_write(&s->dma_as, trb->addr + 0xc, &trb->ctrl,
                             sizeof(trb->ctrl), MEMTXATTRS_UNSPECIFIED);
            if (length <= 0 && buserr) {
                event.status |= DEPEVT_STATUS_BUSERR;
            }
            if (p->pid == USB_TOKEN_IN) {
            /* IN token */
            trb_complete:
                if (trb->size == 0) {
                    if (trb->ctrl & TRB_CTRL_LST) {
                        event.endpoint_event = DEPEVT_XFERCOMPLETE;
                        event.status |= DEPEVT_STATUS_LST;
                        if (trb->ctrl & TRB_CTRL_IOC) {
                            event.status |= DEPEVT_STATUS_IOC;
                        }
                    } else if (trb->ctrl & TRB_CTRL_IOC) {
                        event.endpoint_event = DEPEVT_XFERINPROGRESS;
                        event.status |= DEPEVT_STATUS_IOC;
                    }
                    dwc3_ep_event(s, desc->epid, event);
                }
            } else {
                /* OUT token */
                if (length <= 0 && short_packet) {
                    event.status |= DEPEVT_STATUS_SHORT;
                    if (trb->ctrl & TRB_CTRL_CSP) {
                        bool ioc = trb->ctrl & TRB_CTRL_IOC;
                        bool isp = trb->ctrl & TRB_CTRL_ISP_IMI;
                        switch (trb->ctrl & (TRB_CTRL_CHN | TRB_CTRL_LST)) {
                        case TRB_CTRL_LST:
                            goto short_complete;
                            break;
                        case TRB_CTRL_CHN: {
                            for (j = 0; j < desc->count; j++) {
                                ioc |= (desc->trbs[j].ctrl & TRB_CTRL_IOC) != 0;
                                isp |= (desc->trbs[j].ctrl &
                                        TRB_CTRL_ISP_IMI) != 0;
                            }
                            QEMU_FALLTHROUGH;
                        }
                        case 0:
                            if (!ioc && !isp) {
                                break;
                            }
                            event.endpoint_event = DEPEVT_XFERINPROGRESS;
                            if (ioc) {
                                event.status |= DEPEVT_STATUS_IOC;
                            }
                            dwc3_ep_event(s, desc->epid, event);
                            break;
                        default:
                            g_assert_not_reached();
                            break;
                        }
                    } else {
                    /* no CSP */
                    short_complete:
                        event.endpoint_event = DEPEVT_XFERCOMPLETE;
                        if (trb->ctrl & TRB_CTRL_LST) {
                            event.status |= DEPEVT_STATUS_LST;
                        }
                        if (trb->ctrl & TRB_CTRL_IOC) {
                            event.status |= DEPEVT_STATUS_IOC;
                        }
                        dwc3_ep_event(s, desc->epid, event);
                    }
                } else if (!short_packet) {
                    goto trb_complete;
                }
            }
        }
        if (length <= 0) {
            break;
        }
        i++;
    }
    return p->actual_length == usb_packet_size(p) ||
           desc->actual_length % p->ep->max_packet_size != 0;
    // desc->trbs[i - 1].size < p->ep->max_packet_size;
}

static int dwc3_bd_copy(DWC3State *s, DWC3BufferDesc *desc, USBPacket *p)
{
    g_autofree void *buffer = NULL;
    int packet_left = usb_packet_size(p) - p->actual_length;
    int desc_left = desc->length - desc->actual_length;
    int actual_xfer = 0;
    int xfer_size;

    // assert(p->actual_length == 0);

    xfer_size = packet_left;
    if (xfer_size > desc_left) {
        xfer_size = desc_left;
    }

#if 1
    if (xfer_size == 0) {
        if (p->pid == USB_TOKEN_IN) {
#if 1
            DPRINTF("%s NULL IN Transfer 0x%x on EP %d to 0x" HWADDR_FMT_plx
                    "\n",
                    __func__, xfer_size, desc->epid, desc->trbs[0].bp);
            DPRINTF("%s: p: 0x%x/0x%lx\n", __func__, p->actual_length,
                    usb_packet_size(p));
#endif
        } else {
#if 1
            DPRINTF("%s NULL OUT Transfer 0x%x on EP %d to 0x" HWADDR_FMT_plx
                    "\n",
                    __func__, xfer_size, desc->epid, desc->trbs[0].bp);
            DPRINTF("%s: p: 0x%x/0x%lx\n", __func__, p->actual_length,
                    usb_packet_size(p));
#endif
        }
        usb_packet_copy(p, NULL, xfer_size);

        if (desc->length - desc->actual_length > 0 && packet_left > 0 &&
            packet_left % p->ep->max_packet_size == 0) {
            p->status = USB_RET_SUCCESS;
            DPRINTF(
                "%s: buffer == NULL ; xfer_size 0x%x if_0: USB_RET_SUCCESS\n",
                __func__, xfer_size);
            return xfer_size;
        }

        desc->ended = true;
#if 0
        p->status = USB_RET_SUCCESS;
        return xfer_size;
#endif
        // dwc3_bd_writeback must be called
        if (dwc3_bd_writeback(s, desc, p, false)) {
            DPRINTF(
                "%s: buffer == NULL ; xfer_size 0x%x if_1: USB_RET_SUCCESS\n",
                __func__, xfer_size);
            p->status = USB_RET_SUCCESS;
        } else {
            DPRINTF(
                "%s: buffer == NULL ; xfer_size 0x%x if_2: USB_RET_SUCCESS\n",
                __func__, xfer_size);
#if 1
            // if (desc->trbs[0].ctrl & TRB_CTRL_LST)
            if (0) {
                struct dwc3_event_depevt event = { .endpoint_number =
                                                       desc->epid,
                                                   .endpoint_event =
                                                       DEPEVT_XFERNOTREADY };
                event.status |= DEPEVT_STATUS_TRANSFER_ACTIVE;
                p->status =
                    USB_RET_ASYNC; // fixes USBMUXD_DEFAULT_DEVICE_MODE=3
                dwc3_ep_event(s, desc->epid, event);
            } else
#endif
            {
                p->status =
                    USB_RET_SUCCESS; // fixes hangs for idevicesyslog and error
                                     // disconnects when running "launchctl
                                     // list" or "htop"/"top" using ssh, because
                                     // iOS likes to send empty packets on high
                                     // load (when transporting a lot of data
                                     // out of iOS).
            }
        }
        return xfer_size;
    }

#endif

    dwc3_bd_map(s, desc, p);

    buffer = g_malloc0(xfer_size);
    g_assert_nonnull(buffer);
    if (p->pid == USB_TOKEN_IN) {
#if 1
        DPRINTF("%s IN Transfer 0x%x on EP %d to 0x" HWADDR_FMT_plx "\n",
                __func__, xfer_size, desc->epid, desc->trbs[0].bp);
        DPRINTF("%s: p: 0x%x/0x%lx\n", __func__, p->actual_length,
                usb_packet_size(p));
#endif
        actual_xfer = qemu_iovec_to_buf(&desc->iov, desc->actual_length, buffer,
                                        xfer_size);
        usb_packet_copy(p, buffer, xfer_size);

#if 0
#ifdef DEBUG_DWC3
        qemu_hexdump(stderr, __func__, buffer, xfer_size);
#endif
#endif
    } else {
#if 1
        DPRINTF("%s OUT Transfer 0x%x on EP %d to 0x" HWADDR_FMT_plx "\n",
                __func__, xfer_size, desc->epid, desc->trbs[0].bp);
        DPRINTF("%s: p: 0x%x/0x%lx\n", __func__, p->actual_length,
                usb_packet_size(p));
#endif
        usb_packet_copy(p, buffer, xfer_size);
        actual_xfer = qemu_iovec_from_buf(&desc->iov, desc->actual_length,
                                          buffer, xfer_size);

#if 0
#ifdef DEBUG_DWC3
        qemu_hexdump(stderr, __func__, buffer, xfer_size);
#endif
#endif
    }

    desc->actual_length += actual_xfer;
    if (desc->length - desc->actual_length > 0 && packet_left > 0 &&
        packet_left % p->ep->max_packet_size == 0) {
        DPRINTF("%s: buffer != NULL ; xfer_size 0x%x if_0: USB_RET_SUCCESS\n",
                __func__, xfer_size);
        p->status = USB_RET_SUCCESS;
        // dwc3_bd_unmap(s, desc); // please uncomment this only if you know
        // what you're doing, unlike me. breaks right clicks in vnc over ssh, by
        // leading to null-pointer crashes in glibc.
        return xfer_size;
    }

    desc->ended = true;
    if (dwc3_bd_writeback(s, desc, p, actual_xfer < xfer_size)) {
        DPRINTF("%s: buffer != NULL ; xfer_size 0x%x if_1: USB_RET_SUCCESS\n",
                __func__, xfer_size);
        p->status = USB_RET_SUCCESS;
    } else {
        DPRINTF("%s: buffer != NULL ; xfer_size 0x%x if_2: USB_RET_SUCCESS\n",
                __func__, xfer_size);
#if 1
        // if (desc->trbs[0].ctrl & TRB_CTRL_LST)
        if (1) {
            struct dwc3_event_depevt event = { .endpoint_number = desc->epid,
                                               .endpoint_event =
                                                   DEPEVT_XFERNOTREADY };
            event.status |= DEPEVT_STATUS_TRANSFER_ACTIVE;
            p->status = USB_RET_ASYNC; // fixes USBMUXD_DEFAULT_DEVICE_MODE=3
            dwc3_ep_event(s, desc->epid, event);
        } else
#endif
        {
            p->status =
                USB_RET_SUCCESS; // fixes hangs for idevicesyslog and error
                                 // disconnects when running "launchctl list" or
                                 // "htop"/"top" using ssh, because iOS likes to
                                 // send empty packets on high load (when
                                 // transporting a lot of data out of iOS).
        }
    }
    //
    dwc3_bd_unmap(s, desc);
    return xfer_size;
}

static void dwc3_bd_free(DWC3State *s, DWC3BufferDesc *desc)
{
    dwc3_bd_unmap(s, desc);
    g_free(desc->trbs);
    qemu_iovec_destroy(&desc->iov);
    qemu_sglist_destroy(&desc->sgl);
    desc->trbs = NULL;
    g_free(desc);
}

static void dwc3_td_free_buffers(DWC3State *s, DWC3Transfer *xfer)
{
    while (!QTAILQ_EMPTY(&xfer->buffers)) {
        DWC3BufferDesc *desc = QTAILQ_FIRST(&xfer->buffers);
        QTAILQ_REMOVE(&xfer->buffers, desc, queue);
        xfer->count--;
        dwc3_bd_free(s, desc);
    }
}

static void dwc3_td_free(DWC3State *s, DWC3Transfer *xfer)
{
    dwc3_td_free_buffers(s, xfer);
    g_free(xfer);
}

static void dwc3_td_fetch(DWC3State *s, DWC3Transfer *xfer, dma_addr_t tdaddr)
{
    struct dwc3_trb trb = { 0 };
    int count;
    bool ended = false;

    do {
        DWC3BufferDesc *desc;

        count = dwc3_bd_length(s, tdaddr);
        if (count < 0) {
            ended = true;
            count = -count;
        }
        if (count == 0) {
            ended = true;
            break;
        }

        desc = g_new0(DWC3BufferDesc, 1);
        desc->epid = xfer->epid;
        desc->count = 0;
        desc->trbs = g_new0(DWC3TRB, count);
        desc->length = 0;
        qemu_iovec_init(&desc->iov, 1);
        qemu_sglist_init(&desc->sgl, DEVICE(s), 1, &s->dma_as);

        do {
            dma_memory_read(&s->dma_as, tdaddr, &trb, sizeof(trb),
                            MEMTXATTRS_UNSPECIFIED);

            if (!(trb.ctrl & TRB_CTRL_HWO)) {
                ended = true;
                break;
            }

            if (TRB_CTRL_TRBCTL(trb.ctrl) == TRBCTL_LINK_TRB) {
                DWC3BufferDesc *d;

                tdaddr = dwc3_addr64(trb.bpl, trb.bph);

                if (desc->trbs[0].addr <= tdaddr &&
                    tdaddr <= desc->trbs[0].addr + sizeof(trb) * (count + 1)) {
                    /* self loop */
                    ended = true;
                    break;
                }

                /* Multi Buffer Loops */
                QTAILQ_FOREACH (d, &xfer->buffers, queue) {
                    g_assert(d->count > 0 && d->trbs);
                    if (d->trbs[0].addr <= tdaddr &&
                        d->trbs[d->count - 1].addr <= tdaddr) {
                        ended = true;
                        break;
                    }
                }
                break;
            }
            if (desc->count >= count) {
                /* We don't include the link TRB in the desc count */
                ended = true;
                break;
            }
            desc->trbs[desc->count].bp = dwc3_addr64(trb.bpl, trb.bph);
            desc->trbs[desc->count].addr = tdaddr;
            desc->trbs[desc->count].status = trb.status;
            desc->trbs[desc->count].ctrl = trb.ctrl;
            qemu_sglist_add(&desc->sgl, desc->trbs[desc->count].bp,
                            desc->trbs[desc->count].size);
            desc->length += desc->trbs[desc->count].size;
            desc->count++;

            tdaddr += sizeof(trb);

            if (trb.ctrl & TRB_CTRL_LST) {
                tdaddr = -1;
                trb.ctrl &= ~TRB_CTRL_CHN;
                ended = true;
                break;
            }
        } while (!ended);
        QTAILQ_INSERT_TAIL(&xfer->buffers, desc, queue);
        xfer->count++;
    } while (!ended && xfer->count < 256);
    xfer->tdaddr = tdaddr;
#ifdef DEBUG_DWC3
#if 0
    dwc3_td_dump(xfer);
#endif
#endif
}

static DWC3Transfer *dwc3_xfer_alloc(DWC3State *s, int epid, dma_addr_t tdaddr)
{
    DWC3Transfer *xfer = g_new0(DWC3Transfer, 1);

    xfer->epid = epid;
    xfer->tdaddr = tdaddr;
    QTAILQ_INIT(&xfer->buffers);
    xfer->count = 0;
    xfer->rsc_idx = tdaddr & 0x7f;

    dwc3_td_fetch(s, xfer, tdaddr);
    return xfer;
}

static void dwc3_write_event(DWC3State *s, union dwc3_event event, int v)
{
    DWC3EventRing *intr = &s->intrs[v];
    dma_addr_t ring_base;
    dma_addr_t ev_addr;

    ring_base = dwc3_addr64(s->gevntadr_lo(v), s->gevntadr_hi(v));
    intr = &s->intrs[v];

    ev_addr =
        ring_base + qatomic_fetch_add(&intr->head, EVENT_SIZE) % intr->size;
    dma_memory_write(&s->dma_as, ev_addr, &event.raw, EVENT_SIZE,
                     MEMTXATTRS_UNSPECIFIED);
    smp_wmb();
    qatomic_add(&intr->count, EVENT_SIZE);
    smp_wmb();
}

static void dwc3_event(DWC3State *s, union dwc3_event event, int v)
{
    DWC3EventRing *intr;

    if (v >= s->numintrs) {
        qemu_log_mask(LOG_GUEST_ERROR, "%s: ring nr out of range (%d >= %d)\n",
                      __func__, v, s->numintrs);
        return;
    }
    intr = &s->intrs[v];

    if (intr->count + 1 >= intr->size) {
        qemu_log_mask(LOG_GUEST_ERROR,
                      "%s: ring nr %d is full. "
                      "Dropping event.\n",
                      __func__, v);
        return;
    } else if (intr->count + 2 == intr->size) {
        union dwc3_event overflow = { .devt = { 1, 0, DEVT_EVNTOVERFLOW } };
        if (event.raw != overflow.raw) {
            dwc3_device_event(s, overflow.devt);
            qemu_log_mask(LOG_GUEST_ERROR,
                          "%s: ring nr %d is full."
                          "Sending event overflow.\n",
                          __func__, v);
        }
    } else {
        dwc3_write_event(s, event, v);
    }
    dwc3_update_irq(s);
}

static void dwc3_device_event(DWC3State *s, struct dwc3_event_devt devt)
{
    union dwc3_event event = { .devt = devt };
    int v = DCFG_INTRNUM_GET(s->dcfg);
    if (s->devten & (1 << (devt.type))) {
        dwc3_event(s, event, v);
    }
}

static void dwc3_ep_event(DWC3State *s, int epid,
                          struct dwc3_event_depevt depevt)
{
    union dwc3_event event = { .depevt = depevt };
    DWC3Endpoint *ep = &s->eps[epid];
    int v = ep->intrnum;
    DPRINTF("%s: epid: %d ev: %d raw: 0x%x\n", __func__, epid,
            depevt.endpoint_event, event.raw);
    if (depevt.endpoint_event == DEPEVT_XFERNOTREADY) {
        if (ep->not_ready) {
            return;
        }
        ep->not_ready = true;
    }
    if (ep->event_en & (1 << (depevt.endpoint_event))) {
        dwc3_event(s, event, v);
    }
}

static void dwc3_dcore_reset(DWC3State *s)
{
    USBDevice *udev = USB_DEVICE(&s->device);

    /* Clear Interrupts */
    for (int i = 0; i < s->numintrs; i++) {
        s->intrs[i].size = 0;
        s->intrs[i].head = 0;
        s->intrs[i].count = 0;
    }

    /* Clearing MMR */
    s->gsbuscfg0 = (1 << 3) | (1 << 2) | (1 << 1);
    s->gsbuscfg1 = (0xf << 8);
    s->gtxthrcfg = 0;
    s->grxthrcfg = 0;
    s->gctl = GCTL_PWRDNSCALE(0x4b0) | GCTL_PRTCAPDIR(GCTL_PRTCAP_OTG);
    s->guctl = (1 << 15) | (0x10 << 0);
    s->gbuserraddrlo = 0;
    s->gbuserraddrhi = 0;
    s->gsts &= ~GSTS_BUS_ERR_ADDR_VLD;
    s->gprtbimaplo = 0;
    s->gprtbimaphi = 0;
    s->gprtbimap_hs_lo = 0;
    s->gprtbimap_hs_hi = 0;
    s->gprtbimap_fs_lo = 0;
    s->gprtbimap_fs_hi = 0;
    s->ghwparams0 = 0x40204048 | (GHWPARAMS0_MODE_DRD);
    s->ghwparams1 = 0x222493b;
    s->ghwparams2 = 0x12345678;
    s->ghwparams3 = (0x20 << 23) | GHWPARAMS3_NUM_IN_EPS(DWC3_NUM_EPS >> 1) |
                    GHWPARAMS3_NUM_EPS(DWC3_NUM_EPS) | (0x2 << 6) | (0x3 << 2) |
                    (0x1 << 0);
    s->ghwparams4 = 0x47822004;
    s->ghwparams5 = 0x4202088;
    s->ghwparams6 = 0x7850c20;
    s->ghwparams7 = 0x0;
    s->ghwparams8 = 0x478;
    memset(s->gtxfifosiz, 0, sizeof(s->gtxfifosiz));
    memset(s->grxfifosiz, 0, sizeof(s->grxfifosiz));
    memset(s->gevntregs, 0, sizeof(s->gevntregs));
    s->dgcmdpar = 0;
    s->dgcmd = 0;
    s->dalepena = 0;
    memset(s->depcmdreg, 0, sizeof(s->depcmdreg));

    /* Terminate all USB transaction */
    for (int i = 0; i < DWC3_NUM_EPS; i++) {
        DWC3Endpoint *ep = &s->eps[i];
        USBPacket *p;

        if (ep->xfer) {
            dwc3_td_free(s, ep->xfer);
            ep->xfer = NULL;
        }

        if (ep->uep) {
            p = QTAILQ_FIRST(&ep->uep->queue);
            if (p) {
                p->status = USB_RET_IOERROR;
                usb_packet_complete(udev, p);
            }
        }
        memset(ep, 0, sizeof(*ep));
        ep->epid = i;
    }
    usb_ep_reset(udev);
}

static void dwc3_reset_enter(Object *obj, ResetType type)
{
    DWC3Class *c = DWC3_USB_GET_CLASS(obj);
    DWC3State *s = DWC3_USB(obj);

    if (c->parent_phases.enter) {
        c->parent_phases.enter(obj, type);
    }

    dwc3_dcore_reset(s);
    s->gsts = GSTS_CURMOD_DRD;
    s->gsnpsid = GSNPSID_REVISION_180A;
    s->ggpio = 0;
    s->guid = 0;
    s->gusb2phycfg = GUSB2PHYCFG_SUSPHY;
    s->gusb2phyacc = 0;
    s->gusb3pipectl = (1 << 24) | (1 << 19) | (1 << 18);
    s->dcfg = (1 << 23) | (2 << 10) | DCFG_SUPERSPEED;
    s->dsts = DSTS_COREIDLE | DSTS_USBLNKST(LINK_STATE_SS_DIS) |
              DSTS_RXFIFOEMPTY | DSTS_HIGHSPEED;
}

static void dwc3_reset_hold(Object *obj, ResetType type)
{
    DWC3Class *c = DWC3_USB_GET_CLASS(obj);
    DWC3State *s = DWC3_USB(obj);

    if (c->parent_phases.hold != NULL) {
        c->parent_phases.hold(obj, type);
    }

    dwc3_update_irq(s);
}

static void dwc3_reset_exit(Object *obj, ResetType type)
{
    DWC3Class *c = DWC3_USB_GET_CLASS(obj);
    DWC3State *s = DWC3_USB(obj);

    if (c->parent_phases.exit != NULL) {
        c->parent_phases.exit(obj, type);
    }

    USB_DEVICE(&s->device)->addr = 0;
}

static uint64_t usb_dwc3_gevntreg_read(void *ptr, hwaddr addr, int index)
{
    DWC3State *s = DWC3_USB(ptr);
    uint32_t val;
    uint32_t *mmio;
    uint32_t v = index >> 2;
    DWC3EventRing *intr = &s->intrs[v];

    if (addr >= GHWPARAMS8) {
        qemu_log_mask(LOG_GUEST_ERROR, "%s: Bad offset 0x%" HWADDR_PRIx "\n",
                      __func__, addr);
        return 0;
    }

    mmio = &s->gevntregs[index];
    val = *mmio;

    switch (GEVNTADRLO(0) + (addr & 0xc)) {
    case GEVNTCOUNT(0):
        val = qatomic_read(&intr->count) & 0xffff;
        break;
    default:
        break;
    }

    return val;
}

static void usb_dwc3_gevntreg_write(void *ptr, hwaddr addr, int index,
                                    uint64_t val)
{
    DWC3State *s = DWC3_USB(ptr);
    uint32_t *mmio;
    uint32_t old;
    uint32_t v = index >> 2;
    DWC3EventRing *intr = &s->intrs[v];
    int iflg = 0;

    if (addr >= GHWPARAMS8) {
        qemu_log_mask(LOG_GUEST_ERROR, "%s: Bad offset 0x%" HWADDR_PRIx "\n",
                      __func__, addr);
        return;
    }

    mmio = &s->gevntregs[index];
    old = *mmio;

    switch (GEVNTADRLO(0) + (addr & 0xc)) {
    case GEVNTSIZ(0):
        val &= (GEVNTCOUNT_EVENTSIZ_MASK | GEVNTSIZ_EVNTINTRPTMASK);
        if ((old & GEVNTCOUNT_EVENTSIZ_MASK) != 0) {
            val &= ~GEVNTCOUNT_EVENTSIZ_MASK;
            val |= (old & GEVNTCOUNT_EVENTSIZ_MASK);
        } else {
            intr->size = val & GEVNTCOUNT_EVENTSIZ_MASK;
        }
        iflg = true;
        break;
    case GEVNTCOUNT(0): {
        uint32_t dec = (val & 0xffff);
        if (dec > intr->count) {
            qatomic_set(&intr->count, 0);
        } else {
            qatomic_sub(&intr->count, dec);
        }
        iflg = true;
        break;
    }
    default:
        break;
    }

    *mmio = val;

    if (iflg) {
        dwc3_update_irq(s);
    }
}

static uint64_t usb_dwc3_glbreg_read(void *ptr, hwaddr addr, int index)
{
    DWC3State *s = DWC3_USB(ptr);
    uint32_t val;

    if (addr > GHWPARAMS8) {
#if 0
        qemu_log_mask(LOG_GUEST_ERROR, "%s: Bad offset 0x%" HWADDR_PRIx "\n",
                      __func__, addr);
#endif
        return 0;
    }

    val = s->glbreg[index];

    switch (addr) {
    case GEVNTADRLO(0)... GEVNTCOUNT(15):
        val = usb_dwc3_gevntreg_read(s, addr, (addr - GEVNTADRLO(0)) >> 2);
        break;
    default:
        break;
    }
    return val;
}

static void usb_dwc3_glbreg_write(void *ptr, hwaddr addr, int index,
                                  uint64_t val)
{
    DWC3State *s = DWC3_USB(ptr);
    uint32_t *mmio;
    uint32_t old;
    int iflg = 0;

    if (addr > GHWPARAMS8) {
#if 0
        qemu_log_mask(LOG_GUEST_ERROR, "%s: Bad offset 0x%" HWADDR_PRIx "\n",
                      __func__, addr);
#endif
        return;
    }

    mmio = &s->glbreg[index];
    old = *mmio;

    switch (addr) {
    case GCTL:
        if (!(old & GCTL_CORESOFTRESET) && (val & GCTL_CORESOFTRESET)) {
            device_cold_reset(DEVICE(s));
        }
        break;
    case GSTS:
        val &= (GSTS_CSR_TIMEOUT | GSTS_BUS_ERR_ADDR_VLD);
        /* clearing Write to Clear bits */
        val = old & ~val;
        break;
    case GSNPSID:
    case GGPIO:
    case GBUSERRADDR0:
    case GBUSERRADDR1:
    case GPRTBIMAP1:
    case GHWPARAMS0:
    case GHWPARAMS1:
    case GHWPARAMS2:
    case GHWPARAMS3:
    case GHWPARAMS4:
    case GHWPARAMS5:
    case GHWPARAMS6:
    case GHWPARAMS7:
    case GHWPARAMS8:
    case GPRTBIMAP_HS1:
    case GPRTBIMAP_FS1:
        val = old;
        break;
    case GPRTBIMAP0:
    case GPRTBIMAP_HS0:
    case GPRTBIMAP_FS0:
        val &= (0xf << 0);
        break;
    case GUSB2PHYCFG(0):
        val &= ~((1 << 7) | (1 << 5) | (1 << 3));
        if (!(old & GUSB2PHYCFG_PHYSOFTRST) && (val & GUSB2PHYCFG_PHYSOFTRST)) {
            /* TODO: Implement Phy Soft Reset */
            qemu_log_mask(LOG_UNIMP, "%s: Phy Soft Reset not implemented\n",
                          __func__);
            break;
        }
        if ((old & GUSB2PHYCFG_SUSPHY) != (val & GUSB2PHYCFG_SUSPHY)) {
/* TODO: Implement Phy Suspend */
#if 0
                qemu_log_mask(LOG_UNIMP, "%s: Phy (un)Suspend not implemented\n",
                              __func__);
#endif
            break;
        }
        break;
    case GUSB2PHYACC(0):
        val &= ~((1 << 26) | (1 << 24) | (1 << 23));
        break;
    case GUSB3PIPECTL(0):
        val &= ~((3 << 15));
        if (!(old & GUSB3PIPECTL_PHYSOFTRST) &&
            (val & GUSB3PIPECTL_PHYSOFTRST)) {
            /* TODO: Implement Phy Soft Reset */
            qemu_log_mask(LOG_UNIMP, "%s: Phy Soft Reset not implemented\n",
                          __func__);
            break;
        }
        if ((old & GUSB3PIPECTL_SUSPHY) != (val & GUSB3PIPECTL_SUSPHY)) {
            /* TODO: Implement Phy Suspend */
            qemu_log_mask(LOG_UNIMP, "%s: Phy (un)Suspend not implemented\n",
                          __func__);
            break;
        }
        break;
    case GEVNTADRLO(0)... GEVNTCOUNT(15):
        usb_dwc3_gevntreg_write(s, addr, (addr - GEVNTADRLO(0)) >> 2, val);
        break;
    default:
        break;
    }

    *mmio = val;

    if (iflg) {
        dwc3_update_irq(s);
    }
}

static uint64_t usb_dwc3_dreg_read(void *ptr, hwaddr addr, int index)
{
    DWC3State *s = DWC3_USB(ptr);
    uint32_t val;
    uint32_t *mmio;

    if (addr > DALEPENA) {
        qemu_log_mask(LOG_GUEST_ERROR, "%s: Bad offset 0x%" HWADDR_PRIx "\n",
                      __func__, addr);
        return 0;
    }

    mmio = &s->dreg[index];
    val = *mmio;

    switch (addr) {
    case DCTL:
        /* Self-clearing bits */
        val &= ~(DCTL_CSFTRST);
        *mmio = val;
        break;
    case DGCMD:
        /* Self-clearing bits */
        val &= ~(DGCMD_CMDACT);
        *mmio = val;
        break;
    default:
        break;
    }

    return val;
}

static void usb_dwc3_dreg_write(void *ptr, hwaddr addr, int index, uint64_t val)
{
    DWC3State *s = DWC3_USB(ptr);
    USBDevice *udev = USB_DEVICE(&s->device);
    uint32_t *mmio;
    uint32_t old;
    int iflg = 0;

    if (addr > DALEPENA) {
        qemu_log_mask(LOG_GUEST_ERROR, "%s: Bad offset 0x%" HWADDR_PRIx "\n",
                      __func__, addr);
        return;
    }

    mmio = &s->dreg[index];
    old = *mmio;

    switch (addr) {
    case DCFG: {
        int devaddr = DCFG_DEVADDR_GET(val);
        if (devaddr != udev->addr) {
            udev->addr = devaddr;
        }
        trace_usb_set_addr(devaddr);
        break;
    }
    case DCTL:
        if (!(old & DCTL_CSFTRST) && (val & DCTL_CSFTRST)) {
            dwc3_dcore_reset(s);
            iflg = true;
        }

        if (!(old & DCTL_RUN_STOP) && (val & DCTL_RUN_STOP)) {
            /* go on bus */
            usb_device_attach(udev, NULL);
            s->dsts &= ~DSTS_DEVCTRLHLT;
        }
        if ((old & DCTL_RUN_STOP) && !(val & DCTL_RUN_STOP)) {
            /* go off bus */
            if (udev->attached) {
                usb_device_detach(udev);
            }
            s->dsts |= DSTS_DEVCTRLHLT;
        }
        /* Self clearing bits */
        val |= old & (DCTL_CSFTRST);
        break;
    case DSTS:
        val = old;
        break;
    case DGCMD:
        val &= ~(DGCMD_CMDSTATUS);
        val |= (old & (DGCMD_CMDSTATUS | DGCMD_CMDACT));
        if (!(val & DGCMD_CMDACT)) {
            break;
        }
        /* TODO DGCMD */
        switch (DGCMD_CMDTYPE_GET(val)) {
        case DGCMD_SET_LMP:
            qemu_log_mask(LOG_UNIMP,
                          "%s: Set Link Function LPM is "
                          "not implemented\n",
                          __func__);
            break;
        case DGCMD_SET_PERIODIC_PAR:
            qemu_log_mask(LOG_UNIMP,
                          "%s: Set Periodic Parameters is "
                          "not implemented\n",
                          __func__);
            break;
        case DGCMD_XMIT_FUNCTION:
            qemu_log_mask(LOG_UNIMP,
                          "%s: Transmit Function Notification "
                          "is not implemented\n",
                          __func__);
            break;
        default:
            qemu_log_mask(LOG_UNIMP, "%s: Unsupported DGCMD\n", __func__);
            val |= (DGCMD_CMDSTATUS);
            break;
        }
        if (val & DGCMD_CMDIOC) {
            struct dwc3_event_devt ioc = { 1, 0, DEVT_CMDCMPLT };
            dwc3_device_event(s, ioc);
        }
        break;
    case DALEPENA:
        break;
    default:
        break;
    }

    *mmio = val;

    if (iflg) {
        dwc3_update_irq(s);
    }
}

static uint64_t usb_dwc3_depcmdreg_read(void *ptr, hwaddr addr, int index)
{
    DWC3State *s = DWC3_USB(ptr);
    uint32_t val;
    uint32_t *mmio;

    if (addr > DEPCMD(DWC3_NUM_EPS)) {
        qemu_log_mask(LOG_GUEST_ERROR, "%s: Bad offset 0x%" HWADDR_PRIx "\n",
                      __func__, addr);
        return 0;
    }
    mmio = &s->depcmdreg[index];
    val = *mmio;

    switch (DEPCMDPAR2(0) + (addr & 0xc)) {
    case DEPCMD(0):
        /* Self-clearing bits */
        val &= ~(DEPCMD_CMDACT);
        *mmio = val;
        break;
    default:
        break;
    }
    return val;
}

static const char *DEPCMD_names[] = {
    [DEPCMD_CFG] = "DEPCFG",
    [DEPCMD_XFERCFG] = "DEPXFERCFG",
    [DEPCMD_GETSEQNUMBER] = "DEPGETDSEQ",
    [DEPCMD_SETSTALL] = "DEPSETSTALL",
    [DEPCMD_CLEARSTALL] = "DEPCSTALL",
    [DEPCMD_STARTXFER] = "DEPSTRTXFER",
    [DEPCMD_UPDATEXFER] = "DEPUPDXFER",
    [DEPCMD_ENDXFER] = "DEPENDXFER",
    [DEPCMD_STARTCFG] = "DEPSTARTCFG",
};

static void usb_dwc3_depcmdreg_write(void *ptr, hwaddr addr, int index,
                                     uint64_t val)
{
    DWC3State *s = DWC3_USB(ptr);
    USBDevice *udev = USB_DEVICE(&s->device);
    uint32_t *mmio;
    uint32_t old;
    int iflg = 0;
    uint32_t epid = index >> 2;
    DWC3Endpoint *ep = &s->eps[epid];

    if (addr > DEPCMD(DWC3_NUM_EPS)) {
        qemu_log_mask(LOG_GUEST_ERROR, "%s: Bad offset 0x%" HWADDR_PRIx "\n",
                      __func__, addr);
        return;
    }

    mmio = &s->depcmdreg[index];
    old = *mmio;

    switch (DEPCMDPAR2(0) + (addr & 0xc)) {
    case DEPCMD(0): {
        uint32_t par0 = s->depcmdpar0(epid);
        uint32_t par1 = s->depcmdpar1(epid);
        uint32_t G_GNUC_UNUSED par2 = s->depcmdpar2(epid);
        struct dwc3_event_depevt ioc = { 0, epid, DEPEVT_EPCMDCMPLT,
                                         0, 0,    DEPCMD_CMD_GET(val) << 8 };
        val &= ~(DEPCMD_STATUS);
        val |= (old & (DEPCMD_CMDACT));
        if (!(val & DEPCMD_CMDACT)) {
            if (!(val & DEPCMD_CMDIOC) &&
                DEPCMD_CMD_GET(val) == DEPCMD_UPDATEXFER) {
                /* Special no response update? */
                dwc3_td_fetch(s, ep->xfer, ep->xfer->tdaddr);
                ep->not_ready = false;
                dwc3_ep_run(s, ep);
            }
            break;
        }
        (void)DEPCMD_names;
#ifdef DEBUG_DWC3
        qemu_log_mask(LOG_UNIMP,
                      "DEPCMD: %s epid: %d "
                      "par2: 0x%x par1: 0x%x par0: 0x%x\n",
                      DEPCMD_names[DEPCMD_CMD_GET(val)], epid, par2, par1,
                      par0);
#endif
        switch (DEPCMD_CMD_GET(val)) {
        case DEPCMD_CFG: {
            int epnum = DEPCFG_EP_NUMBER(par1);
            if (epid == 0 || epid == 1 || (epnum >> 1) == 0) {
                if (epnum != epid) {
                    val |= DEPCMD_STATUS;
                    ioc.status = 1;
                    break;
                }
            }
            ep->epnum = epnum;
            ep->intrnum = DEPCFG_INT_NUM(par1);
            ep->event_en = DEPCFG_EVENT_EN(par1);
            ep->uep = usb_ep_get(udev, epnum & 1 ? USB_TOKEN_IN : USB_TOKEN_OUT,
                                 epnum >> 1);
            ep->uep->max_packet_size = DEPCFG_MAX_PACKET_SIZE(par0);
            ep->uep->type = DEPCFG_EP_TYPE(par0);
            if (DEPCFG_ACTION(par0) == DEPCFG_ACTION_INIT) {
                ep->dseqnum = 0;
            }
            break;
        }
        case DEPCMD_XFERCFG:
            ioc.status = DEPXFERCFG_NUMXFERRES(par0) != 1;
            val |= (ioc.status ? DEPCMD_STATUS : 0);
            break;
        case DEPCMD_SETSTALL:
            ep->stalled = true;
            dwc3_ep_run(s, ep);
            break;
        case DEPCMD_CLEARSTALL:
            if (epid == 0 || epid == 1) {
                /* Automatically cleared upon SETUP */
                break;
            }
            ep->stalled = false;
            ep->not_ready = false;
            ep->dseqnum = 0;
            dwc3_ep_run(s, ep);
            break;
        case DEPCMD_GETSEQNUMBER:
            ioc.parameters = ep->dseqnum & 0xf;
            break;
        case DEPCMD_STARTXFER: {
            dma_addr_t tdaddr = dwc3_addr64(par1, par0);
            if (ep->xfer) {
                qemu_log_mask(LOG_GUEST_ERROR,
                              "DEPCMD_STARTXFER: xfer existed\n");
                val |= DEPCMD_STATUS;
                break;
            }
            if (ep->xfer) {
                dwc3_td_free(s, ep->xfer);
                ep->xfer = NULL;
            }
            ep->xfer = dwc3_xfer_alloc(s, epid, tdaddr);
            if (!ep->xfer) {
                qemu_log_mask(LOG_GUEST_ERROR,
                              "DEPCMD_STARTXFER: Cannot alloc xfer\n");
                val |= DEPCMD_STATUS;
                break;
            }
            val &= ~DEPCMD_PARAM_MASK;
            val |= DEPCFG_RSC_IDX(ep->xfer->rsc_idx);
            ioc.parameters = ep->xfer->rsc_idx & 0x7f;
            ep->not_ready = false;
            dwc3_ep_run(s, ep);
            break;
        }
        case DEPCMD_UPDATEXFER: {
            if (!ep->xfer || (ep->xfer->rsc_idx) != DEPCFG_RSC_IDX_GET(val)) {
                val |= DEPCMD_STATUS;
                qemu_log_mask(LOG_GUEST_ERROR, "UPDATEXFER: Unknown rsc_idx\n");

                break;
            }
            dwc3_td_fetch(s, ep->xfer, ep->xfer->tdaddr);
            if (ep->xfer->count == 0) {
                val |= DEPCMD_STATUS;
                qemu_log_mask(LOG_GUEST_ERROR, "UPDATEXFER: empty xfer\n");
                break;
            }
            ep->not_ready = false;
            dwc3_ep_run(s, ep);
            break;
        }
        case DEPCMD_ENDXFER:
            if (ep->xfer) {
                dwc3_td_free(s, ep->xfer);
                ep->xfer = NULL;
                if (ep->uep) {
                    USBPacket *p = QTAILQ_FIRST(&ep->uep->queue);
                    if (p) {
                        p->status = USB_RET_IOERROR;
                        usb_packet_complete(udev, p);
                    }
                }
            } else {
                val |= DEPCMD_STATUS;
            }
            break;
        default:
            break;
        }

        if (val & DEPCMD_CMDIOC) {
            if ((val & DEPCMD_STATUS) && (ioc.status == 0)) {
                ioc.status = 1;
            }
            dwc3_ep_event(s, epid, ioc);
        }
    }
    default:
        break;
    }

    *mmio = val;

    if (iflg) {
        dwc3_update_irq(s);
    }
}

static uint64_t usb_dwc3_read(void *ptr, hwaddr addr, unsigned size)
{
    uint64_t val = 0;
    switch (addr) {
    case GLOBALS_REGS_START ... GLOBALS_REGS_END:
        val = usb_dwc3_glbreg_read(ptr, addr, (addr - GLOBALS_REGS_START) >> 2);
        break;
    case DEVICE_REGS_START ... DEVICE_REGS_END:
        val = usb_dwc3_dreg_read(ptr, addr, (addr - DEVICE_REGS_START) >> 2);
        break;
    case DEPCMD_REGS_START ... DEPCMD_REGS_END:
        val =
            usb_dwc3_depcmdreg_read(ptr, addr, (addr - DEPCMD_REGS_START) >> 2);
        break;
    default:
        qemu_log_mask(LOG_UNIMP, "%s: addr: 0x%" HWADDR_PRIx "\n", __func__,
                      addr);
        // g_assert_not_reached();
        break;
    };
    // fprintf(stderr, "%s: addr: 0x%" HWADDR_PRIx " val: 0x%" PRIx64 "\n",
    // __func__, addr, val);
    return val;
}

static void usb_dwc3_write(void *ptr, hwaddr addr, uint64_t val, unsigned size)
{
    // fprintf(stderr, "%s: addr: 0x%" HWADDR_PRIx " val: 0x%" PRIx64 "\n",
    // __func__, addr, val);
    switch (addr) {
    case GLOBALS_REGS_START ... GLOBALS_REGS_END:
        usb_dwc3_glbreg_write(ptr, addr, (addr - GLOBALS_REGS_START) >> 2, val);
        break;
    case DEVICE_REGS_START ... DEVICE_REGS_END:
        usb_dwc3_dreg_write(ptr, addr, (addr - DEVICE_REGS_START) >> 2, val);
        break;
    case DEPCMD_REGS_START ... DEPCMD_REGS_END:
        usb_dwc3_depcmdreg_write(ptr, addr, (addr - DEPCMD_REGS_START) >> 2,
                                 val);
        break;
    default:
        qemu_log_mask(LOG_UNIMP,
                      "%s: addr: 0x%" HWADDR_PRIx " val: 0x%" PRIx64 "\n",
                      __func__, addr, val);
        // g_assert_not_reached();
        break;
    };
}

static const MemoryRegionOps usb_dwc3_ops = {
    .read = usb_dwc3_read,
    .write = usb_dwc3_write,
    .endianness = DEVICE_LITTLE_ENDIAN,
    .valid = {
        .min_access_size = 4,
        .max_access_size = 4,
    },
};

static void usb_dwc3_realize(DeviceState *dev, Error **errp)
{
    DWC3State *s = DWC3_USB(dev);
    SysBusDevice *sbd = SYS_BUS_DEVICE(dev);
    Error *err = NULL;
    Object *obj;
    MemoryRegion *dma_mr;

    obj = object_property_get_link(OBJECT(dev), "dma-mr", &error_abort);

    dma_mr = MEMORY_REGION(obj);
    address_space_init(&s->dma_as, dma_mr, "dwc3");

    obj = object_property_get_link(OBJECT(dev), "dma-xhci", &error_abort);
    s->sysbus_xhci.xhci.dma_mr = MEMORY_REGION(obj);

    sysbus_realize(SYS_BUS_DEVICE(&s->sysbus_xhci), &err);
    if (err) {
        error_propagate(errp, err);
        return;
    }
    s->numintrs = s->sysbus_xhci.xhci.numintrs;

    memory_region_add_subregion(
        &s->iomem, 0,
        sysbus_mmio_get_region(SYS_BUS_DEVICE(&s->sysbus_xhci), 0));
    sysbus_pass_irq(sbd, SYS_BUS_DEVICE(&s->sysbus_xhci));
    s->sysbus_xhci.xhci.intr_raise = dwc3_host_intr_raise;
}

static void usb_dwc3_init(Object *obj)
{
    DWC3State *s = DWC3_USB(obj);
    SysBusDevice *sbd = SYS_BUS_DEVICE(obj);

    object_initialize_child(obj, "dwc3-xhci", &s->sysbus_xhci,
                            TYPE_XHCI_SYSBUS);
    object_initialize_child(obj, "dwc3-usb-device", &s->device,
                            TYPE_DWC3_USB_DEVICE);
    qdev_alias_all_properties(DEVICE(&s->sysbus_xhci), obj);

    memory_region_init_io(&s->iomem, obj, &usb_dwc3_ops, s, "dwc3-io",
                          DWC3_MMIO_SIZE);
    sysbus_init_mmio(sbd, &s->iomem);

    for (int i = 0; i < DWC3_NUM_EPS; i++) {
        s->eps[i].epid = i;
    }
}

static void dwc3_process_packet(DWC3State *s, DWC3Endpoint *ep, USBPacket *p)
{
    USBDevice *udev = USB_DEVICE(&s->device);
    DWC3BufferDesc *desc = NULL;
    DWC3Transfer *xfer = NULL;

    DPRINTF("%s: pid: 0x%x ep: %d id: 0x%" PRIx64 " (%d/%" PRIx64 ")\n",
            __func__, p->pid, ep->epid, p->id, p->actual_length,
            usb_packet_size(p));
    assert(bql_locked());
    if (ep->stalled && p->actual_length == 0) {
        p->status = USB_RET_STALL;
        goto complete;
        return;
    }

    if (ep->xfer == NULL) {
        struct dwc3_event_depevt event = { 0, ep->epid, DEPEVT_XFERNOTREADY, 0,
                                           0 };
        dwc3_ep_event(s, ep->epid, event);
        p->status = USB_RET_ASYNC;
        return;
    }

    xfer = ep->xfer;
    desc = QTAILQ_FIRST(&xfer->buffers);
    if (desc == NULL) {
        struct dwc3_event_depevt event = { 0, ep->epid, DEPEVT_XFERNOTREADY, 0,
                                           0 };
        event.status |= DEPEVT_STATUS_TRANSFER_ACTIVE;
        p->status = USB_RET_ASYNC;
        dwc3_ep_event(s, ep->epid, event);
        return;
    }

    dwc3_bd_copy(s, desc, p);
    if (desc->ended) {
        QTAILQ_REMOVE(&xfer->buffers, desc, queue);
        xfer->count--;
        dwc3_bd_free(s, desc);
        if (xfer->count == 0 && xfer->tdaddr == -1) {
            ep->xfer = NULL;
            smp_wmb();
            dwc3_td_free(s, xfer);
        }
    }
complete:
    if (p->status != USB_RET_ASYNC) {
        if (usb_packet_is_inflight(p)) {
            usb_packet_complete(udev, p);
        }
    }
}

static void dwc3_usb_device_realize(USBDevice *dev, Error **errp)
{
    dev->speed = USB_SPEED_HIGH;
    dev->speedmask = USB_SPEED_MASK_HIGH;
    dev->flags |= (1 << USB_DEV_FLAG_IS_HOST);
    dev->auto_attach = false;
}

static void dwc3_usb_device_handle_attach(USBDevice *dev)
{
    DWC3DeviceState *udev = DWC3_USB_DEVICE(dev);
    DWC3State *s = container_of(udev, DWC3State, device);

    s->dsts = (s->dsts & ~DSTS_CONNECTSPD) | DSTS_HIGHSPEED;
    s->dsts = (s->dsts & ~DSTS_USBLNKST_MASK) | DSTS_USBLNKST(LINK_STATE_U0);

    struct dwc3_event_devt ulschng = { 1, 0, DEVT_ULSTCHNG, 0, LINK_STATE_U0 };
    struct dwc3_event_devt connect = { 1, 0, DEVT_CONNECTDONE };
    dwc3_device_event(s, ulschng);
    dwc3_device_event(s, connect);
}

static void dwc3_usb_device_handle_detach(USBDevice *dev)
{
    DWC3DeviceState *udev = DWC3_USB_DEVICE(dev);
    DWC3State *s = container_of(udev, DWC3State, device);

    s->dsts = (s->dsts & ~DSTS_CONNECTSPD) | DSTS_HIGHSPEED;
    s->dsts =
        (s->dsts & ~DSTS_USBLNKST_MASK) | DSTS_USBLNKST(LINK_STATE_SS_DIS);

    struct dwc3_event_devt ulschng = { 1, 0, DEVT_ULSTCHNG, 0,
                                       LINK_STATE_SS_DIS };
    dwc3_device_event(s, ulschng);
    struct dwc3_event_devt disconn = { 1, 0, DEVT_DISCONN };
    dwc3_device_event(s, disconn);
}

static void dwc3_usb_device_handle_reset(USBDevice *dev)
{
    DWC3DeviceState *udev = DWC3_USB_DEVICE(dev);
    DWC3State *s = container_of(udev, DWC3State, device);

    s->dcfg &= ~DCFG_DEVADDR_MASK;
    s->dsts = (s->dsts & ~DSTS_CONNECTSPD) | DSTS_HIGHSPEED;

    struct dwc3_event_devt usbrst = { 1, 0, DEVT_USBRST };
    dwc3_device_event(s, usbrst);
    struct dwc3_event_devt connect = { 1, 0, DEVT_CONNECTDONE };
    dwc3_device_event(s, connect);
}

static void dwc3_usb_device_cancel_packet(USBDevice *dev, USBPacket *p)
{
    /* TODO: complete td if packet partially complete */
    DPRINTF("%s: pid: 0x%x ep: %d id: 0x%" PRIx64 "\n", __func__, p->pid,
            p->ep->nr, p->id);
    // assert(p->actual_length == 0);
}

static void dwc3_usb_device_handle_packet(USBDevice *dev, USBPacket *p)
{
    DWC3DeviceState *udev = DWC3_USB_DEVICE(dev);
    DWC3State *s = container_of(udev, DWC3State, device);
    int epid = dwc3_packet_find_epid(s, p);
    DWC3Endpoint *ep;

    if (epid == -1) {
        // qemu_log_mask(LOG_GUEST_ERROR,
        //               "%s: Unable to find ep for nr: %d pid: 0x%x\n", __func__,
        //               p->ep->nr, p->pid);
        p->status = USB_RET_NAK;
        return;
    }

    ep = &s->eps[epid];
    if (!ep->uep) {
        return;
    }

    if (p->pid == USB_TOKEN_SETUP && ep->uep->nr == 0) {
        s->eps[0].stalled = false;
        s->eps[0].not_ready = false;
        s->eps[1].stalled = false;
        s->eps[1].not_ready = false;
    }


    if (ep->stalled) {
        p->status = USB_RET_STALL;
        return;
    }

    if (!(s->dalepena & (1 << epid))) {
        p->status = usb_packet_is_inflight(p) ? USB_RET_IOERROR : USB_RET_NAK;
        return;
    }

    dwc3_process_packet(s, ep, p);
}

static void dwc3_ep_run(DWC3State *s, DWC3Endpoint *ep)
{
    USBPacket *p;
    if (!ep->uep) {
        return;
    }

    p = QTAILQ_FIRST(&ep->uep->queue);
    if (p) {
        dwc3_process_packet(s, ep, p);
    }
}

static int dwc3_buffer_desc_pre_save(void *opaque)
{
    DWC3BufferDesc *s = opaque;
    if (s->mapped) {
        error_report("dwc3: Cannot save when a transfer is ongoing");
        return -EINVAL;
    }
    return 0;
}

static int usb_dwc3_post_load(void *opaque, int version_id)
{
    DWC3State *s = opaque;
    USBDevice *udev = USB_DEVICE(&s->device);

    s->eps[0].uep = &udev->ep_ctl;
    s->eps[1].uep = &udev->ep_ctl;
    for (int i = 2; i < DWC3_NUM_EPS; i++) {
        if (s->eps[i].epnum) {
            s->eps[i].uep = usb_ep_get(
                udev, s->eps[i].epnum & 1 ? USB_TOKEN_IN : USB_TOKEN_OUT,
                s->eps[i].epnum >> 1);
        }
    }
    return 0;
}

static const VMStateDescription vmstate_dwc3_event_ring = {
    .name = "dwc3/event_ring",
    .version_id = 1,
    .minimum_version_id = 1,
    .fields =
        (const VMStateField[]){
            VMSTATE_UINT32(size, DWC3EventRing),
            VMSTATE_UINT32(head, DWC3EventRing),
            VMSTATE_UINT32(count, DWC3EventRing),
            VMSTATE_END_OF_LIST(),
        },
};

static const VMStateDescription vmstate_dwc3_trb = {
    .name = "dwc3/trb",
    .version_id = 1,
    .minimum_version_id = 1,
    .fields =
        (const VMStateField[]){
            VMSTATE_UINT64(bp, DWC3TRB),
            VMSTATE_UINT64(addr, DWC3TRB),
            VMSTATE_UINT32(ctrl, DWC3TRB),
            VMSTATE_END_OF_LIST(),
        },
};

static const VMStateDescription vmstate_dwc3_buffer_desc = {
    .name = "dwc3/buffer_descriptor",
    .version_id = 1,
    .minimum_version_id = 1,
    .pre_save = dwc3_buffer_desc_pre_save,
    .fields =
        (const VMStateField[]){
            VMSTATE_INT32(epid, DWC3BufferDesc),
            VMSTATE_UINT32(count, DWC3BufferDesc),
            VMSTATE_UINT32(length, DWC3BufferDesc),
            VMSTATE_UINT32(actual_length, DWC3BufferDesc),
            VMSTATE_UINT32(dir, DWC3BufferDesc),
            VMSTATE_BOOL(ended, DWC3BufferDesc),
            VMSTATE_STRUCT_VARRAY_POINTER_UINT32(trbs, DWC3BufferDesc, count,
                                                 vmstate_dwc3_trb, DWC3TRB),
            VMSTATE_END_OF_LIST(),
        },
};

<<<<<<< HEAD
static const VMStateDescription vmstate_dwc3_transfer = {
    .name = "dwc3/transfer",
    .version_id = 1,
    .minimum_version_id = 1,
    .fields =
        (const VMStateField[]){
            VMSTATE_UINT64(tdaddr, DWC3Transfer),
            VMSTATE_INT32(epid, DWC3Transfer),
            VMSTATE_UINT32(count, DWC3Transfer),
            VMSTATE_UINT32(rsc_idx, DWC3Transfer),
            VMSTATE_QTAILQ_V(buffers, DWC3Transfer, 1, vmstate_dwc3_buffer_desc,
                             DWC3BufferDesc, queue),
            VMSTATE_END_OF_LIST(),
        },
};

static const VMStateDescription vmstate_dwc3_endpoint = {
    .name = "dwc3/endpoint",
    .version_id = 1,
    .minimum_version_id = 1,
    .fields =
        (const VMStateField[]){
            VMSTATE_UINT32(epnum, DWC3Endpoint),
            VMSTATE_UINT32(intrnum, DWC3Endpoint),
            VMSTATE_UINT32(event_en, DWC3Endpoint),
            VMSTATE_UINT32(xfer_resource_idx, DWC3Endpoint),
            VMSTATE_UINT8(dseqnum, DWC3Endpoint),
            VMSTATE_BOOL(stalled, DWC3Endpoint),
            VMSTATE_BOOL(not_ready, DWC3Endpoint),
            VMSTATE_STRUCT_POINTER(xfer, DWC3Endpoint, vmstate_dwc3_transfer,
                                   DWC3Transfer),
            VMSTATE_END_OF_LIST(),
        },
};

static const VMStateDescription vmstate_usb_dwc3 = {
    .name = "dwc3",
    .version_id = 1,
    .post_load = usb_dwc3_post_load,
    .fields =
        (const VMStateField[]){
            VMSTATE_UINT32_ARRAY(glbreg, DWC3State,
                                 DWC3_GLBREG_SIZE / sizeof(uint32_t)),
            VMSTATE_UINT32_ARRAY(dreg, DWC3State,
                                 DWC3_DREG_SIZE / sizeof(uint32_t)),
            VMSTATE_UINT32_ARRAY(depcmdreg, DWC3State,
                                 DWC3_DEPCMDREG_SIZE / sizeof(uint32_t)),
            VMSTATE_BOOL_ARRAY(host_intr_state, DWC3State, DWC3_NUM_INTRS),
            VMSTATE_STRUCT_ARRAY(eps, DWC3State, DWC3_NUM_EPS, 1,
                                 vmstate_dwc3_endpoint, DWC3Endpoint),
            VMSTATE_STRUCT_ARRAY(intrs, DWC3State, DWC3_NUM_INTRS, 1,
                                 vmstate_dwc3_event_ring, DWC3EventRing),
            VMSTATE_END_OF_LIST(),
        }
};

static void dwc3_usb_device_class_initfn(ObjectClass *klass, void *data)
{
    DeviceClass *dc = DEVICE_CLASS(klass);
    USBDeviceClass *uc = USB_DEVICE_CLASS(klass);

    uc->realize = dwc3_usb_device_realize;
    uc->product_desc = "DWC3 USB Device";
    uc->unrealize = NULL;
    uc->cancel_packet = dwc3_usb_device_cancel_packet;
    uc->handle_attach = dwc3_usb_device_handle_attach;
    uc->handle_detach = dwc3_usb_device_handle_detach;
    uc->handle_reset = dwc3_usb_device_handle_reset;
    uc->handle_data = NULL;
    uc->handle_control = NULL;
    uc->handle_packet = dwc3_usb_device_handle_packet;
    uc->flush_ep_queue = NULL;
    uc->ep_stopped = NULL;
    uc->alloc_streams = NULL;
    uc->free_streams = NULL;
    uc->usb_desc = NULL;
    set_bit(DEVICE_CATEGORY_USB, dc->categories);
}

static void usb_dwc3_class_init(ObjectClass *klass, void *data)
=======
static void usb_dwc3_class_init(ObjectClass *klass, const void *data)
>>>>>>> e0006a86
{
    DeviceClass *dc = DEVICE_CLASS(klass);
    DWC3Class *c = DWC3_USB_CLASS(klass);
    ResettableClass *rc = RESETTABLE_CLASS(klass);

    dc->realize = usb_dwc3_realize;
    dc->vmsd = &vmstate_usb_dwc3;
    set_bit(DEVICE_CATEGORY_USB, dc->categories);
    resettable_class_set_parent_phases(rc, dwc3_reset_enter, dwc3_reset_hold,
                                       dwc3_reset_exit, &c->parent_phases);
}

static const TypeInfo dwc3_usb_device_type_info = {
    .name = TYPE_DWC3_USB_DEVICE,
    .parent = TYPE_USB_DEVICE,
    .instance_size = sizeof(DWC3DeviceState),
    .class_init = dwc3_usb_device_class_initfn,
};

static const TypeInfo usb_dwc3_info = {
    .name = TYPE_DWC3_USB,
    .parent = TYPE_SYS_BUS_DEVICE,
    .instance_size = sizeof(DWC3State),
    .instance_init = usb_dwc3_init,
    .class_size = sizeof(DWC3Class),
    .class_init = usb_dwc3_class_init,
};

static void usb_dwc3_register_types(void)
{
    type_register_static(&dwc3_usb_device_type_info);
    type_register_static(&usb_dwc3_info);
}

type_init(usb_dwc3_register_types)<|MERGE_RESOLUTION|>--- conflicted
+++ resolved
@@ -31,6 +31,7 @@
 #include "migration/vmstate.h"
 #include "qapi/error.h"
 #include "qemu/bitops.h"
+#include "qemu/error-report.h"
 #include "qemu/log.h"
 #include "qom/object.h"
 #include "trace.h"
@@ -1671,8 +1672,8 @@
 
     if (epid == -1) {
         // qemu_log_mask(LOG_GUEST_ERROR,
-        //               "%s: Unable to find ep for nr: %d pid: 0x%x\n", __func__,
-        //               p->ep->nr, p->pid);
+        //               "%s: Unable to find ep for nr: %d pid: 0x%x\n",
+        //               __func__, p->ep->nr, p->pid);
         p->status = USB_RET_NAK;
         return;
     }
@@ -1788,7 +1789,6 @@
         },
 };
 
-<<<<<<< HEAD
 static const VMStateDescription vmstate_dwc3_transfer = {
     .name = "dwc3/transfer",
     .version_id = 1,
@@ -1845,7 +1845,7 @@
         }
 };
 
-static void dwc3_usb_device_class_initfn(ObjectClass *klass, void *data)
+static void dwc3_usb_device_class_initfn(ObjectClass *klass, const void *data)
 {
     DeviceClass *dc = DEVICE_CLASS(klass);
     USBDeviceClass *uc = USB_DEVICE_CLASS(klass);
@@ -1868,10 +1868,7 @@
     set_bit(DEVICE_CATEGORY_USB, dc->categories);
 }
 
-static void usb_dwc3_class_init(ObjectClass *klass, void *data)
-=======
 static void usb_dwc3_class_init(ObjectClass *klass, const void *data)
->>>>>>> e0006a86
 {
     DeviceClass *dc = DEVICE_CLASS(klass);
     DWC3Class *c = DWC3_USB_CLASS(klass);
