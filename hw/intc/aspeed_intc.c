/*
 * ASPEED INTC Controller
 *
 * Copyright (C) 2024 ASPEED Technology Inc.
 *
 * SPDX-License-Identifier: GPL-2.0-or-later
 */

#include "qemu/osdep.h"
#include "hw/intc/aspeed_intc.h"
#include "hw/irq.h"
#include "qemu/log.h"
#include "trace.h"
#include "hw/registerfields.h"
#include "qapi/error.h"

/*
 * INTC Registers
 *
 * values below are offset by - 0x1000 from datasheet
 * because its memory region is start at 0x1000
 *
 */
REG32(GICINT128_EN,         0x000)
REG32(GICINT128_STATUS,     0x004)
REG32(GICINT129_EN,         0x100)
REG32(GICINT129_STATUS,     0x104)
REG32(GICINT130_EN,         0x200)
REG32(GICINT130_STATUS,     0x204)
REG32(GICINT131_EN,         0x300)
REG32(GICINT131_STATUS,     0x304)
REG32(GICINT132_EN,         0x400)
REG32(GICINT132_STATUS,     0x404)
REG32(GICINT133_EN,         0x500)
REG32(GICINT133_STATUS,     0x504)
REG32(GICINT134_EN,         0x600)
REG32(GICINT134_STATUS,     0x604)
REG32(GICINT135_EN,         0x700)
REG32(GICINT135_STATUS,     0x704)
REG32(GICINT136_EN,         0x800)
REG32(GICINT136_STATUS,     0x804)
REG32(GICINT192_201_EN,         0xB00)
REG32(GICINT192_201_STATUS,     0xB04)

/*
 * INTCIO Registers
 *
 * values below are offset by - 0x100 from datasheet
 * because its memory region is start at 0x100
 *
 */
REG32(GICINT192_EN,         0x00)
REG32(GICINT192_STATUS,     0x04)
REG32(GICINT193_EN,         0x10)
REG32(GICINT193_STATUS,     0x14)
REG32(GICINT194_EN,         0x20)
REG32(GICINT194_STATUS,     0x24)
REG32(GICINT195_EN,         0x30)
REG32(GICINT195_STATUS,     0x34)
REG32(GICINT196_EN,         0x40)
REG32(GICINT196_STATUS,     0x44)
REG32(GICINT197_EN,         0x50)
REG32(GICINT197_STATUS,     0x54)

static const AspeedINTCIRQ *aspeed_intc_get_irq(AspeedINTCClass *aic,
                                                uint32_t reg)
{
    int i;

    for (i = 0; i < aic->irq_table_count; i++) {
        if (aic->irq_table[i].enable_reg == reg ||
            aic->irq_table[i].status_reg == reg) {
            return &aic->irq_table[i];
        }
    }

    /*
     * Invalid reg.
     */
    g_assert_not_reached();
}

/*
 * Update the state of an interrupt controller pin by setting
 * the specified output pin to the given level.
 * The input pin index should be between 0 and the number of input pins.
 * The output pin index should be between 0 and the number of output pins.
 */
static void aspeed_intc_update(AspeedINTCState *s, int inpin_idx,
                               int outpin_idx, int level)
{
    AspeedINTCClass *aic = ASPEED_INTC_GET_CLASS(s);
    const char *name = object_get_typename(OBJECT(s));

    assert((outpin_idx < aic->num_outpins) && (inpin_idx < aic->num_inpins));

    trace_aspeed_intc_update_irq(name, inpin_idx, outpin_idx, level);
    qemu_set_irq(s->output_pins[outpin_idx], level);
}

static void aspeed_intc_set_irq_handler(AspeedINTCState *s,
                                        const AspeedINTCIRQ *intc_irq,
                                        uint32_t select)
{
    const char *name = object_get_typename(OBJECT(s));
    uint32_t status_reg;
    int outpin_idx;
    int inpin_idx;

    status_reg = intc_irq->status_reg;
    outpin_idx = intc_irq->outpin_idx;
    inpin_idx = intc_irq->inpin_idx;

    if ((s->mask[inpin_idx] & select) || (s->regs[status_reg] & select)) {
        /*
         * a. mask is not 0 means in ISR mode
         * sources interrupt routine are executing.
         * b. status register value is not 0 means previous
         * source interrupt does not be executed, yet.
         *
         * save source interrupt to pending variable.
         */
        s->pending[inpin_idx] |= select;
        trace_aspeed_intc_pending_irq(name, inpin_idx, s->pending[inpin_idx]);
    } else {
        /*
         * notify firmware which source interrupt are coming
         * by setting status register
         */
        s->regs[status_reg] = select;
        trace_aspeed_intc_trigger_irq(name, inpin_idx, outpin_idx,
                                      s->regs[status_reg]);
        aspeed_intc_update(s, inpin_idx, outpin_idx, 1);
    }
}

static void aspeed_intc_set_irq_handler_multi_outpins(AspeedINTCState *s,
                                 const AspeedINTCIRQ *intc_irq, uint32_t select)
{
    const char *name = object_get_typename(OBJECT(s));
    uint32_t status_reg;
    int num_outpins;
    int outpin_idx;
    int inpin_idx;
    int i;

    num_outpins = intc_irq->num_outpins;
    status_reg = intc_irq->status_reg;
    outpin_idx = intc_irq->outpin_idx;
    inpin_idx = intc_irq->inpin_idx;

    for (i = 0; i < num_outpins; i++) {
        if (select & BIT(i)) {
            if (s->mask[inpin_idx] & BIT(i) ||
                s->regs[status_reg] & BIT(i)) {
                /*
                 * a. mask bit is not 0 means in ISR mode sources interrupt
                 * routine are executing.
                 * b. status bit is not 0 means previous source interrupt
                 * does not be executed, yet.
                 *
                 * save source interrupt to pending bit.
                 */
                 s->pending[inpin_idx] |= BIT(i);
                 trace_aspeed_intc_pending_irq(name, inpin_idx,
                                               s->pending[inpin_idx]);
            } else {
                /*
                 * notify firmware which source interrupt are coming
                 * by setting status bit
                 */
                s->regs[status_reg] |= BIT(i);
                trace_aspeed_intc_trigger_irq(name, inpin_idx, outpin_idx + i,
                                              s->regs[status_reg]);
                aspeed_intc_update(s, inpin_idx, outpin_idx + i, 1);
            }
        }
    }
}

/*
 * GICINT192_201 maps 1:10 to input IRQ 0 and output IRQs 0 to 9.
 * GICINT128 to GICINT136 map 1:1 to input IRQs 1 to 9 and output
 * IRQs 10 to 18. The value of input IRQ should be between 0 and
 * the number of input pins.
 */
static void aspeed_intc_set_irq(void *opaque, int irq, int level)
{
    AspeedINTCState *s = (AspeedINTCState *)opaque;
    AspeedINTCClass *aic = ASPEED_INTC_GET_CLASS(s);
    const char *name = object_get_typename(OBJECT(s));
    const AspeedINTCIRQ *intc_irq;
    uint32_t select = 0;
    uint32_t enable;
    int num_outpins;
    int inpin_idx;
    int i;

    assert(irq < aic->num_inpins);

    intc_irq = &aic->irq_table[irq];
    num_outpins = intc_irq->num_outpins;
    inpin_idx = intc_irq->inpin_idx;
    trace_aspeed_intc_set_irq(name, inpin_idx, level);
    enable = s->enable[inpin_idx];

    if (!level) {
        return;
    }

    for (i = 0; i < aic->num_lines; i++) {
        if (s->orgates[inpin_idx].levels[i]) {
            if (enable & BIT(i)) {
                select |= BIT(i);
            }
        }
    }

    if (!select) {
        return;
    }

    trace_aspeed_intc_select(name, select);
    if (num_outpins > 1) {
        aspeed_intc_set_irq_handler_multi_outpins(s, intc_irq, select);
    } else {
        aspeed_intc_set_irq_handler(s, intc_irq, select);
    }
}

<<<<<<< HEAD
    if ((s->mask[irq] & select) || (s->regs[status_addr] & select)) {
        /*
         * a. mask is not 0 means in ISR mode
         * sources interrupt routine are executing.
         * b. status register value is not 0 means previous
         * source interrupt does not be executed, yet.
         *
         * save source interrupt to pending variable.
         */
        s->pending[irq] |= select;
        trace_aspeed_intc_pending_irq(irq, s->pending[irq]);
=======
static void aspeed_intc_enable_handler(AspeedINTCState *s, hwaddr offset,
                                       uint64_t data)
{
    AspeedINTCClass *aic = ASPEED_INTC_GET_CLASS(s);
    const char *name = object_get_typename(OBJECT(s));
    const AspeedINTCIRQ *intc_irq;
    uint32_t reg = offset >> 2;
    uint32_t old_enable;
    uint32_t change;
    int inpin_idx;

    intc_irq = aspeed_intc_get_irq(aic, reg);
    inpin_idx = intc_irq->inpin_idx;

    assert(inpin_idx < aic->num_inpins);

    /*
     * The enable registers are used to enable source interrupts.
     * They also handle masking and unmasking of source interrupts
     * during the execution of the source ISR.
     */

    /* disable all source interrupt */
    if (!data && !s->enable[inpin_idx]) {
        s->regs[reg] = data;
        return;
    }

    old_enable = s->enable[inpin_idx];
    s->enable[inpin_idx] |= data;

    /* enable new source interrupt */
    if (old_enable != s->enable[inpin_idx]) {
        trace_aspeed_intc_enable(name, s->enable[inpin_idx]);
        s->regs[reg] = data;
        return;
    }

    /* mask and unmask source interrupt */
    change = s->regs[reg] ^ data;
    if (change & data) {
        s->mask[inpin_idx] &= ~change;
        trace_aspeed_intc_unmask(name, change, s->mask[inpin_idx]);
>>>>>>> 7c949c53
    } else {
        s->mask[inpin_idx] |= change;
        trace_aspeed_intc_mask(name, change, s->mask[inpin_idx]);
    }

    s->regs[reg] = data;
}

static void aspeed_intc_status_handler(AspeedINTCState *s, hwaddr offset,
                                       uint64_t data)
{
    AspeedINTCClass *aic = ASPEED_INTC_GET_CLASS(s);
    const char *name = object_get_typename(OBJECT(s));
    const AspeedINTCIRQ *intc_irq;
    uint32_t reg = offset >> 2;
    int outpin_idx;
    int inpin_idx;

    if (!data) {
        qemu_log_mask(LOG_GUEST_ERROR, "%s: Invalid data 0\n", __func__);
        return;
    }

    intc_irq = aspeed_intc_get_irq(aic, reg);
    outpin_idx = intc_irq->outpin_idx;
    inpin_idx = intc_irq->inpin_idx;

    assert(inpin_idx < aic->num_inpins);

    /* clear status */
    s->regs[reg] &= ~data;

    /*
     * These status registers are used for notify sources ISR are executed.
     * If one source ISR is executed, it will clear one bit.
     * If it clear all bits, it means to initialize this register status
     * rather than sources ISR are executed.
     */
    if (data == 0xffffffff) {
        return;
    }

    /* All source ISR execution are done */
    if (!s->regs[reg]) {
        trace_aspeed_intc_all_isr_done(name, inpin_idx);
        if (s->pending[inpin_idx]) {
            /*
             * handle pending source interrupt
             * notify firmware which source interrupt are pending
             * by setting status register
             */
            s->regs[reg] = s->pending[inpin_idx];
            s->pending[inpin_idx] = 0;
            trace_aspeed_intc_trigger_irq(name, inpin_idx, outpin_idx,
                                          s->regs[reg]);
            aspeed_intc_update(s, inpin_idx, outpin_idx, 1);
        } else {
            /* clear irq */
            trace_aspeed_intc_clear_irq(name, inpin_idx, outpin_idx, 0);
            aspeed_intc_update(s, inpin_idx, outpin_idx, 0);
        }
    }
}

static void aspeed_intc_status_handler_multi_outpins(AspeedINTCState *s,
                                                hwaddr offset, uint64_t data)
{
    const char *name = object_get_typename(OBJECT(s));
    AspeedINTCClass *aic = ASPEED_INTC_GET_CLASS(s);
    const AspeedINTCIRQ *intc_irq;
    uint32_t reg = offset >> 2;
    int num_outpins;
    int outpin_idx;
    int inpin_idx;
    int i;

    if (!data) {
        qemu_log_mask(LOG_GUEST_ERROR, "%s: Invalid data 0\n", __func__);
        return;
    }

    intc_irq = aspeed_intc_get_irq(aic, reg);
    num_outpins = intc_irq->num_outpins;
    outpin_idx = intc_irq->outpin_idx;
    inpin_idx = intc_irq->inpin_idx;
    assert(inpin_idx < aic->num_inpins);

    /* clear status */
    s->regs[reg] &= ~data;

    /*
     * The status registers are used for notify sources ISR are executed.
     * If one source ISR is executed, it will clear one bit.
     * If it clear all bits, it means to initialize this register status
     * rather than sources ISR are executed.
     */
    if (data == 0xffffffff) {
        return;
    }

    for (i = 0; i < num_outpins; i++) {
        /* All source ISR executions are done from a specific bit */
        if (data & BIT(i)) {
            trace_aspeed_intc_all_isr_done_bit(name, inpin_idx, i);
            if (s->pending[inpin_idx] & BIT(i)) {
                /*
                 * Handle pending source interrupt.
                 * Notify firmware which source interrupt is pending
                 * by setting the status bit.
                 */
                s->regs[reg] |= BIT(i);
                s->pending[inpin_idx] &= ~BIT(i);
                trace_aspeed_intc_trigger_irq(name, inpin_idx, outpin_idx + i,
                                              s->regs[reg]);
                aspeed_intc_update(s, inpin_idx, outpin_idx + i, 1);
            } else {
                /* clear irq for the specific bit */
                trace_aspeed_intc_clear_irq(name, inpin_idx, outpin_idx + i, 0);
                aspeed_intc_update(s, inpin_idx, outpin_idx + i, 0);
            }
        }
    }
}

static uint64_t aspeed_intc_read(void *opaque, hwaddr offset, unsigned int size)
{
    AspeedINTCState *s = ASPEED_INTC(opaque);
    const char *name = object_get_typename(OBJECT(s));
    uint32_t reg = offset >> 2;
    uint32_t value = 0;

    value = s->regs[reg];
    trace_aspeed_intc_read(name, offset, size, value);

    return value;
}

static void aspeed_intc_write(void *opaque, hwaddr offset, uint64_t data,
                                        unsigned size)
{
    AspeedINTCState *s = ASPEED_INTC(opaque);
    const char *name = object_get_typename(OBJECT(s));
    uint32_t reg = offset >> 2;

    trace_aspeed_intc_write(name, offset, size, data);

    switch (reg) {
    case R_GICINT128_EN:
    case R_GICINT129_EN:
    case R_GICINT130_EN:
    case R_GICINT131_EN:
    case R_GICINT132_EN:
    case R_GICINT133_EN:
    case R_GICINT134_EN:
    case R_GICINT135_EN:
    case R_GICINT136_EN:
    case R_GICINT192_201_EN:
        aspeed_intc_enable_handler(s, offset, data);
        break;
    case R_GICINT128_STATUS:
    case R_GICINT129_STATUS:
    case R_GICINT130_STATUS:
    case R_GICINT131_STATUS:
    case R_GICINT132_STATUS:
    case R_GICINT133_STATUS:
    case R_GICINT134_STATUS:
    case R_GICINT135_STATUS:
    case R_GICINT136_STATUS:
        aspeed_intc_status_handler(s, offset, data);
        break;
    case R_GICINT192_201_STATUS:
        aspeed_intc_status_handler_multi_outpins(s, offset, data);
        break;
    default:
        s->regs[reg] = data;
        break;
    }

    return;
}

static uint64_t aspeed_intcio_read(void *opaque, hwaddr offset,
                                   unsigned int size)
{
    AspeedINTCState *s = ASPEED_INTC(opaque);
    const char *name = object_get_typename(OBJECT(s));
    uint32_t reg = offset >> 2;
    uint32_t value = 0;

    value = s->regs[reg];
    trace_aspeed_intc_read(name, offset, size, value);

    return value;
}

static void aspeed_intcio_write(void *opaque, hwaddr offset, uint64_t data,
                                unsigned size)
{
    AspeedINTCState *s = ASPEED_INTC(opaque);
    const char *name = object_get_typename(OBJECT(s));
    uint32_t reg = offset >> 2;

    trace_aspeed_intc_write(name, offset, size, data);

    switch (reg) {
    case R_GICINT192_EN:
    case R_GICINT193_EN:
    case R_GICINT194_EN:
    case R_GICINT195_EN:
    case R_GICINT196_EN:
    case R_GICINT197_EN:
        aspeed_intc_enable_handler(s, offset, data);
        break;
    case R_GICINT192_STATUS:
    case R_GICINT193_STATUS:
    case R_GICINT194_STATUS:
    case R_GICINT195_STATUS:
    case R_GICINT196_STATUS:
    case R_GICINT197_STATUS:
        aspeed_intc_status_handler(s, offset, data);
        break;
    default:
        s->regs[reg] = data;
        break;
    }

    return;
}


static const MemoryRegionOps aspeed_intc_ops = {
    .read = aspeed_intc_read,
    .write = aspeed_intc_write,
    .endianness = DEVICE_LITTLE_ENDIAN,
    .valid = {
        .min_access_size = 4,
        .max_access_size = 4,
    }
};

static const MemoryRegionOps aspeed_intcio_ops = {
    .read = aspeed_intcio_read,
    .write = aspeed_intcio_write,
    .endianness = DEVICE_LITTLE_ENDIAN,
    .valid = {
        .min_access_size = 4,
        .max_access_size = 4,
    }
};

static void aspeed_intc_instance_init(Object *obj)
{
    AspeedINTCState *s = ASPEED_INTC(obj);
    AspeedINTCClass *aic = ASPEED_INTC_GET_CLASS(s);
    int i;

    assert(aic->num_inpins <= ASPEED_INTC_MAX_INPINS);
    for (i = 0; i < aic->num_inpins; i++) {
        object_initialize_child(obj, "intc-orgates[*]", &s->orgates[i],
                                TYPE_OR_IRQ);
        object_property_set_int(OBJECT(&s->orgates[i]), "num-lines",
                                aic->num_lines, &error_abort);
    }
}

static void aspeed_intc_reset(DeviceState *dev)
{
    AspeedINTCState *s = ASPEED_INTC(dev);
    AspeedINTCClass *aic = ASPEED_INTC_GET_CLASS(s);

    memset(s->regs, 0, aic->nr_regs << 2);
    memset(s->enable, 0, sizeof(s->enable));
    memset(s->mask, 0, sizeof(s->mask));
    memset(s->pending, 0, sizeof(s->pending));
}

static void aspeed_intc_realize(DeviceState *dev, Error **errp)
{
    SysBusDevice *sbd = SYS_BUS_DEVICE(dev);
    AspeedINTCState *s = ASPEED_INTC(dev);
    AspeedINTCClass *aic = ASPEED_INTC_GET_CLASS(s);
    int i;

    memory_region_init(&s->iomem_container, OBJECT(s),
            TYPE_ASPEED_INTC ".container", aic->mem_size);

    sysbus_init_mmio(sbd, &s->iomem_container);

    s->regs = g_new(uint32_t, aic->nr_regs);
    memory_region_init_io(&s->iomem, OBJECT(s), aic->reg_ops, s,
                          TYPE_ASPEED_INTC ".regs", aic->nr_regs << 2);

    memory_region_add_subregion(&s->iomem_container, aic->reg_offset,
                                &s->iomem);

    qdev_init_gpio_in(dev, aspeed_intc_set_irq, aic->num_inpins);

    for (i = 0; i < aic->num_inpins; i++) {
        if (!qdev_realize(DEVICE(&s->orgates[i]), NULL, errp)) {
            return;
        }
    }

    for (i = 0; i < aic->num_outpins; i++) {
        sysbus_init_irq(sbd, &s->output_pins[i]);
    }
}

static void aspeed_intc_unrealize(DeviceState *dev)
{
    AspeedINTCState *s = ASPEED_INTC(dev);

    g_free(s->regs);
    s->regs = NULL;
}

static void aspeed_intc_class_init(ObjectClass *klass, void *data)
{
    DeviceClass *dc = DEVICE_CLASS(klass);
    AspeedINTCClass *aic = ASPEED_INTC_CLASS(klass);

    dc->desc = "ASPEED INTC Controller";
    dc->realize = aspeed_intc_realize;
    dc->unrealize = aspeed_intc_unrealize;
    device_class_set_legacy_reset(dc, aspeed_intc_reset);
    dc->vmsd = NULL;

    aic->reg_ops = &aspeed_intc_ops;
}

static const TypeInfo aspeed_intc_info = {
    .name = TYPE_ASPEED_INTC,
    .parent = TYPE_SYS_BUS_DEVICE,
    .instance_init = aspeed_intc_instance_init,
    .instance_size = sizeof(AspeedINTCState),
    .class_init = aspeed_intc_class_init,
    .class_size = sizeof(AspeedINTCClass),
    .abstract = true,
};

static AspeedINTCIRQ aspeed_2700_intc_irqs[ASPEED_INTC_MAX_INPINS] = {
    {0, 0, 10, R_GICINT192_201_EN, R_GICINT192_201_STATUS},
    {1, 10, 1, R_GICINT128_EN, R_GICINT128_STATUS},
    {2, 11, 1, R_GICINT129_EN, R_GICINT129_STATUS},
    {3, 12, 1, R_GICINT130_EN, R_GICINT130_STATUS},
    {4, 13, 1, R_GICINT131_EN, R_GICINT131_STATUS},
    {5, 14, 1, R_GICINT132_EN, R_GICINT132_STATUS},
    {6, 15, 1, R_GICINT133_EN, R_GICINT133_STATUS},
    {7, 16, 1, R_GICINT134_EN, R_GICINT134_STATUS},
    {8, 17, 1, R_GICINT135_EN, R_GICINT135_STATUS},
    {9, 18, 1, R_GICINT136_EN, R_GICINT136_STATUS},
};

static void aspeed_2700_intc_class_init(ObjectClass *klass, void *data)
{
    DeviceClass *dc = DEVICE_CLASS(klass);
    AspeedINTCClass *aic = ASPEED_INTC_CLASS(klass);

    dc->desc = "ASPEED 2700 INTC Controller";
    aic->num_lines = 32;
    aic->num_inpins = 10;
    aic->num_outpins = 19;
    aic->mem_size = 0x4000;
    aic->nr_regs = 0xB08 >> 2;
    aic->reg_offset = 0x1000;
    aic->irq_table = aspeed_2700_intc_irqs;
    aic->irq_table_count = ARRAY_SIZE(aspeed_2700_intc_irqs);
}

static const TypeInfo aspeed_2700_intc_info = {
    .name = TYPE_ASPEED_2700_INTC,
    .parent = TYPE_ASPEED_INTC,
    .class_init = aspeed_2700_intc_class_init,
};

static AspeedINTCIRQ aspeed_2700_intcio_irqs[ASPEED_INTC_MAX_INPINS] = {
    {0, 0, 1, R_GICINT192_EN, R_GICINT192_STATUS},
    {1, 1, 1, R_GICINT193_EN, R_GICINT193_STATUS},
    {2, 2, 1, R_GICINT194_EN, R_GICINT194_STATUS},
    {3, 3, 1, R_GICINT195_EN, R_GICINT195_STATUS},
    {4, 4, 1, R_GICINT196_EN, R_GICINT196_STATUS},
    {5, 5, 1, R_GICINT197_EN, R_GICINT197_STATUS},
};

static void aspeed_2700_intcio_class_init(ObjectClass *klass, void *data)
{
    DeviceClass *dc = DEVICE_CLASS(klass);
    AspeedINTCClass *aic = ASPEED_INTC_CLASS(klass);

    dc->desc = "ASPEED 2700 INTC IO Controller";
    aic->num_lines = 32;
    aic->num_inpins = 6;
    aic->num_outpins = 6;
    aic->mem_size = 0x400;
    aic->nr_regs = 0x58 >> 2;
    aic->reg_offset = 0x100;
    aic->reg_ops = &aspeed_intcio_ops;
    aic->irq_table = aspeed_2700_intcio_irqs;
    aic->irq_table_count = ARRAY_SIZE(aspeed_2700_intcio_irqs);
}

static const TypeInfo aspeed_2700_intcio_info = {
    .name = TYPE_ASPEED_2700_INTCIO,
    .parent = TYPE_ASPEED_INTC,
    .class_init = aspeed_2700_intcio_class_init,
};

static void aspeed_intc_register_types(void)
{
    type_register_static(&aspeed_intc_info);
    type_register_static(&aspeed_2700_intc_info);
    type_register_static(&aspeed_2700_intcio_info);
}

type_init(aspeed_intc_register_types);<|MERGE_RESOLUTION|>--- conflicted
+++ resolved
@@ -228,19 +228,6 @@
     }
 }
 
-<<<<<<< HEAD
-    if ((s->mask[irq] & select) || (s->regs[status_addr] & select)) {
-        /*
-         * a. mask is not 0 means in ISR mode
-         * sources interrupt routine are executing.
-         * b. status register value is not 0 means previous
-         * source interrupt does not be executed, yet.
-         *
-         * save source interrupt to pending variable.
-         */
-        s->pending[irq] |= select;
-        trace_aspeed_intc_pending_irq(irq, s->pending[irq]);
-=======
 static void aspeed_intc_enable_handler(AspeedINTCState *s, hwaddr offset,
                                        uint64_t data)
 {
@@ -284,7 +271,6 @@
     if (change & data) {
         s->mask[inpin_idx] &= ~change;
         trace_aspeed_intc_unmask(name, change, s->mask[inpin_idx]);
->>>>>>> 7c949c53
     } else {
         s->mask[inpin_idx] |= change;
         trace_aspeed_intc_mask(name, change, s->mask[inpin_idx]);
