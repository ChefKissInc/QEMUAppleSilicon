/*
 * RISC-V ACLINT (Advanced Core Local Interruptor)
 * URL: https://github.com/riscv/riscv-aclint
 *
 * Copyright (c) 2016-2017 Sagar Karandikar, sagark@eecs.berkeley.edu
 * Copyright (c) 2017 SiFive, Inc.
 * Copyright (c) 2021 Western Digital Corporation or its affiliates.
 *
 * This provides real-time clock, timer and interprocessor interrupts.
 *
 * This program is free software; you can redistribute it and/or modify it
 * under the terms and conditions of the GNU General Public License,
 * version 2 or later, as published by the Free Software Foundation.
 *
 * This program is distributed in the hope it will be useful, but WITHOUT
 * ANY WARRANTY; without even the implied warranty of MERCHANTABILITY or
 * FITNESS FOR A PARTICULAR PURPOSE.  See the GNU General Public License for
 * more details.
 *
 * You should have received a copy of the GNU General Public License along with
 * this program.  If not, see <http://www.gnu.org/licenses/>.
 */

#include "qemu/osdep.h"
#include "qapi/error.h"
#include "qemu/error-report.h"
#include "qemu/log.h"
#include "qemu/module.h"
#include "hw/sysbus.h"
#include "target/riscv/cpu.h"
#include "hw/qdev-properties.h"
#include "hw/intc/riscv_aclint.h"
#include "qemu/timer.h"
#include "hw/irq.h"
#include "migration/vmstate.h"

typedef struct riscv_aclint_mtimer_callback {
    RISCVAclintMTimerState *s;
    int num;
} riscv_aclint_mtimer_callback;

static uint64_t cpu_riscv_read_rtc_raw(uint32_t timebase_freq)
{
    return muldiv64(qemu_clock_get_ns(QEMU_CLOCK_VIRTUAL),
        timebase_freq, NANOSECONDS_PER_SECOND);
}

static uint64_t cpu_riscv_read_rtc(void *opaque)
{
    RISCVAclintMTimerState *mtimer = opaque;
    return cpu_riscv_read_rtc_raw(mtimer->timebase_freq) + mtimer->time_delta;
}

/*
 * Called when timecmp is written to update the QEMU timer or immediately
 * trigger timer interrupt if mtimecmp <= current timer value.
 */
static void riscv_aclint_mtimer_write_timecmp(RISCVAclintMTimerState *mtimer,
                                              RISCVCPU *cpu,
                                              int hartid,
                                              uint64_t value)
{
    uint32_t timebase_freq = mtimer->timebase_freq;
    uint64_t next;
    uint64_t diff;

    uint64_t rtc = cpu_riscv_read_rtc(mtimer);

    /* Compute the relative hartid w.r.t the socket */
    hartid = hartid - mtimer->hartid_base;

    mtimer->timecmp[hartid] = value;
<<<<<<< HEAD
    if (mtimer->timecmp[hartid] <= rtc_r) {
=======
    if (mtimer->timecmp[hartid] <= rtc) {
>>>>>>> 6bbce8b4
        /*
         * If we're setting an MTIMECMP value in the "past",
         * immediately raise the timer interrupt
         */
        qemu_irq_raise(mtimer->timer_irqs[hartid]);
        return;
    }

    /* otherwise, set up the future timer interrupt */
    qemu_irq_lower(mtimer->timer_irqs[hartid]);
<<<<<<< HEAD
    diff = mtimer->timecmp[hartid] - rtc_r;
=======
    diff = mtimer->timecmp[hartid] - rtc;
>>>>>>> 6bbce8b4
    /* back to ns (note args switched in muldiv64) */
    uint64_t ns_diff = muldiv64(diff, NANOSECONDS_PER_SECOND, timebase_freq);

    /*
     * check if ns_diff overflowed and check if the addition would potentially
     * overflow
     */
    if ((NANOSECONDS_PER_SECOND > timebase_freq && ns_diff < diff) ||
        ns_diff > INT64_MAX) {
        next = INT64_MAX;
    } else {
        /*
         * as it is very unlikely qemu_clock_get_ns will return a value
         * greater than INT64_MAX, no additional check is needed for an
         * unsigned integer overflow.
         */
        next = qemu_clock_get_ns(QEMU_CLOCK_VIRTUAL) + ns_diff;
        /*
         * if ns_diff is INT64_MAX next may still be outside the range
         * of a signed integer.
         */
        next = MIN(next, INT64_MAX);
    }

    timer_mod(mtimer->timers[hartid], next);
}

/*
 * Callback used when the timer set using timer_mod expires.
 * Should raise the timer interrupt line
 */
static void riscv_aclint_mtimer_cb(void *opaque)
{
    riscv_aclint_mtimer_callback *state = opaque;

    qemu_irq_raise(state->s->timer_irqs[state->num]);
}

/* CPU read MTIMER register */
static uint64_t riscv_aclint_mtimer_read(void *opaque, hwaddr addr,
    unsigned size)
{
    RISCVAclintMTimerState *mtimer = opaque;

    if (addr >= mtimer->timecmp_base &&
        addr < (mtimer->timecmp_base + (mtimer->num_harts << 3))) {
        size_t hartid = mtimer->hartid_base +
                        ((addr - mtimer->timecmp_base) >> 3);
        CPUState *cpu = cpu_by_arch_id(hartid);
        CPURISCVState *env = cpu ? cpu->env_ptr : NULL;
        if (!env) {
            qemu_log_mask(LOG_GUEST_ERROR,
                          "aclint-mtimer: invalid hartid: %zu", hartid);
        } else if ((addr & 0x7) == 0) {
            /* timecmp_lo for RV32/RV64 or timecmp for RV64 */
            uint64_t timecmp = mtimer->timecmp[hartid];
            return (size == 4) ? (timecmp & 0xFFFFFFFF) : timecmp;
        } else if ((addr & 0x7) == 4) {
            /* timecmp_hi */
            uint64_t timecmp = mtimer->timecmp[hartid];
            return (timecmp >> 32) & 0xFFFFFFFF;
        } else {
            qemu_log_mask(LOG_UNIMP,
                          "aclint-mtimer: invalid read: %08x", (uint32_t)addr);
            return 0;
        }
    } else if (addr == mtimer->time_base) {
        /* time_lo for RV32/RV64 or timecmp for RV64 */
        uint64_t rtc = cpu_riscv_read_rtc(mtimer);
        return (size == 4) ? (rtc & 0xFFFFFFFF) : rtc;
    } else if (addr == mtimer->time_base + 4) {
        /* time_hi */
        return (cpu_riscv_read_rtc(mtimer) >> 32) & 0xFFFFFFFF;
    }

    qemu_log_mask(LOG_UNIMP,
                  "aclint-mtimer: invalid read: %08x", (uint32_t)addr);
    return 0;
}

/* CPU write MTIMER register */
static void riscv_aclint_mtimer_write(void *opaque, hwaddr addr,
    uint64_t value, unsigned size)
{
    RISCVAclintMTimerState *mtimer = opaque;
    int i;

    if (addr >= mtimer->timecmp_base &&
        addr < (mtimer->timecmp_base + (mtimer->num_harts << 3))) {
        size_t hartid = mtimer->hartid_base +
                        ((addr - mtimer->timecmp_base) >> 3);
        CPUState *cpu = cpu_by_arch_id(hartid);
        CPURISCVState *env = cpu ? cpu->env_ptr : NULL;
        if (!env) {
            qemu_log_mask(LOG_GUEST_ERROR,
                          "aclint-mtimer: invalid hartid: %zu", hartid);
        } else if ((addr & 0x7) == 0) {
            if (size == 4) {
                /* timecmp_lo for RV32/RV64 */
                uint64_t timecmp_hi = mtimer->timecmp[hartid] >> 32;
                riscv_aclint_mtimer_write_timecmp(mtimer, RISCV_CPU(cpu), hartid,
                    timecmp_hi << 32 | (value & 0xFFFFFFFF));
            } else {
                /* timecmp for RV64 */
                riscv_aclint_mtimer_write_timecmp(mtimer, RISCV_CPU(cpu), hartid,
                                                  value);
            }
        } else if ((addr & 0x7) == 4) {
            if (size == 4) {
                /* timecmp_hi for RV32/RV64 */
                uint64_t timecmp_lo = mtimer->timecmp[hartid];
                riscv_aclint_mtimer_write_timecmp(mtimer, RISCV_CPU(cpu), hartid,
                    value << 32 | (timecmp_lo & 0xFFFFFFFF));
            } else {
                qemu_log_mask(LOG_GUEST_ERROR,
                              "aclint-mtimer: invalid timecmp_hi write: %08x",
                              (uint32_t)addr);
            }
        } else {
            qemu_log_mask(LOG_UNIMP,
                          "aclint-mtimer: invalid timecmp write: %08x",
                          (uint32_t)addr);
        }
        return;
    } else if (addr == mtimer->time_base || addr == mtimer->time_base + 4) {
        uint64_t rtc_r = cpu_riscv_read_rtc_raw(mtimer->timebase_freq);
        uint64_t rtc = cpu_riscv_read_rtc(mtimer);

        if (addr == mtimer->time_base) {
            if (size == 4) {
                /* time_lo for RV32/RV64 */
                mtimer->time_delta = ((rtc & ~0xFFFFFFFFULL) | value) - rtc_r;
            } else {
                /* time for RV64 */
                mtimer->time_delta = value - rtc_r;
            }
        } else {
            if (size == 4) {
                /* time_hi for RV32/RV64 */
                mtimer->time_delta = (value << 32 | (rtc & 0xFFFFFFFF)) - rtc_r;
            } else {
                qemu_log_mask(LOG_GUEST_ERROR,
                              "aclint-mtimer: invalid time_hi write: %08x",
                              (uint32_t)addr);
                return;
            }
        }

        /* Check if timer interrupt is triggered for each hart. */
        for (i = 0; i < mtimer->num_harts; i++) {
            CPUState *cpu = cpu_by_arch_id(mtimer->hartid_base + i);
            CPURISCVState *env = cpu ? cpu->env_ptr : NULL;
            if (!env) {
                continue;
            }
            riscv_aclint_mtimer_write_timecmp(mtimer, RISCV_CPU(cpu),
                                              mtimer->hartid_base + i,
                                              mtimer->timecmp[i]);
        }
        return;
    }

    qemu_log_mask(LOG_UNIMP,
                  "aclint-mtimer: invalid write: %08x", (uint32_t)addr);
}

static const MemoryRegionOps riscv_aclint_mtimer_ops = {
    .read = riscv_aclint_mtimer_read,
    .write = riscv_aclint_mtimer_write,
    .endianness = DEVICE_LITTLE_ENDIAN,
    .valid = {
        .min_access_size = 4,
        .max_access_size = 8
    },
    .impl = {
        .min_access_size = 4,
        .max_access_size = 8,
    }
};

static Property riscv_aclint_mtimer_properties[] = {
    DEFINE_PROP_UINT32("hartid-base", RISCVAclintMTimerState,
        hartid_base, 0),
    DEFINE_PROP_UINT32("num-harts", RISCVAclintMTimerState, num_harts, 1),
    DEFINE_PROP_UINT32("timecmp-base", RISCVAclintMTimerState,
        timecmp_base, RISCV_ACLINT_DEFAULT_MTIMECMP),
    DEFINE_PROP_UINT32("time-base", RISCVAclintMTimerState,
        time_base, RISCV_ACLINT_DEFAULT_MTIME),
    DEFINE_PROP_UINT32("aperture-size", RISCVAclintMTimerState,
        aperture_size, RISCV_ACLINT_DEFAULT_MTIMER_SIZE),
    DEFINE_PROP_UINT32("timebase-freq", RISCVAclintMTimerState,
        timebase_freq, 0),
    DEFINE_PROP_END_OF_LIST(),
};

static void riscv_aclint_mtimer_realize(DeviceState *dev, Error **errp)
{
    RISCVAclintMTimerState *s = RISCV_ACLINT_MTIMER(dev);
    int i;

    memory_region_init_io(&s->mmio, OBJECT(dev), &riscv_aclint_mtimer_ops,
                          s, TYPE_RISCV_ACLINT_MTIMER, s->aperture_size);
    sysbus_init_mmio(SYS_BUS_DEVICE(dev), &s->mmio);

    s->timer_irqs = g_new(qemu_irq, s->num_harts);
    qdev_init_gpio_out(dev, s->timer_irqs, s->num_harts);

    s->timers = g_new0(QEMUTimer *, s->num_harts);
    s->timecmp = g_new0(uint64_t, s->num_harts);
    /* Claim timer interrupt bits */
    for (i = 0; i < s->num_harts; i++) {
        RISCVCPU *cpu = RISCV_CPU(cpu_by_arch_id(s->hartid_base + i));
        if (riscv_cpu_claim_interrupts(cpu, MIP_MTIP) < 0) {
            error_report("MTIP already claimed");
            exit(1);
        }
    }
}

static void riscv_aclint_mtimer_reset_enter(Object *obj, ResetType type)
{
    /*
     * According to RISC-V ACLINT spec:
     *   - On MTIMER device reset, the MTIME register is cleared to zero.
     *   - On MTIMER device reset, the MTIMECMP registers are in unknown state.
     */
    RISCVAclintMTimerState *mtimer = RISCV_ACLINT_MTIMER(obj);

    /*
     * Clear mtime register by writing to 0 it.
     * Pending mtime interrupts will also be cleared at the same time.
     */
    riscv_aclint_mtimer_write(mtimer, mtimer->time_base, 0, 8);
}

static const VMStateDescription vmstate_riscv_mtimer = {
    .name = "riscv_mtimer",
    .version_id = 1,
    .minimum_version_id = 1,
    .fields = (VMStateField[]) {
            VMSTATE_VARRAY_UINT32(timecmp, RISCVAclintMTimerState,
                                  num_harts, 0,
                                  vmstate_info_uint64, uint64_t),
            VMSTATE_END_OF_LIST()
        }
};

static void riscv_aclint_mtimer_class_init(ObjectClass *klass, void *data)
{
    DeviceClass *dc = DEVICE_CLASS(klass);
    dc->realize = riscv_aclint_mtimer_realize;
    device_class_set_props(dc, riscv_aclint_mtimer_properties);
    ResettableClass *rc = RESETTABLE_CLASS(klass);
    rc->phases.enter = riscv_aclint_mtimer_reset_enter;
    dc->vmsd = &vmstate_riscv_mtimer;
}

static const TypeInfo riscv_aclint_mtimer_info = {
    .name          = TYPE_RISCV_ACLINT_MTIMER,
    .parent        = TYPE_SYS_BUS_DEVICE,
    .instance_size = sizeof(RISCVAclintMTimerState),
    .class_init    = riscv_aclint_mtimer_class_init,
};

/*
 * Create ACLINT MTIMER device.
 */
DeviceState *riscv_aclint_mtimer_create(hwaddr addr, hwaddr size,
    uint32_t hartid_base, uint32_t num_harts,
    uint32_t timecmp_base, uint32_t time_base, uint32_t timebase_freq,
    bool provide_rdtime)
{
    int i;
    DeviceState *dev = qdev_new(TYPE_RISCV_ACLINT_MTIMER);
    RISCVAclintMTimerState *s = RISCV_ACLINT_MTIMER(dev);

    assert(num_harts <= RISCV_ACLINT_MAX_HARTS);
    assert(!(addr & 0x7));
    assert(!(timecmp_base & 0x7));
    assert(!(time_base & 0x7));

    qdev_prop_set_uint32(dev, "hartid-base", hartid_base);
    qdev_prop_set_uint32(dev, "num-harts", num_harts);
    qdev_prop_set_uint32(dev, "timecmp-base", timecmp_base);
    qdev_prop_set_uint32(dev, "time-base", time_base);
    qdev_prop_set_uint32(dev, "aperture-size", size);
    qdev_prop_set_uint32(dev, "timebase-freq", timebase_freq);
    sysbus_realize_and_unref(SYS_BUS_DEVICE(dev), &error_fatal);
    sysbus_mmio_map(SYS_BUS_DEVICE(dev), 0, addr);

    for (i = 0; i < num_harts; i++) {
        CPUState *cpu = cpu_by_arch_id(hartid_base + i);
        RISCVCPU *rvcpu = RISCV_CPU(cpu);
        CPURISCVState *env = cpu ? cpu->env_ptr : NULL;
        riscv_aclint_mtimer_callback *cb =
            g_new0(riscv_aclint_mtimer_callback, 1);

        if (!env) {
            g_free(cb);
            continue;
        }
        if (provide_rdtime) {
            riscv_cpu_set_rdtime_fn(env, cpu_riscv_read_rtc, dev);
        }

        cb->s = s;
        cb->num = i;
        s->timers[i] = timer_new_ns(QEMU_CLOCK_VIRTUAL,
                                  &riscv_aclint_mtimer_cb, cb);
        s->timecmp[i] = 0;

        qdev_connect_gpio_out(dev, i,
                              qdev_get_gpio_in(DEVICE(rvcpu), IRQ_M_TIMER));
    }

    return dev;
}

/* CPU read [M|S]SWI register */
static uint64_t riscv_aclint_swi_read(void *opaque, hwaddr addr,
    unsigned size)
{
    RISCVAclintSwiState *swi = opaque;

    if (addr < (swi->num_harts << 2)) {
        size_t hartid = swi->hartid_base + (addr >> 2);
        CPUState *cpu = cpu_by_arch_id(hartid);
        CPURISCVState *env = cpu ? cpu->env_ptr : NULL;
        if (!env) {
            qemu_log_mask(LOG_GUEST_ERROR,
                          "aclint-swi: invalid hartid: %zu", hartid);
        } else if ((addr & 0x3) == 0) {
            return (swi->sswi) ? 0 : ((env->mip & MIP_MSIP) > 0);
        }
    }

    qemu_log_mask(LOG_UNIMP,
                  "aclint-swi: invalid read: %08x", (uint32_t)addr);
    return 0;
}

/* CPU write [M|S]SWI register */
static void riscv_aclint_swi_write(void *opaque, hwaddr addr, uint64_t value,
        unsigned size)
{
    RISCVAclintSwiState *swi = opaque;

    if (addr < (swi->num_harts << 2)) {
        size_t hartid = swi->hartid_base + (addr >> 2);
        CPUState *cpu = cpu_by_arch_id(hartid);
        CPURISCVState *env = cpu ? cpu->env_ptr : NULL;
        if (!env) {
            qemu_log_mask(LOG_GUEST_ERROR,
                          "aclint-swi: invalid hartid: %zu", hartid);
        } else if ((addr & 0x3) == 0) {
            if (value & 0x1) {
                qemu_irq_raise(swi->soft_irqs[hartid - swi->hartid_base]);
            } else {
                if (!swi->sswi) {
                    qemu_irq_lower(swi->soft_irqs[hartid - swi->hartid_base]);
                }
            }
            return;
        }
    }

    qemu_log_mask(LOG_UNIMP,
                  "aclint-swi: invalid write: %08x", (uint32_t)addr);
}

static const MemoryRegionOps riscv_aclint_swi_ops = {
    .read = riscv_aclint_swi_read,
    .write = riscv_aclint_swi_write,
    .endianness = DEVICE_LITTLE_ENDIAN,
    .valid = {
        .min_access_size = 4,
        .max_access_size = 4
    }
};

static Property riscv_aclint_swi_properties[] = {
    DEFINE_PROP_UINT32("hartid-base", RISCVAclintSwiState, hartid_base, 0),
    DEFINE_PROP_UINT32("num-harts", RISCVAclintSwiState, num_harts, 1),
    DEFINE_PROP_UINT32("sswi", RISCVAclintSwiState, sswi, false),
    DEFINE_PROP_END_OF_LIST(),
};

static void riscv_aclint_swi_realize(DeviceState *dev, Error **errp)
{
    RISCVAclintSwiState *swi = RISCV_ACLINT_SWI(dev);
    int i;

    memory_region_init_io(&swi->mmio, OBJECT(dev), &riscv_aclint_swi_ops, swi,
                          TYPE_RISCV_ACLINT_SWI, RISCV_ACLINT_SWI_SIZE);
    sysbus_init_mmio(SYS_BUS_DEVICE(dev), &swi->mmio);

    swi->soft_irqs = g_new(qemu_irq, swi->num_harts);
    qdev_init_gpio_out(dev, swi->soft_irqs, swi->num_harts);

    /* Claim software interrupt bits */
    for (i = 0; i < swi->num_harts; i++) {
        RISCVCPU *cpu = RISCV_CPU(qemu_get_cpu(swi->hartid_base + i));
        /* We don't claim mip.SSIP because it is writable by software */
        if (riscv_cpu_claim_interrupts(cpu, swi->sswi ? 0 : MIP_MSIP) < 0) {
            error_report("MSIP already claimed");
            exit(1);
        }
    }
}

static void riscv_aclint_swi_reset_enter(Object *obj, ResetType type)
{
    /*
     * According to RISC-V ACLINT spec:
     *   - On MSWI device reset, each MSIP register is cleared to zero.
     *
     * p.s. SSWI device reset does nothing since SETSIP register always reads 0.
     */
    RISCVAclintSwiState *swi = RISCV_ACLINT_SWI(obj);
    int i;

    if (!swi->sswi) {
        for (i = 0; i < swi->num_harts; i++) {
            /* Clear MSIP registers by lowering software interrupts. */
            qemu_irq_lower(swi->soft_irqs[i]);
        }
    }
}

static void riscv_aclint_swi_class_init(ObjectClass *klass, void *data)
{
    DeviceClass *dc = DEVICE_CLASS(klass);
    dc->realize = riscv_aclint_swi_realize;
    device_class_set_props(dc, riscv_aclint_swi_properties);
    ResettableClass *rc = RESETTABLE_CLASS(klass);
    rc->phases.enter = riscv_aclint_swi_reset_enter;
}

static const TypeInfo riscv_aclint_swi_info = {
    .name          = TYPE_RISCV_ACLINT_SWI,
    .parent        = TYPE_SYS_BUS_DEVICE,
    .instance_size = sizeof(RISCVAclintSwiState),
    .class_init    = riscv_aclint_swi_class_init,
};

/*
 * Create ACLINT [M|S]SWI device.
 */
DeviceState *riscv_aclint_swi_create(hwaddr addr, uint32_t hartid_base,
    uint32_t num_harts, bool sswi)
{
    int i;
    DeviceState *dev = qdev_new(TYPE_RISCV_ACLINT_SWI);

    assert(num_harts <= RISCV_ACLINT_MAX_HARTS);
    assert(!(addr & 0x3));

    qdev_prop_set_uint32(dev, "hartid-base", hartid_base);
    qdev_prop_set_uint32(dev, "num-harts", num_harts);
    qdev_prop_set_uint32(dev, "sswi", sswi ? true : false);
    sysbus_realize_and_unref(SYS_BUS_DEVICE(dev), &error_fatal);
    sysbus_mmio_map(SYS_BUS_DEVICE(dev), 0, addr);

    for (i = 0; i < num_harts; i++) {
        CPUState *cpu = cpu_by_arch_id(hartid_base + i);
        RISCVCPU *rvcpu = RISCV_CPU(cpu);

        qdev_connect_gpio_out(dev, i,
                              qdev_get_gpio_in(DEVICE(rvcpu),
                                  (sswi) ? IRQ_S_SOFT : IRQ_M_SOFT));
    }

    return dev;
}

static void riscv_aclint_register_types(void)
{
    type_register_static(&riscv_aclint_mtimer_info);
    type_register_static(&riscv_aclint_swi_info);
}

type_init(riscv_aclint_register_types)<|MERGE_RESOLUTION|>--- conflicted
+++ resolved
@@ -70,11 +70,7 @@
     hartid = hartid - mtimer->hartid_base;
 
     mtimer->timecmp[hartid] = value;
-<<<<<<< HEAD
-    if (mtimer->timecmp[hartid] <= rtc_r) {
-=======
     if (mtimer->timecmp[hartid] <= rtc) {
->>>>>>> 6bbce8b4
         /*
          * If we're setting an MTIMECMP value in the "past",
          * immediately raise the timer interrupt
@@ -85,11 +81,7 @@
 
     /* otherwise, set up the future timer interrupt */
     qemu_irq_lower(mtimer->timer_irqs[hartid]);
-<<<<<<< HEAD
-    diff = mtimer->timecmp[hartid] - rtc_r;
-=======
     diff = mtimer->timecmp[hartid] - rtc;
->>>>>>> 6bbce8b4
     /* back to ns (note args switched in muldiv64) */
     uint64_t ns_diff = muldiv64(diff, NANOSECONDS_PER_SECOND, timebase_freq);
 
