/*
 * QEMU RISC-V VirtIO Board
 *
 * Copyright (c) 2017 SiFive, Inc.
 *
 * RISC-V machine with 16550a UART and VirtIO MMIO
 *
 * This program is free software; you can redistribute it and/or modify it
 * under the terms and conditions of the GNU General Public License,
 * version 2 or later, as published by the Free Software Foundation.
 *
 * This program is distributed in the hope it will be useful, but WITHOUT
 * ANY WARRANTY; without even the implied warranty of MERCHANTABILITY or
 * FITNESS FOR A PARTICULAR PURPOSE.  See the GNU General Public License for
 * more details.
 *
 * You should have received a copy of the GNU General Public License along with
 * this program.  If not, see <http://www.gnu.org/licenses/>.
 */

#include "qemu/osdep.h"
#include "qemu/units.h"
#include "qemu/error-report.h"
#include "qemu/guest-random.h"
#include "qapi/error.h"
#include "hw/boards.h"
#include "hw/loader.h"
#include "hw/sysbus.h"
#include "hw/qdev-properties.h"
#include "hw/char/serial.h"
#include "target/riscv/cpu.h"
#include "hw/core/sysbus-fdt.h"
#include "target/riscv/pmu.h"
#include "hw/riscv/riscv_hart.h"
#include "hw/riscv/virt.h"
#include "hw/riscv/boot.h"
#include "hw/riscv/numa.h"
#include "hw/intc/riscv_aclint.h"
#include "hw/intc/riscv_aplic.h"
#include "hw/intc/riscv_imsic.h"
#include "hw/intc/sifive_plic.h"
#include "hw/misc/sifive_test.h"
#include "hw/platform-bus.h"
#include "chardev/char.h"
#include "sysemu/device_tree.h"
#include "sysemu/sysemu.h"
#include "sysemu/kvm.h"
#include "sysemu/tpm.h"
#include "hw/pci/pci.h"
#include "hw/pci-host/gpex.h"
#include "hw/display/ramfb.h"
#include "hw/acpi/aml-build.h"
#include "qapi/qapi-visit-common.h"

/*
 * The virt machine physical address space used by some of the devices
 * namely ACLINT, PLIC, APLIC, and IMSIC depend on number of Sockets,
 * number of CPUs, and number of IMSIC guest files.
 *
 * Various limits defined by VIRT_SOCKETS_MAX_BITS, VIRT_CPUS_MAX_BITS,
 * and VIRT_IRQCHIP_MAX_GUESTS_BITS are tuned for maximum utilization
 * of virt machine physical address space.
 */

#define VIRT_IMSIC_GROUP_MAX_SIZE      (1U << IMSIC_MMIO_GROUP_MIN_SHIFT)
#if VIRT_IMSIC_GROUP_MAX_SIZE < \
    IMSIC_GROUP_SIZE(VIRT_CPUS_MAX_BITS, VIRT_IRQCHIP_MAX_GUESTS_BITS)
#error "Can't accomodate single IMSIC group in address space"
#endif

#define VIRT_IMSIC_MAX_SIZE            (VIRT_SOCKETS_MAX * \
                                        VIRT_IMSIC_GROUP_MAX_SIZE)
#if 0x4000000 < VIRT_IMSIC_MAX_SIZE
#error "Can't accomodate all IMSIC groups in address space"
#endif

static const MemMapEntry virt_memmap[] = {
    [VIRT_DEBUG] =        {        0x0,         0x100 },
    [VIRT_MROM] =         {     0x1000,        0xf000 },
    [VIRT_TEST] =         {   0x100000,        0x1000 },
    [VIRT_RTC] =          {   0x101000,        0x1000 },
    [VIRT_CLINT] =        {  0x2000000,       0x10000 },
    [VIRT_ACLINT_SSWI] =  {  0x2F00000,        0x4000 },
    [VIRT_PCIE_PIO] =     {  0x3000000,       0x10000 },
    [VIRT_PLATFORM_BUS] = {  0x4000000,     0x2000000 },
    [VIRT_PLIC] =         {  0xc000000, VIRT_PLIC_SIZE(VIRT_CPUS_MAX * 2) },
    [VIRT_APLIC_M] =      {  0xc000000, APLIC_SIZE(VIRT_CPUS_MAX) },
    [VIRT_APLIC_S] =      {  0xd000000, APLIC_SIZE(VIRT_CPUS_MAX) },
    [VIRT_UART0] =        { 0x10000000,         0x100 },
    [VIRT_VIRTIO] =       { 0x10001000,        0x1000 },
    [VIRT_FW_CFG] =       { 0x10100000,          0x18 },
    [VIRT_FLASH] =        { 0x20000000,     0x4000000 },
    [VIRT_IMSIC_M] =      { 0x24000000, VIRT_IMSIC_MAX_SIZE },
    [VIRT_IMSIC_S] =      { 0x28000000, VIRT_IMSIC_MAX_SIZE },
    [VIRT_PCIE_ECAM] =    { 0x30000000,    0x10000000 },
    [VIRT_PCIE_MMIO] =    { 0x40000000,    0x40000000 },
    [VIRT_DRAM] =         { 0x80000000,           0x0 },
};

/* PCIe high mmio is fixed for RV32 */
#define VIRT32_HIGH_PCIE_MMIO_BASE  0x300000000ULL
#define VIRT32_HIGH_PCIE_MMIO_SIZE  (4 * GiB)

/* PCIe high mmio for RV64, size is fixed but base depends on top of RAM */
#define VIRT64_HIGH_PCIE_MMIO_SIZE  (16 * GiB)

static MemMapEntry virt_high_pcie_memmap;

#define VIRT_FLASH_SECTOR_SIZE (256 * KiB)

static PFlashCFI01 *virt_flash_create1(RISCVVirtState *s,
                                       const char *name,
                                       const char *alias_prop_name)
{
    /*
     * Create a single flash device.  We use the same parameters as
     * the flash devices on the ARM virt board.
     */
    DeviceState *dev = qdev_new(TYPE_PFLASH_CFI01);

    qdev_prop_set_uint64(dev, "sector-length", VIRT_FLASH_SECTOR_SIZE);
    qdev_prop_set_uint8(dev, "width", 4);
    qdev_prop_set_uint8(dev, "device-width", 2);
    qdev_prop_set_bit(dev, "big-endian", false);
    qdev_prop_set_uint16(dev, "id0", 0x89);
    qdev_prop_set_uint16(dev, "id1", 0x18);
    qdev_prop_set_uint16(dev, "id2", 0x00);
    qdev_prop_set_uint16(dev, "id3", 0x00);
    qdev_prop_set_string(dev, "name", name);

    object_property_add_child(OBJECT(s), name, OBJECT(dev));
    object_property_add_alias(OBJECT(s), alias_prop_name,
                              OBJECT(dev), "drive");

    return PFLASH_CFI01(dev);
}

static void virt_flash_create(RISCVVirtState *s)
{
    s->flash[0] = virt_flash_create1(s, "virt.flash0", "pflash0");
    s->flash[1] = virt_flash_create1(s, "virt.flash1", "pflash1");
}

static void virt_flash_map1(PFlashCFI01 *flash,
                            hwaddr base, hwaddr size,
                            MemoryRegion *sysmem)
{
    DeviceState *dev = DEVICE(flash);

    assert(QEMU_IS_ALIGNED(size, VIRT_FLASH_SECTOR_SIZE));
    assert(size / VIRT_FLASH_SECTOR_SIZE <= UINT32_MAX);
    qdev_prop_set_uint32(dev, "num-blocks", size / VIRT_FLASH_SECTOR_SIZE);
    sysbus_realize_and_unref(SYS_BUS_DEVICE(dev), &error_fatal);

    memory_region_add_subregion(sysmem, base,
                                sysbus_mmio_get_region(SYS_BUS_DEVICE(dev),
                                                       0));
}

static void virt_flash_map(RISCVVirtState *s,
                           MemoryRegion *sysmem)
{
    hwaddr flashsize = virt_memmap[VIRT_FLASH].size / 2;
    hwaddr flashbase = virt_memmap[VIRT_FLASH].base;

    virt_flash_map1(s->flash[0], flashbase, flashsize,
                    sysmem);
    virt_flash_map1(s->flash[1], flashbase + flashsize, flashsize,
                    sysmem);
}

static void create_pcie_irq_map(RISCVVirtState *s, void *fdt, char *nodename,
                                uint32_t irqchip_phandle)
{
    int pin, dev;
    uint32_t irq_map_stride = 0;
    uint32_t full_irq_map[GPEX_NUM_IRQS * GPEX_NUM_IRQS *
                          FDT_MAX_INT_MAP_WIDTH] = {};
    uint32_t *irq_map = full_irq_map;

    /* This code creates a standard swizzle of interrupts such that
     * each device's first interrupt is based on it's PCI_SLOT number.
     * (See pci_swizzle_map_irq_fn())
     *
     * We only need one entry per interrupt in the table (not one per
     * possible slot) seeing the interrupt-map-mask will allow the table
     * to wrap to any number of devices.
     */
    for (dev = 0; dev < GPEX_NUM_IRQS; dev++) {
        int devfn = dev * 0x8;

        for (pin = 0; pin < GPEX_NUM_IRQS; pin++) {
            int irq_nr = PCIE_IRQ + ((pin + PCI_SLOT(devfn)) % GPEX_NUM_IRQS);
            int i = 0;

            /* Fill PCI address cells */
            irq_map[i] = cpu_to_be32(devfn << 8);
            i += FDT_PCI_ADDR_CELLS;

            /* Fill PCI Interrupt cells */
            irq_map[i] = cpu_to_be32(pin + 1);
            i += FDT_PCI_INT_CELLS;

            /* Fill interrupt controller phandle and cells */
            irq_map[i++] = cpu_to_be32(irqchip_phandle);
            irq_map[i++] = cpu_to_be32(irq_nr);
            if (s->aia_type != VIRT_AIA_TYPE_NONE) {
                irq_map[i++] = cpu_to_be32(0x4);
            }

            if (!irq_map_stride) {
                irq_map_stride = i;
            }
            irq_map += irq_map_stride;
        }
    }

    qemu_fdt_setprop(fdt, nodename, "interrupt-map", full_irq_map,
                     GPEX_NUM_IRQS * GPEX_NUM_IRQS *
                     irq_map_stride * sizeof(uint32_t));

    qemu_fdt_setprop_cells(fdt, nodename, "interrupt-map-mask",
                           0x1800, 0, 0, 0x7);
}

static void create_fdt_socket_cpus(RISCVVirtState *s, int socket,
                                   char *clust_name, uint32_t *phandle,
                                   uint32_t *intc_phandles)
{
    int cpu;
    uint32_t cpu_phandle;
    MachineState *ms = MACHINE(s);
    char *name, *cpu_name, *core_name, *intc_name, *sv_name;
    bool is_32_bit = riscv_is_32bit(&s->soc[0]);
    uint8_t satp_mode_max;

    for (cpu = s->soc[socket].num_harts - 1; cpu >= 0; cpu--) {
        RISCVCPU *cpu_ptr = &s->soc[socket].harts[cpu];

        cpu_phandle = (*phandle)++;

        cpu_name = g_strdup_printf("/cpus/cpu@%d",
            s->soc[socket].hartid_base + cpu);
        qemu_fdt_add_subnode(ms->fdt, cpu_name);

        satp_mode_max = satp_mode_max_from_map(
            s->soc[socket].harts[cpu].cfg.satp_mode.map);
        sv_name = g_strdup_printf("riscv,%s",
                                  satp_mode_str(satp_mode_max, is_32_bit));
        qemu_fdt_setprop_string(ms->fdt, cpu_name, "mmu-type", sv_name);
        g_free(sv_name);


        name = riscv_isa_string(cpu_ptr);
        qemu_fdt_setprop_string(ms->fdt, cpu_name, "riscv,isa", name);
        g_free(name);

        if (cpu_ptr->cfg.ext_icbom) {
            qemu_fdt_setprop_cell(ms->fdt, cpu_name, "riscv,cbom-block-size",
                                  cpu_ptr->cfg.cbom_blocksize);
        }

        if (cpu_ptr->cfg.ext_icboz) {
            qemu_fdt_setprop_cell(ms->fdt, cpu_name, "riscv,cboz-block-size",
                                  cpu_ptr->cfg.cboz_blocksize);
        }

        qemu_fdt_setprop_string(ms->fdt, cpu_name, "compatible", "riscv");
        qemu_fdt_setprop_string(ms->fdt, cpu_name, "status", "okay");
        qemu_fdt_setprop_cell(ms->fdt, cpu_name, "reg",
            s->soc[socket].hartid_base + cpu);
        qemu_fdt_setprop_string(ms->fdt, cpu_name, "device_type", "cpu");
        riscv_socket_fdt_write_id(ms, cpu_name, socket);
        qemu_fdt_setprop_cell(ms->fdt, cpu_name, "phandle", cpu_phandle);

        intc_phandles[cpu] = (*phandle)++;

        intc_name = g_strdup_printf("%s/interrupt-controller", cpu_name);
        qemu_fdt_add_subnode(ms->fdt, intc_name);
        qemu_fdt_setprop_cell(ms->fdt, intc_name, "phandle",
            intc_phandles[cpu]);
        qemu_fdt_setprop_string(ms->fdt, intc_name, "compatible",
            "riscv,cpu-intc");
        qemu_fdt_setprop(ms->fdt, intc_name, "interrupt-controller", NULL, 0);
        qemu_fdt_setprop_cell(ms->fdt, intc_name, "#interrupt-cells", 1);

        core_name = g_strdup_printf("%s/core%d", clust_name, cpu);
        qemu_fdt_add_subnode(ms->fdt, core_name);
        qemu_fdt_setprop_cell(ms->fdt, core_name, "cpu", cpu_phandle);

        g_free(core_name);
        g_free(intc_name);
        g_free(cpu_name);
    }
}

static void create_fdt_socket_memory(RISCVVirtState *s,
                                     const MemMapEntry *memmap, int socket)
{
    char *mem_name;
    uint64_t addr, size;
    MachineState *ms = MACHINE(s);

    addr = memmap[VIRT_DRAM].base + riscv_socket_mem_offset(ms, socket);
    size = riscv_socket_mem_size(ms, socket);
    mem_name = g_strdup_printf("/memory@%lx", (long)addr);
    qemu_fdt_add_subnode(ms->fdt, mem_name);
    qemu_fdt_setprop_cells(ms->fdt, mem_name, "reg",
        addr >> 32, addr, size >> 32, size);
    qemu_fdt_setprop_string(ms->fdt, mem_name, "device_type", "memory");
    riscv_socket_fdt_write_id(ms, mem_name, socket);
    g_free(mem_name);
}

static void create_fdt_socket_clint(RISCVVirtState *s,
                                    const MemMapEntry *memmap, int socket,
                                    uint32_t *intc_phandles)
{
    int cpu;
    char *clint_name;
    uint32_t *clint_cells;
    unsigned long clint_addr;
    MachineState *ms = MACHINE(s);
    static const char * const clint_compat[2] = {
        "sifive,clint0", "riscv,clint0"
    };

    clint_cells = g_new0(uint32_t, s->soc[socket].num_harts * 4);

    for (cpu = 0; cpu < s->soc[socket].num_harts; cpu++) {
        clint_cells[cpu * 4 + 0] = cpu_to_be32(intc_phandles[cpu]);
        clint_cells[cpu * 4 + 1] = cpu_to_be32(IRQ_M_SOFT);
        clint_cells[cpu * 4 + 2] = cpu_to_be32(intc_phandles[cpu]);
        clint_cells[cpu * 4 + 3] = cpu_to_be32(IRQ_M_TIMER);
    }

    clint_addr = memmap[VIRT_CLINT].base + (memmap[VIRT_CLINT].size * socket);
    clint_name = g_strdup_printf("/soc/clint@%lx", clint_addr);
    qemu_fdt_add_subnode(ms->fdt, clint_name);
    qemu_fdt_setprop_string_array(ms->fdt, clint_name, "compatible",
                                  (char **)&clint_compat,
                                  ARRAY_SIZE(clint_compat));
    qemu_fdt_setprop_cells(ms->fdt, clint_name, "reg",
        0x0, clint_addr, 0x0, memmap[VIRT_CLINT].size);
    qemu_fdt_setprop(ms->fdt, clint_name, "interrupts-extended",
        clint_cells, s->soc[socket].num_harts * sizeof(uint32_t) * 4);
    riscv_socket_fdt_write_id(ms, clint_name, socket);
    g_free(clint_name);

    g_free(clint_cells);
}

static void create_fdt_socket_aclint(RISCVVirtState *s,
                                     const MemMapEntry *memmap, int socket,
                                     uint32_t *intc_phandles)
{
    int cpu;
    char *name;
    unsigned long addr, size;
    uint32_t aclint_cells_size;
    uint32_t *aclint_mswi_cells;
    uint32_t *aclint_sswi_cells;
    uint32_t *aclint_mtimer_cells;
    MachineState *ms = MACHINE(s);

    aclint_mswi_cells = g_new0(uint32_t, s->soc[socket].num_harts * 2);
    aclint_mtimer_cells = g_new0(uint32_t, s->soc[socket].num_harts * 2);
    aclint_sswi_cells = g_new0(uint32_t, s->soc[socket].num_harts * 2);

    for (cpu = 0; cpu < s->soc[socket].num_harts; cpu++) {
        aclint_mswi_cells[cpu * 2 + 0] = cpu_to_be32(intc_phandles[cpu]);
        aclint_mswi_cells[cpu * 2 + 1] = cpu_to_be32(IRQ_M_SOFT);
        aclint_mtimer_cells[cpu * 2 + 0] = cpu_to_be32(intc_phandles[cpu]);
        aclint_mtimer_cells[cpu * 2 + 1] = cpu_to_be32(IRQ_M_TIMER);
        aclint_sswi_cells[cpu * 2 + 0] = cpu_to_be32(intc_phandles[cpu]);
        aclint_sswi_cells[cpu * 2 + 1] = cpu_to_be32(IRQ_S_SOFT);
    }
    aclint_cells_size = s->soc[socket].num_harts * sizeof(uint32_t) * 2;

    if (s->aia_type != VIRT_AIA_TYPE_APLIC_IMSIC) {
        addr = memmap[VIRT_CLINT].base + (memmap[VIRT_CLINT].size * socket);
        name = g_strdup_printf("/soc/mswi@%lx", addr);
        qemu_fdt_add_subnode(ms->fdt, name);
        qemu_fdt_setprop_string(ms->fdt, name, "compatible",
            "riscv,aclint-mswi");
        qemu_fdt_setprop_cells(ms->fdt, name, "reg",
            0x0, addr, 0x0, RISCV_ACLINT_SWI_SIZE);
        qemu_fdt_setprop(ms->fdt, name, "interrupts-extended",
            aclint_mswi_cells, aclint_cells_size);
        qemu_fdt_setprop(ms->fdt, name, "interrupt-controller", NULL, 0);
        qemu_fdt_setprop_cell(ms->fdt, name, "#interrupt-cells", 0);
        riscv_socket_fdt_write_id(ms, name, socket);
        g_free(name);
    }

    if (s->aia_type == VIRT_AIA_TYPE_APLIC_IMSIC) {
        addr = memmap[VIRT_CLINT].base +
               (RISCV_ACLINT_DEFAULT_MTIMER_SIZE * socket);
        size = RISCV_ACLINT_DEFAULT_MTIMER_SIZE;
    } else {
        addr = memmap[VIRT_CLINT].base + RISCV_ACLINT_SWI_SIZE +
            (memmap[VIRT_CLINT].size * socket);
        size = memmap[VIRT_CLINT].size - RISCV_ACLINT_SWI_SIZE;
    }
    name = g_strdup_printf("/soc/mtimer@%lx", addr);
    qemu_fdt_add_subnode(ms->fdt, name);
    qemu_fdt_setprop_string(ms->fdt, name, "compatible",
        "riscv,aclint-mtimer");
    qemu_fdt_setprop_cells(ms->fdt, name, "reg",
        0x0, addr + RISCV_ACLINT_DEFAULT_MTIME,
        0x0, size - RISCV_ACLINT_DEFAULT_MTIME,
        0x0, addr + RISCV_ACLINT_DEFAULT_MTIMECMP,
        0x0, RISCV_ACLINT_DEFAULT_MTIME);
    qemu_fdt_setprop(ms->fdt, name, "interrupts-extended",
        aclint_mtimer_cells, aclint_cells_size);
    riscv_socket_fdt_write_id(ms, name, socket);
    g_free(name);

    if (s->aia_type != VIRT_AIA_TYPE_APLIC_IMSIC) {
        addr = memmap[VIRT_ACLINT_SSWI].base +
            (memmap[VIRT_ACLINT_SSWI].size * socket);
        name = g_strdup_printf("/soc/sswi@%lx", addr);
        qemu_fdt_add_subnode(ms->fdt, name);
        qemu_fdt_setprop_string(ms->fdt, name, "compatible",
            "riscv,aclint-sswi");
        qemu_fdt_setprop_cells(ms->fdt, name, "reg",
            0x0, addr, 0x0, memmap[VIRT_ACLINT_SSWI].size);
        qemu_fdt_setprop(ms->fdt, name, "interrupts-extended",
            aclint_sswi_cells, aclint_cells_size);
        qemu_fdt_setprop(ms->fdt, name, "interrupt-controller", NULL, 0);
        qemu_fdt_setprop_cell(ms->fdt, name, "#interrupt-cells", 0);
        riscv_socket_fdt_write_id(ms, name, socket);
        g_free(name);
    }

    g_free(aclint_mswi_cells);
    g_free(aclint_mtimer_cells);
    g_free(aclint_sswi_cells);
}

static void create_fdt_socket_plic(RISCVVirtState *s,
                                   const MemMapEntry *memmap, int socket,
                                   uint32_t *phandle, uint32_t *intc_phandles,
                                   uint32_t *plic_phandles)
{
    int cpu;
    char *plic_name;
    uint32_t *plic_cells;
    unsigned long plic_addr;
    MachineState *ms = MACHINE(s);
    static const char * const plic_compat[2] = {
        "sifive,plic-1.0.0", "riscv,plic0"
    };

    if (kvm_enabled()) {
        plic_cells = g_new0(uint32_t, s->soc[socket].num_harts * 2);
    } else {
        plic_cells = g_new0(uint32_t, s->soc[socket].num_harts * 4);
    }

    for (cpu = 0; cpu < s->soc[socket].num_harts; cpu++) {
        if (kvm_enabled()) {
            plic_cells[cpu * 2 + 0] = cpu_to_be32(intc_phandles[cpu]);
            plic_cells[cpu * 2 + 1] = cpu_to_be32(IRQ_S_EXT);
        } else {
            plic_cells[cpu * 4 + 0] = cpu_to_be32(intc_phandles[cpu]);
            plic_cells[cpu * 4 + 1] = cpu_to_be32(IRQ_M_EXT);
            plic_cells[cpu * 4 + 2] = cpu_to_be32(intc_phandles[cpu]);
            plic_cells[cpu * 4 + 3] = cpu_to_be32(IRQ_S_EXT);
        }
    }

    plic_phandles[socket] = (*phandle)++;
    plic_addr = memmap[VIRT_PLIC].base + (memmap[VIRT_PLIC].size * socket);
    plic_name = g_strdup_printf("/soc/plic@%lx", plic_addr);
    qemu_fdt_add_subnode(ms->fdt, plic_name);
    qemu_fdt_setprop_cell(ms->fdt, plic_name,
        "#interrupt-cells", FDT_PLIC_INT_CELLS);
    qemu_fdt_setprop_cell(ms->fdt, plic_name,
        "#address-cells", FDT_PLIC_ADDR_CELLS);
    qemu_fdt_setprop_string_array(ms->fdt, plic_name, "compatible",
                                  (char **)&plic_compat,
                                  ARRAY_SIZE(plic_compat));
    qemu_fdt_setprop(ms->fdt, plic_name, "interrupt-controller", NULL, 0);
    qemu_fdt_setprop(ms->fdt, plic_name, "interrupts-extended",
        plic_cells, s->soc[socket].num_harts * sizeof(uint32_t) * 4);
    qemu_fdt_setprop_cells(ms->fdt, plic_name, "reg",
        0x0, plic_addr, 0x0, memmap[VIRT_PLIC].size);
    qemu_fdt_setprop_cell(ms->fdt, plic_name, "riscv,ndev",
                          VIRT_IRQCHIP_NUM_SOURCES - 1);
    riscv_socket_fdt_write_id(ms, plic_name, socket);
    qemu_fdt_setprop_cell(ms->fdt, plic_name, "phandle",
        plic_phandles[socket]);

    if (!socket) {
        platform_bus_add_all_fdt_nodes(ms->fdt, plic_name,
                                       memmap[VIRT_PLATFORM_BUS].base,
                                       memmap[VIRT_PLATFORM_BUS].size,
                                       VIRT_PLATFORM_BUS_IRQ);
    }

    g_free(plic_name);

    g_free(plic_cells);
}

static uint32_t imsic_num_bits(uint32_t count)
{
    uint32_t ret = 0;

    while (BIT(ret) < count) {
        ret++;
    }

    return ret;
}

static void create_fdt_imsic(RISCVVirtState *s, const MemMapEntry *memmap,
                             uint32_t *phandle, uint32_t *intc_phandles,
                             uint32_t *msi_m_phandle, uint32_t *msi_s_phandle)
{
    int cpu, socket;
    char *imsic_name;
    MachineState *ms = MACHINE(s);
    int socket_count = riscv_socket_count(ms);
    uint32_t imsic_max_hart_per_socket, imsic_guest_bits;
    uint32_t *imsic_cells, *imsic_regs, imsic_addr, imsic_size;

    *msi_m_phandle = (*phandle)++;
    *msi_s_phandle = (*phandle)++;
    imsic_cells = g_new0(uint32_t, ms->smp.cpus * 2);
    imsic_regs = g_new0(uint32_t, socket_count * 4);

    /* M-level IMSIC node */
    for (cpu = 0; cpu < ms->smp.cpus; cpu++) {
        imsic_cells[cpu * 2 + 0] = cpu_to_be32(intc_phandles[cpu]);
        imsic_cells[cpu * 2 + 1] = cpu_to_be32(IRQ_M_EXT);
    }
    imsic_max_hart_per_socket = 0;
    for (socket = 0; socket < socket_count; socket++) {
        imsic_addr = memmap[VIRT_IMSIC_M].base +
                     socket * VIRT_IMSIC_GROUP_MAX_SIZE;
        imsic_size = IMSIC_HART_SIZE(0) * s->soc[socket].num_harts;
        imsic_regs[socket * 4 + 0] = 0;
        imsic_regs[socket * 4 + 1] = cpu_to_be32(imsic_addr);
        imsic_regs[socket * 4 + 2] = 0;
        imsic_regs[socket * 4 + 3] = cpu_to_be32(imsic_size);
        if (imsic_max_hart_per_socket < s->soc[socket].num_harts) {
            imsic_max_hart_per_socket = s->soc[socket].num_harts;
        }
    }
    imsic_name = g_strdup_printf("/soc/imsics@%lx",
        (unsigned long)memmap[VIRT_IMSIC_M].base);
    qemu_fdt_add_subnode(ms->fdt, imsic_name);
    qemu_fdt_setprop_string(ms->fdt, imsic_name, "compatible",
        "riscv,imsics");
    qemu_fdt_setprop_cell(ms->fdt, imsic_name, "#interrupt-cells",
        FDT_IMSIC_INT_CELLS);
    qemu_fdt_setprop(ms->fdt, imsic_name, "interrupt-controller",
        NULL, 0);
    qemu_fdt_setprop(ms->fdt, imsic_name, "msi-controller",
        NULL, 0);
    qemu_fdt_setprop(ms->fdt, imsic_name, "interrupts-extended",
        imsic_cells, ms->smp.cpus * sizeof(uint32_t) * 2);
    qemu_fdt_setprop(ms->fdt, imsic_name, "reg", imsic_regs,
        socket_count * sizeof(uint32_t) * 4);
    qemu_fdt_setprop_cell(ms->fdt, imsic_name, "riscv,num-ids",
        VIRT_IRQCHIP_NUM_MSIS);
    if (socket_count > 1) {
        qemu_fdt_setprop_cell(ms->fdt, imsic_name, "riscv,hart-index-bits",
            imsic_num_bits(imsic_max_hart_per_socket));
        qemu_fdt_setprop_cell(ms->fdt, imsic_name, "riscv,group-index-bits",
            imsic_num_bits(socket_count));
        qemu_fdt_setprop_cell(ms->fdt, imsic_name, "riscv,group-index-shift",
            IMSIC_MMIO_GROUP_MIN_SHIFT);
    }
    qemu_fdt_setprop_cell(ms->fdt, imsic_name, "phandle", *msi_m_phandle);

    g_free(imsic_name);

    /* S-level IMSIC node */
    for (cpu = 0; cpu < ms->smp.cpus; cpu++) {
        imsic_cells[cpu * 2 + 0] = cpu_to_be32(intc_phandles[cpu]);
        imsic_cells[cpu * 2 + 1] = cpu_to_be32(IRQ_S_EXT);
    }
    imsic_guest_bits = imsic_num_bits(s->aia_guests + 1);
    imsic_max_hart_per_socket = 0;
    for (socket = 0; socket < socket_count; socket++) {
        imsic_addr = memmap[VIRT_IMSIC_S].base +
                     socket * VIRT_IMSIC_GROUP_MAX_SIZE;
        imsic_size = IMSIC_HART_SIZE(imsic_guest_bits) *
                     s->soc[socket].num_harts;
        imsic_regs[socket * 4 + 0] = 0;
        imsic_regs[socket * 4 + 1] = cpu_to_be32(imsic_addr);
        imsic_regs[socket * 4 + 2] = 0;
        imsic_regs[socket * 4 + 3] = cpu_to_be32(imsic_size);
        if (imsic_max_hart_per_socket < s->soc[socket].num_harts) {
            imsic_max_hart_per_socket = s->soc[socket].num_harts;
        }
    }
    imsic_name = g_strdup_printf("/soc/imsics@%lx",
        (unsigned long)memmap[VIRT_IMSIC_S].base);
    qemu_fdt_add_subnode(ms->fdt, imsic_name);
    qemu_fdt_setprop_string(ms->fdt, imsic_name, "compatible",
        "riscv,imsics");
    qemu_fdt_setprop_cell(ms->fdt, imsic_name, "#interrupt-cells",
        FDT_IMSIC_INT_CELLS);
    qemu_fdt_setprop(ms->fdt, imsic_name, "interrupt-controller",
        NULL, 0);
    qemu_fdt_setprop(ms->fdt, imsic_name, "msi-controller",
        NULL, 0);
    qemu_fdt_setprop(ms->fdt, imsic_name, "interrupts-extended",
        imsic_cells, ms->smp.cpus * sizeof(uint32_t) * 2);
    qemu_fdt_setprop(ms->fdt, imsic_name, "reg", imsic_regs,
        socket_count * sizeof(uint32_t) * 4);
    qemu_fdt_setprop_cell(ms->fdt, imsic_name, "riscv,num-ids",
        VIRT_IRQCHIP_NUM_MSIS);
    if (imsic_guest_bits) {
        qemu_fdt_setprop_cell(ms->fdt, imsic_name, "riscv,guest-index-bits",
            imsic_guest_bits);
    }
    if (socket_count > 1) {
        qemu_fdt_setprop_cell(ms->fdt, imsic_name, "riscv,hart-index-bits",
            imsic_num_bits(imsic_max_hart_per_socket));
        qemu_fdt_setprop_cell(ms->fdt, imsic_name, "riscv,group-index-bits",
            imsic_num_bits(socket_count));
        qemu_fdt_setprop_cell(ms->fdt, imsic_name, "riscv,group-index-shift",
            IMSIC_MMIO_GROUP_MIN_SHIFT);
    }
    qemu_fdt_setprop_cell(ms->fdt, imsic_name, "phandle", *msi_s_phandle);
    g_free(imsic_name);

    g_free(imsic_regs);
    g_free(imsic_cells);
}

static void create_fdt_socket_aplic(RISCVVirtState *s,
                                    const MemMapEntry *memmap, int socket,
                                    uint32_t msi_m_phandle,
                                    uint32_t msi_s_phandle,
                                    uint32_t *phandle,
                                    uint32_t *intc_phandles,
                                    uint32_t *aplic_phandles)
{
    int cpu;
    char *aplic_name;
    uint32_t *aplic_cells;
    unsigned long aplic_addr;
    MachineState *ms = MACHINE(s);
    uint32_t aplic_m_phandle, aplic_s_phandle;

    aplic_m_phandle = (*phandle)++;
    aplic_s_phandle = (*phandle)++;
    aplic_cells = g_new0(uint32_t, s->soc[socket].num_harts * 2);

    /* M-level APLIC node */
    for (cpu = 0; cpu < s->soc[socket].num_harts; cpu++) {
        aplic_cells[cpu * 2 + 0] = cpu_to_be32(intc_phandles[cpu]);
        aplic_cells[cpu * 2 + 1] = cpu_to_be32(IRQ_M_EXT);
    }
    aplic_addr = memmap[VIRT_APLIC_M].base +
                 (memmap[VIRT_APLIC_M].size * socket);
    aplic_name = g_strdup_printf("/soc/aplic@%lx", aplic_addr);
    qemu_fdt_add_subnode(ms->fdt, aplic_name);
    qemu_fdt_setprop_string(ms->fdt, aplic_name, "compatible", "riscv,aplic");
    qemu_fdt_setprop_cell(ms->fdt, aplic_name,
        "#interrupt-cells", FDT_APLIC_INT_CELLS);
    qemu_fdt_setprop(ms->fdt, aplic_name, "interrupt-controller", NULL, 0);
    if (s->aia_type == VIRT_AIA_TYPE_APLIC) {
        qemu_fdt_setprop(ms->fdt, aplic_name, "interrupts-extended",
            aplic_cells, s->soc[socket].num_harts * sizeof(uint32_t) * 2);
    } else {
        qemu_fdt_setprop_cell(ms->fdt, aplic_name, "msi-parent",
            msi_m_phandle);
    }
    qemu_fdt_setprop_cells(ms->fdt, aplic_name, "reg",
        0x0, aplic_addr, 0x0, memmap[VIRT_APLIC_M].size);
    qemu_fdt_setprop_cell(ms->fdt, aplic_name, "riscv,num-sources",
        VIRT_IRQCHIP_NUM_SOURCES);
    qemu_fdt_setprop_cell(ms->fdt, aplic_name, "riscv,children",
        aplic_s_phandle);
    qemu_fdt_setprop_cells(ms->fdt, aplic_name, "riscv,delegate",
        aplic_s_phandle, 0x1, VIRT_IRQCHIP_NUM_SOURCES);
    riscv_socket_fdt_write_id(ms, aplic_name, socket);
    qemu_fdt_setprop_cell(ms->fdt, aplic_name, "phandle", aplic_m_phandle);
    g_free(aplic_name);

    /* S-level APLIC node */
    for (cpu = 0; cpu < s->soc[socket].num_harts; cpu++) {
        aplic_cells[cpu * 2 + 0] = cpu_to_be32(intc_phandles[cpu]);
        aplic_cells[cpu * 2 + 1] = cpu_to_be32(IRQ_S_EXT);
    }
    aplic_addr = memmap[VIRT_APLIC_S].base +
                 (memmap[VIRT_APLIC_S].size * socket);
    aplic_name = g_strdup_printf("/soc/aplic@%lx", aplic_addr);
    qemu_fdt_add_subnode(ms->fdt, aplic_name);
    qemu_fdt_setprop_string(ms->fdt, aplic_name, "compatible", "riscv,aplic");
    qemu_fdt_setprop_cell(ms->fdt, aplic_name,
        "#interrupt-cells", FDT_APLIC_INT_CELLS);
    qemu_fdt_setprop(ms->fdt, aplic_name, "interrupt-controller", NULL, 0);
    if (s->aia_type == VIRT_AIA_TYPE_APLIC) {
        qemu_fdt_setprop(ms->fdt, aplic_name, "interrupts-extended",
            aplic_cells, s->soc[socket].num_harts * sizeof(uint32_t) * 2);
    } else {
        qemu_fdt_setprop_cell(ms->fdt, aplic_name, "msi-parent",
            msi_s_phandle);
    }
    qemu_fdt_setprop_cells(ms->fdt, aplic_name, "reg",
        0x0, aplic_addr, 0x0, memmap[VIRT_APLIC_S].size);
    qemu_fdt_setprop_cell(ms->fdt, aplic_name, "riscv,num-sources",
        VIRT_IRQCHIP_NUM_SOURCES);
    riscv_socket_fdt_write_id(ms, aplic_name, socket);
    qemu_fdt_setprop_cell(ms->fdt, aplic_name, "phandle", aplic_s_phandle);

    if (!socket) {
        platform_bus_add_all_fdt_nodes(ms->fdt, aplic_name,
                                       memmap[VIRT_PLATFORM_BUS].base,
                                       memmap[VIRT_PLATFORM_BUS].size,
                                       VIRT_PLATFORM_BUS_IRQ);
    }

    g_free(aplic_name);

    g_free(aplic_cells);
    aplic_phandles[socket] = aplic_s_phandle;
}

static void create_fdt_pmu(RISCVVirtState *s)
{
    char *pmu_name;
    MachineState *ms = MACHINE(s);
    RISCVCPU hart = s->soc[0].harts[0];

<<<<<<< HEAD
    pmu_name = g_strdup_printf("/soc/pmu");
=======
    pmu_name = g_strdup_printf("/pmu");
>>>>>>> 6bbce8b4
    qemu_fdt_add_subnode(ms->fdt, pmu_name);
    qemu_fdt_setprop_string(ms->fdt, pmu_name, "compatible", "riscv,pmu");
    riscv_pmu_generate_fdt_node(ms->fdt, hart.cfg.pmu_num, pmu_name);

    g_free(pmu_name);
}

static void create_fdt_sockets(RISCVVirtState *s, const MemMapEntry *memmap,
                               uint32_t *phandle,
                               uint32_t *irq_mmio_phandle,
                               uint32_t *irq_pcie_phandle,
                               uint32_t *irq_virtio_phandle,
                               uint32_t *msi_pcie_phandle)
{
    char *clust_name;
    int socket, phandle_pos;
    MachineState *ms = MACHINE(s);
    uint32_t msi_m_phandle = 0, msi_s_phandle = 0;
    uint32_t *intc_phandles, xplic_phandles[MAX_NODES];
    int socket_count = riscv_socket_count(ms);

    qemu_fdt_add_subnode(ms->fdt, "/cpus");
    qemu_fdt_setprop_cell(ms->fdt, "/cpus", "timebase-frequency",
                          RISCV_ACLINT_DEFAULT_TIMEBASE_FREQ);
    qemu_fdt_setprop_cell(ms->fdt, "/cpus", "#size-cells", 0x0);
    qemu_fdt_setprop_cell(ms->fdt, "/cpus", "#address-cells", 0x1);
    qemu_fdt_add_subnode(ms->fdt, "/cpus/cpu-map");

    intc_phandles = g_new0(uint32_t, ms->smp.cpus);

    phandle_pos = ms->smp.cpus;
    for (socket = (socket_count - 1); socket >= 0; socket--) {
        phandle_pos -= s->soc[socket].num_harts;

        clust_name = g_strdup_printf("/cpus/cpu-map/cluster%d", socket);
        qemu_fdt_add_subnode(ms->fdt, clust_name);

        create_fdt_socket_cpus(s, socket, clust_name, phandle,
                               &intc_phandles[phandle_pos]);

        create_fdt_socket_memory(s, memmap, socket);

        g_free(clust_name);

        if (!kvm_enabled()) {
            if (s->have_aclint) {
                create_fdt_socket_aclint(s, memmap, socket,
                    &intc_phandles[phandle_pos]);
            } else {
                create_fdt_socket_clint(s, memmap, socket,
                    &intc_phandles[phandle_pos]);
            }
        }
    }

    if (s->aia_type == VIRT_AIA_TYPE_APLIC_IMSIC) {
        create_fdt_imsic(s, memmap, phandle, intc_phandles,
            &msi_m_phandle, &msi_s_phandle);
        *msi_pcie_phandle = msi_s_phandle;
    }

    phandle_pos = ms->smp.cpus;
    for (socket = (socket_count - 1); socket >= 0; socket--) {
        phandle_pos -= s->soc[socket].num_harts;

        if (s->aia_type == VIRT_AIA_TYPE_NONE) {
            create_fdt_socket_plic(s, memmap, socket, phandle,
                &intc_phandles[phandle_pos], xplic_phandles);
        } else {
            create_fdt_socket_aplic(s, memmap, socket,
                msi_m_phandle, msi_s_phandle, phandle,
                &intc_phandles[phandle_pos], xplic_phandles);
        }
    }

    g_free(intc_phandles);

    for (socket = 0; socket < socket_count; socket++) {
        if (socket == 0) {
            *irq_mmio_phandle = xplic_phandles[socket];
            *irq_virtio_phandle = xplic_phandles[socket];
            *irq_pcie_phandle = xplic_phandles[socket];
        }
        if (socket == 1) {
            *irq_virtio_phandle = xplic_phandles[socket];
            *irq_pcie_phandle = xplic_phandles[socket];
        }
        if (socket == 2) {
            *irq_pcie_phandle = xplic_phandles[socket];
        }
    }

    riscv_socket_fdt_write_distance_matrix(ms);
}

static void create_fdt_virtio(RISCVVirtState *s, const MemMapEntry *memmap,
                              uint32_t irq_virtio_phandle)
{
    int i;
    char *name;
    MachineState *ms = MACHINE(s);

    for (i = 0; i < VIRTIO_COUNT; i++) {
        name = g_strdup_printf("/soc/virtio_mmio@%lx",
            (long)(memmap[VIRT_VIRTIO].base + i * memmap[VIRT_VIRTIO].size));
        qemu_fdt_add_subnode(ms->fdt, name);
        qemu_fdt_setprop_string(ms->fdt, name, "compatible", "virtio,mmio");
        qemu_fdt_setprop_cells(ms->fdt, name, "reg",
            0x0, memmap[VIRT_VIRTIO].base + i * memmap[VIRT_VIRTIO].size,
            0x0, memmap[VIRT_VIRTIO].size);
        qemu_fdt_setprop_cell(ms->fdt, name, "interrupt-parent",
            irq_virtio_phandle);
        if (s->aia_type == VIRT_AIA_TYPE_NONE) {
            qemu_fdt_setprop_cell(ms->fdt, name, "interrupts",
                                  VIRTIO_IRQ + i);
        } else {
            qemu_fdt_setprop_cells(ms->fdt, name, "interrupts",
                                   VIRTIO_IRQ + i, 0x4);
        }
        g_free(name);
    }
}

static void create_fdt_pcie(RISCVVirtState *s, const MemMapEntry *memmap,
                            uint32_t irq_pcie_phandle,
                            uint32_t msi_pcie_phandle)
{
    char *name;
    MachineState *ms = MACHINE(s);

    name = g_strdup_printf("/soc/pci@%lx",
        (long) memmap[VIRT_PCIE_ECAM].base);
    qemu_fdt_add_subnode(ms->fdt, name);
    qemu_fdt_setprop_cell(ms->fdt, name, "#address-cells",
        FDT_PCI_ADDR_CELLS);
    qemu_fdt_setprop_cell(ms->fdt, name, "#interrupt-cells",
        FDT_PCI_INT_CELLS);
    qemu_fdt_setprop_cell(ms->fdt, name, "#size-cells", 0x2);
    qemu_fdt_setprop_string(ms->fdt, name, "compatible",
        "pci-host-ecam-generic");
    qemu_fdt_setprop_string(ms->fdt, name, "device_type", "pci");
    qemu_fdt_setprop_cell(ms->fdt, name, "linux,pci-domain", 0);
    qemu_fdt_setprop_cells(ms->fdt, name, "bus-range", 0,
        memmap[VIRT_PCIE_ECAM].size / PCIE_MMCFG_SIZE_MIN - 1);
    qemu_fdt_setprop(ms->fdt, name, "dma-coherent", NULL, 0);
    if (s->aia_type == VIRT_AIA_TYPE_APLIC_IMSIC) {
        qemu_fdt_setprop_cell(ms->fdt, name, "msi-parent", msi_pcie_phandle);
    }
    qemu_fdt_setprop_cells(ms->fdt, name, "reg", 0,
        memmap[VIRT_PCIE_ECAM].base, 0, memmap[VIRT_PCIE_ECAM].size);
    qemu_fdt_setprop_sized_cells(ms->fdt, name, "ranges",
        1, FDT_PCI_RANGE_IOPORT, 2, 0,
        2, memmap[VIRT_PCIE_PIO].base, 2, memmap[VIRT_PCIE_PIO].size,
        1, FDT_PCI_RANGE_MMIO,
        2, memmap[VIRT_PCIE_MMIO].base,
        2, memmap[VIRT_PCIE_MMIO].base, 2, memmap[VIRT_PCIE_MMIO].size,
        1, FDT_PCI_RANGE_MMIO_64BIT,
        2, virt_high_pcie_memmap.base,
        2, virt_high_pcie_memmap.base, 2, virt_high_pcie_memmap.size);

    create_pcie_irq_map(s, ms->fdt, name, irq_pcie_phandle);
    g_free(name);
}

static void create_fdt_reset(RISCVVirtState *s, const MemMapEntry *memmap,
                             uint32_t *phandle)
{
    char *name;
    uint32_t test_phandle;
    MachineState *ms = MACHINE(s);

    test_phandle = (*phandle)++;
    name = g_strdup_printf("/soc/test@%lx",
        (long)memmap[VIRT_TEST].base);
    qemu_fdt_add_subnode(ms->fdt, name);
    {
        static const char * const compat[3] = {
            "sifive,test1", "sifive,test0", "syscon"
        };
        qemu_fdt_setprop_string_array(ms->fdt, name, "compatible",
                                      (char **)&compat, ARRAY_SIZE(compat));
    }
    qemu_fdt_setprop_cells(ms->fdt, name, "reg",
        0x0, memmap[VIRT_TEST].base, 0x0, memmap[VIRT_TEST].size);
    qemu_fdt_setprop_cell(ms->fdt, name, "phandle", test_phandle);
    test_phandle = qemu_fdt_get_phandle(ms->fdt, name);
    g_free(name);

    name = g_strdup_printf("/reboot");
    qemu_fdt_add_subnode(ms->fdt, name);
    qemu_fdt_setprop_string(ms->fdt, name, "compatible", "syscon-reboot");
    qemu_fdt_setprop_cell(ms->fdt, name, "regmap", test_phandle);
    qemu_fdt_setprop_cell(ms->fdt, name, "offset", 0x0);
    qemu_fdt_setprop_cell(ms->fdt, name, "value", FINISHER_RESET);
    g_free(name);

    name = g_strdup_printf("/poweroff");
    qemu_fdt_add_subnode(ms->fdt, name);
    qemu_fdt_setprop_string(ms->fdt, name, "compatible", "syscon-poweroff");
    qemu_fdt_setprop_cell(ms->fdt, name, "regmap", test_phandle);
    qemu_fdt_setprop_cell(ms->fdt, name, "offset", 0x0);
    qemu_fdt_setprop_cell(ms->fdt, name, "value", FINISHER_PASS);
    g_free(name);
}

static void create_fdt_uart(RISCVVirtState *s, const MemMapEntry *memmap,
                            uint32_t irq_mmio_phandle)
{
    char *name;
    MachineState *ms = MACHINE(s);

    name = g_strdup_printf("/soc/serial@%lx", (long)memmap[VIRT_UART0].base);
    qemu_fdt_add_subnode(ms->fdt, name);
    qemu_fdt_setprop_string(ms->fdt, name, "compatible", "ns16550a");
    qemu_fdt_setprop_cells(ms->fdt, name, "reg",
        0x0, memmap[VIRT_UART0].base,
        0x0, memmap[VIRT_UART0].size);
    qemu_fdt_setprop_cell(ms->fdt, name, "clock-frequency", 3686400);
    qemu_fdt_setprop_cell(ms->fdt, name, "interrupt-parent", irq_mmio_phandle);
    if (s->aia_type == VIRT_AIA_TYPE_NONE) {
        qemu_fdt_setprop_cell(ms->fdt, name, "interrupts", UART0_IRQ);
    } else {
        qemu_fdt_setprop_cells(ms->fdt, name, "interrupts", UART0_IRQ, 0x4);
    }

    qemu_fdt_add_subnode(ms->fdt, "/chosen");
    qemu_fdt_setprop_string(ms->fdt, "/chosen", "stdout-path", name);
    g_free(name);
}

static void create_fdt_rtc(RISCVVirtState *s, const MemMapEntry *memmap,
                           uint32_t irq_mmio_phandle)
{
    char *name;
    MachineState *ms = MACHINE(s);

    name = g_strdup_printf("/soc/rtc@%lx", (long)memmap[VIRT_RTC].base);
    qemu_fdt_add_subnode(ms->fdt, name);
    qemu_fdt_setprop_string(ms->fdt, name, "compatible",
        "google,goldfish-rtc");
    qemu_fdt_setprop_cells(ms->fdt, name, "reg",
        0x0, memmap[VIRT_RTC].base, 0x0, memmap[VIRT_RTC].size);
    qemu_fdt_setprop_cell(ms->fdt, name, "interrupt-parent",
        irq_mmio_phandle);
    if (s->aia_type == VIRT_AIA_TYPE_NONE) {
        qemu_fdt_setprop_cell(ms->fdt, name, "interrupts", RTC_IRQ);
    } else {
        qemu_fdt_setprop_cells(ms->fdt, name, "interrupts", RTC_IRQ, 0x4);
    }
    g_free(name);
}

static void create_fdt_flash(RISCVVirtState *s, const MemMapEntry *memmap)
{
    char *name;
    MachineState *ms = MACHINE(s);
    hwaddr flashsize = virt_memmap[VIRT_FLASH].size / 2;
    hwaddr flashbase = virt_memmap[VIRT_FLASH].base;

    name = g_strdup_printf("/flash@%" PRIx64, flashbase);
    qemu_fdt_add_subnode(ms->fdt, name);
    qemu_fdt_setprop_string(ms->fdt, name, "compatible", "cfi-flash");
    qemu_fdt_setprop_sized_cells(ms->fdt, name, "reg",
                                 2, flashbase, 2, flashsize,
                                 2, flashbase + flashsize, 2, flashsize);
    qemu_fdt_setprop_cell(ms->fdt, name, "bank-width", 4);
    g_free(name);
}

static void create_fdt_fw_cfg(RISCVVirtState *s, const MemMapEntry *memmap)
{
    char *nodename;
    MachineState *ms = MACHINE(s);
    hwaddr base = memmap[VIRT_FW_CFG].base;
    hwaddr size = memmap[VIRT_FW_CFG].size;

    nodename = g_strdup_printf("/fw-cfg@%" PRIx64, base);
    qemu_fdt_add_subnode(ms->fdt, nodename);
    qemu_fdt_setprop_string(ms->fdt, nodename,
                            "compatible", "qemu,fw-cfg-mmio");
    qemu_fdt_setprop_sized_cells(ms->fdt, nodename, "reg",
                                 2, base, 2, size);
    qemu_fdt_setprop(ms->fdt, nodename, "dma-coherent", NULL, 0);
    g_free(nodename);
}

static void create_fdt(RISCVVirtState *s, const MemMapEntry *memmap)
{
    MachineState *ms = MACHINE(s);
    uint32_t phandle = 1, irq_mmio_phandle = 1, msi_pcie_phandle = 1;
    uint32_t irq_pcie_phandle = 1, irq_virtio_phandle = 1;
    uint8_t rng_seed[32];

    ms->fdt = create_device_tree(&s->fdt_size);
    if (!ms->fdt) {
        error_report("create_device_tree() failed");
        exit(1);
    }

    qemu_fdt_setprop_string(ms->fdt, "/", "model", "riscv-virtio,qemu");
    qemu_fdt_setprop_string(ms->fdt, "/", "compatible", "riscv-virtio");
    qemu_fdt_setprop_cell(ms->fdt, "/", "#size-cells", 0x2);
    qemu_fdt_setprop_cell(ms->fdt, "/", "#address-cells", 0x2);

    qemu_fdt_add_subnode(ms->fdt, "/soc");
    qemu_fdt_setprop(ms->fdt, "/soc", "ranges", NULL, 0);
    qemu_fdt_setprop_string(ms->fdt, "/soc", "compatible", "simple-bus");
    qemu_fdt_setprop_cell(ms->fdt, "/soc", "#size-cells", 0x2);
    qemu_fdt_setprop_cell(ms->fdt, "/soc", "#address-cells", 0x2);

    create_fdt_sockets(s, memmap, &phandle, &irq_mmio_phandle,
                       &irq_pcie_phandle, &irq_virtio_phandle,
                       &msi_pcie_phandle);

    create_fdt_virtio(s, memmap, irq_virtio_phandle);

    create_fdt_pcie(s, memmap, irq_pcie_phandle, msi_pcie_phandle);

    create_fdt_reset(s, memmap, &phandle);

    create_fdt_uart(s, memmap, irq_mmio_phandle);

    create_fdt_rtc(s, memmap, irq_mmio_phandle);

    create_fdt_flash(s, memmap);
    create_fdt_fw_cfg(s, memmap);
    create_fdt_pmu(s);

    /* Pass seed to RNG */
    qemu_guest_getrandom_nofail(rng_seed, sizeof(rng_seed));
    qemu_fdt_setprop(ms->fdt, "/chosen", "rng-seed",
                     rng_seed, sizeof(rng_seed));
}

static inline DeviceState *gpex_pcie_init(MemoryRegion *sys_mem,
                                          hwaddr ecam_base, hwaddr ecam_size,
                                          hwaddr mmio_base, hwaddr mmio_size,
                                          hwaddr high_mmio_base,
                                          hwaddr high_mmio_size,
                                          hwaddr pio_base,
                                          DeviceState *irqchip)
{
    DeviceState *dev;
    MemoryRegion *ecam_alias, *ecam_reg;
    MemoryRegion *mmio_alias, *high_mmio_alias, *mmio_reg;
    qemu_irq irq;
    int i;

    dev = qdev_new(TYPE_GPEX_HOST);

    sysbus_realize_and_unref(SYS_BUS_DEVICE(dev), &error_fatal);

    ecam_alias = g_new0(MemoryRegion, 1);
    ecam_reg = sysbus_mmio_get_region(SYS_BUS_DEVICE(dev), 0);
    memory_region_init_alias(ecam_alias, OBJECT(dev), "pcie-ecam",
                             ecam_reg, 0, ecam_size);
    memory_region_add_subregion(get_system_memory(), ecam_base, ecam_alias);

    mmio_alias = g_new0(MemoryRegion, 1);
    mmio_reg = sysbus_mmio_get_region(SYS_BUS_DEVICE(dev), 1);
    memory_region_init_alias(mmio_alias, OBJECT(dev), "pcie-mmio",
                             mmio_reg, mmio_base, mmio_size);
    memory_region_add_subregion(get_system_memory(), mmio_base, mmio_alias);

    /* Map high MMIO space */
    high_mmio_alias = g_new0(MemoryRegion, 1);
    memory_region_init_alias(high_mmio_alias, OBJECT(dev), "pcie-mmio-high",
                             mmio_reg, high_mmio_base, high_mmio_size);
    memory_region_add_subregion(get_system_memory(), high_mmio_base,
                                high_mmio_alias);

    sysbus_mmio_map(SYS_BUS_DEVICE(dev), 2, pio_base);

    for (i = 0; i < GPEX_NUM_IRQS; i++) {
        irq = qdev_get_gpio_in(irqchip, PCIE_IRQ + i);

        sysbus_connect_irq(SYS_BUS_DEVICE(dev), i, irq);
        gpex_set_irq_num(GPEX_HOST(dev), i, PCIE_IRQ + i);
    }

    return dev;
}

static FWCfgState *create_fw_cfg(const MachineState *ms)
{
    hwaddr base = virt_memmap[VIRT_FW_CFG].base;
    FWCfgState *fw_cfg;

    fw_cfg = fw_cfg_init_mem_wide(base + 8, base, 8, base + 16,
                                  &address_space_memory);
    fw_cfg_add_i16(fw_cfg, FW_CFG_NB_CPUS, (uint16_t)ms->smp.cpus);

    return fw_cfg;
}

static DeviceState *virt_create_plic(const MemMapEntry *memmap, int socket,
                                     int base_hartid, int hart_count)
{
    DeviceState *ret;
    char *plic_hart_config;

    /* Per-socket PLIC hart topology configuration string */
    plic_hart_config = riscv_plic_hart_config_string(hart_count);

    /* Per-socket PLIC */
    ret = sifive_plic_create(
            memmap[VIRT_PLIC].base + socket * memmap[VIRT_PLIC].size,
            plic_hart_config, hart_count, base_hartid,
            VIRT_IRQCHIP_NUM_SOURCES,
            ((1U << VIRT_IRQCHIP_NUM_PRIO_BITS) - 1),
            VIRT_PLIC_PRIORITY_BASE,
            VIRT_PLIC_PENDING_BASE,
            VIRT_PLIC_ENABLE_BASE,
            VIRT_PLIC_ENABLE_STRIDE,
            VIRT_PLIC_CONTEXT_BASE,
            VIRT_PLIC_CONTEXT_STRIDE,
            memmap[VIRT_PLIC].size);

    g_free(plic_hart_config);

    return ret;
}

static DeviceState *virt_create_aia(RISCVVirtAIAType aia_type, int aia_guests,
                                    const MemMapEntry *memmap, int socket,
                                    int base_hartid, int hart_count)
{
    int i;
    hwaddr addr;
    uint32_t guest_bits;
    DeviceState *aplic_m;
    bool msimode = (aia_type == VIRT_AIA_TYPE_APLIC_IMSIC) ? true : false;

    if (msimode) {
        /* Per-socket M-level IMSICs */
        addr = memmap[VIRT_IMSIC_M].base + socket * VIRT_IMSIC_GROUP_MAX_SIZE;
        for (i = 0; i < hart_count; i++) {
            riscv_imsic_create(addr + i * IMSIC_HART_SIZE(0),
                               base_hartid + i, true, 1,
                               VIRT_IRQCHIP_NUM_MSIS);
        }

        /* Per-socket S-level IMSICs */
        guest_bits = imsic_num_bits(aia_guests + 1);
        addr = memmap[VIRT_IMSIC_S].base + socket * VIRT_IMSIC_GROUP_MAX_SIZE;
        for (i = 0; i < hart_count; i++) {
            riscv_imsic_create(addr + i * IMSIC_HART_SIZE(guest_bits),
                               base_hartid + i, false, 1 + aia_guests,
                               VIRT_IRQCHIP_NUM_MSIS);
        }
    }

    /* Per-socket M-level APLIC */
    aplic_m = riscv_aplic_create(
        memmap[VIRT_APLIC_M].base + socket * memmap[VIRT_APLIC_M].size,
        memmap[VIRT_APLIC_M].size,
        (msimode) ? 0 : base_hartid,
        (msimode) ? 0 : hart_count,
        VIRT_IRQCHIP_NUM_SOURCES,
        VIRT_IRQCHIP_NUM_PRIO_BITS,
        msimode, true, NULL);

    if (aplic_m) {
        /* Per-socket S-level APLIC */
        riscv_aplic_create(
            memmap[VIRT_APLIC_S].base + socket * memmap[VIRT_APLIC_S].size,
            memmap[VIRT_APLIC_S].size,
            (msimode) ? 0 : base_hartid,
            (msimode) ? 0 : hart_count,
            VIRT_IRQCHIP_NUM_SOURCES,
            VIRT_IRQCHIP_NUM_PRIO_BITS,
            msimode, false, aplic_m);
    }

    return aplic_m;
}

static void create_platform_bus(RISCVVirtState *s, DeviceState *irqchip)
{
    DeviceState *dev;
    SysBusDevice *sysbus;
    const MemMapEntry *memmap = virt_memmap;
    int i;
    MemoryRegion *sysmem = get_system_memory();

    dev = qdev_new(TYPE_PLATFORM_BUS_DEVICE);
    dev->id = g_strdup(TYPE_PLATFORM_BUS_DEVICE);
    qdev_prop_set_uint32(dev, "num_irqs", VIRT_PLATFORM_BUS_NUM_IRQS);
    qdev_prop_set_uint32(dev, "mmio_size", memmap[VIRT_PLATFORM_BUS].size);
    sysbus_realize_and_unref(SYS_BUS_DEVICE(dev), &error_fatal);
    s->platform_bus_dev = dev;

    sysbus = SYS_BUS_DEVICE(dev);
    for (i = 0; i < VIRT_PLATFORM_BUS_NUM_IRQS; i++) {
        int irq = VIRT_PLATFORM_BUS_IRQ + i;
        sysbus_connect_irq(sysbus, i, qdev_get_gpio_in(irqchip, irq));
    }

    memory_region_add_subregion(sysmem,
                                memmap[VIRT_PLATFORM_BUS].base,
                                sysbus_mmio_get_region(sysbus, 0));
}

static void virt_machine_done(Notifier *notifier, void *data)
{
    RISCVVirtState *s = container_of(notifier, RISCVVirtState,
                                     machine_done);
    const MemMapEntry *memmap = virt_memmap;
    MachineState *machine = MACHINE(s);
    target_ulong start_addr = memmap[VIRT_DRAM].base;
    target_ulong firmware_end_addr, kernel_start_addr;
    const char *firmware_name = riscv_default_firmware_name(&s->soc[0]);
    uint32_t fdt_load_addr;
    uint64_t kernel_entry;

    /*
     * Only direct boot kernel is currently supported for KVM VM,
     * so the "-bios" parameter is not supported when KVM is enabled.
     */
    if (kvm_enabled()) {
        if (machine->firmware) {
            if (strcmp(machine->firmware, "none")) {
                error_report("Machine mode firmware is not supported in "
                             "combination with KVM.");
                exit(1);
            }
        } else {
            machine->firmware = g_strdup("none");
        }
    }

    firmware_end_addr = riscv_find_and_load_firmware(machine, firmware_name,
                                                     start_addr, NULL);

    if (drive_get(IF_PFLASH, 0, 1)) {
        /*
         * S-mode FW like EDK2 will be kept in second plash (unit 1).
         * When both kernel, initrd and pflash options are provided in the
         * command line, the kernel and initrd will be copied to the fw_cfg
         * table and opensbi will jump to the flash address which is the
         * entry point of S-mode FW. It is the job of the S-mode FW to load
         * the kernel and initrd using fw_cfg table.
         *
         * If only pflash is given but not -kernel, then it is the job of
         * of the S-mode firmware to locate and load the kernel.
         * In either case, the next_addr for opensbi will be the flash address.
         */
        riscv_setup_firmware_boot(machine);
        kernel_entry = virt_memmap[VIRT_FLASH].base +
                       virt_memmap[VIRT_FLASH].size / 2;
    } else if (machine->kernel_filename) {
        kernel_start_addr = riscv_calc_kernel_start_addr(&s->soc[0],
                                                         firmware_end_addr);

        kernel_entry = riscv_load_kernel(machine, &s->soc[0],
                                         kernel_start_addr, true, NULL);
    } else {
       /*
        * If dynamic firmware is used, it doesn't know where is the next mode
        * if kernel argument is not set.
        */
        kernel_entry = 0;
    }

    if (drive_get(IF_PFLASH, 0, 0)) {
        /*
         * Pflash was supplied, let's overwrite the address we jump to after
         * reset to the base of the flash.
         */
        start_addr = virt_memmap[VIRT_FLASH].base;
    }

    fdt_load_addr = riscv_compute_fdt_addr(memmap[VIRT_DRAM].base,
                                           memmap[VIRT_DRAM].size,
                                           machine);
    riscv_load_fdt(fdt_load_addr, machine->fdt);

    /* load the reset vector */
    riscv_setup_rom_reset_vec(machine, &s->soc[0], start_addr,
                              virt_memmap[VIRT_MROM].base,
                              virt_memmap[VIRT_MROM].size, kernel_entry,
                              fdt_load_addr);

    /*
     * Only direct boot kernel is currently supported for KVM VM,
     * So here setup kernel start address and fdt address.
     * TODO:Support firmware loading and integrate to TCG start
     */
    if (kvm_enabled()) {
        riscv_setup_direct_kernel(kernel_entry, fdt_load_addr);
    }

    if (virt_is_acpi_enabled(s)) {
        virt_acpi_setup(s);
    }
}

static void virt_machine_init(MachineState *machine)
{
    const MemMapEntry *memmap = virt_memmap;
    RISCVVirtState *s = RISCV_VIRT_MACHINE(machine);
    MemoryRegion *system_memory = get_system_memory();
    MemoryRegion *mask_rom = g_new(MemoryRegion, 1);
    char *soc_name;
    DeviceState *mmio_irqchip, *virtio_irqchip, *pcie_irqchip;
    int i, base_hartid, hart_count;
    int socket_count = riscv_socket_count(machine);

    /* Check socket count limit */
    if (VIRT_SOCKETS_MAX < socket_count) {
        error_report("number of sockets/nodes should be less than %d",
            VIRT_SOCKETS_MAX);
        exit(1);
    }

    /* Initialize sockets */
    mmio_irqchip = virtio_irqchip = pcie_irqchip = NULL;
    for (i = 0; i < socket_count; i++) {
        if (!riscv_socket_check_hartids(machine, i)) {
            error_report("discontinuous hartids in socket%d", i);
            exit(1);
        }

        base_hartid = riscv_socket_first_hartid(machine, i);
        if (base_hartid < 0) {
            error_report("can't find hartid base for socket%d", i);
            exit(1);
        }

        hart_count = riscv_socket_hart_count(machine, i);
        if (hart_count < 0) {
            error_report("can't find hart count for socket%d", i);
            exit(1);
        }

        soc_name = g_strdup_printf("soc%d", i);
        object_initialize_child(OBJECT(machine), soc_name, &s->soc[i],
                                TYPE_RISCV_HART_ARRAY);
        g_free(soc_name);
        object_property_set_str(OBJECT(&s->soc[i]), "cpu-type",
                                machine->cpu_type, &error_abort);
        object_property_set_int(OBJECT(&s->soc[i]), "hartid-base",
                                base_hartid, &error_abort);
        object_property_set_int(OBJECT(&s->soc[i]), "num-harts",
                                hart_count, &error_abort);
        sysbus_realize(SYS_BUS_DEVICE(&s->soc[i]), &error_fatal);

        if (!kvm_enabled()) {
            if (s->have_aclint) {
                if (s->aia_type == VIRT_AIA_TYPE_APLIC_IMSIC) {
                    /* Per-socket ACLINT MTIMER */
                    riscv_aclint_mtimer_create(memmap[VIRT_CLINT].base +
                            i * RISCV_ACLINT_DEFAULT_MTIMER_SIZE,
                        RISCV_ACLINT_DEFAULT_MTIMER_SIZE,
                        base_hartid, hart_count,
                        RISCV_ACLINT_DEFAULT_MTIMECMP,
                        RISCV_ACLINT_DEFAULT_MTIME,
                        RISCV_ACLINT_DEFAULT_TIMEBASE_FREQ, true);
                } else {
                    /* Per-socket ACLINT MSWI, MTIMER, and SSWI */
                    riscv_aclint_swi_create(memmap[VIRT_CLINT].base +
                            i * memmap[VIRT_CLINT].size,
                        base_hartid, hart_count, false);
                    riscv_aclint_mtimer_create(memmap[VIRT_CLINT].base +
                            i * memmap[VIRT_CLINT].size +
                            RISCV_ACLINT_SWI_SIZE,
                        RISCV_ACLINT_DEFAULT_MTIMER_SIZE,
                        base_hartid, hart_count,
                        RISCV_ACLINT_DEFAULT_MTIMECMP,
                        RISCV_ACLINT_DEFAULT_MTIME,
                        RISCV_ACLINT_DEFAULT_TIMEBASE_FREQ, true);
                    riscv_aclint_swi_create(memmap[VIRT_ACLINT_SSWI].base +
                            i * memmap[VIRT_ACLINT_SSWI].size,
                        base_hartid, hart_count, true);
                }
            } else {
                /* Per-socket SiFive CLINT */
                riscv_aclint_swi_create(
                    memmap[VIRT_CLINT].base + i * memmap[VIRT_CLINT].size,
                    base_hartid, hart_count, false);
                riscv_aclint_mtimer_create(memmap[VIRT_CLINT].base +
                        i * memmap[VIRT_CLINT].size + RISCV_ACLINT_SWI_SIZE,
                    RISCV_ACLINT_DEFAULT_MTIMER_SIZE, base_hartid, hart_count,
                    RISCV_ACLINT_DEFAULT_MTIMECMP, RISCV_ACLINT_DEFAULT_MTIME,
                    RISCV_ACLINT_DEFAULT_TIMEBASE_FREQ, true);
            }
        }

        /* Per-socket interrupt controller */
        if (s->aia_type == VIRT_AIA_TYPE_NONE) {
            s->irqchip[i] = virt_create_plic(memmap, i,
                                             base_hartid, hart_count);
        } else {
            s->irqchip[i] = virt_create_aia(s->aia_type, s->aia_guests,
                                            memmap, i, base_hartid,
                                            hart_count);
        }

        /* Try to use different IRQCHIP instance based device type */
        if (i == 0) {
            mmio_irqchip = s->irqchip[i];
            virtio_irqchip = s->irqchip[i];
            pcie_irqchip = s->irqchip[i];
        }
        if (i == 1) {
            virtio_irqchip = s->irqchip[i];
            pcie_irqchip = s->irqchip[i];
        }
        if (i == 2) {
            pcie_irqchip = s->irqchip[i];
        }
    }

    if (riscv_is_32bit(&s->soc[0])) {
#if HOST_LONG_BITS == 64
        /* limit RAM size in a 32-bit system */
        if (machine->ram_size > 10 * GiB) {
            machine->ram_size = 10 * GiB;
            error_report("Limiting RAM size to 10 GiB");
        }
#endif
        virt_high_pcie_memmap.base = VIRT32_HIGH_PCIE_MMIO_BASE;
        virt_high_pcie_memmap.size = VIRT32_HIGH_PCIE_MMIO_SIZE;
    } else {
        virt_high_pcie_memmap.size = VIRT64_HIGH_PCIE_MMIO_SIZE;
        virt_high_pcie_memmap.base = memmap[VIRT_DRAM].base + machine->ram_size;
        virt_high_pcie_memmap.base =
            ROUND_UP(virt_high_pcie_memmap.base, virt_high_pcie_memmap.size);
    }

    s->memmap = virt_memmap;

    /* register system main memory (actual RAM) */
    memory_region_add_subregion(system_memory, memmap[VIRT_DRAM].base,
        machine->ram);

    /* boot rom */
    memory_region_init_rom(mask_rom, NULL, "riscv_virt_board.mrom",
                           memmap[VIRT_MROM].size, &error_fatal);
    memory_region_add_subregion(system_memory, memmap[VIRT_MROM].base,
                                mask_rom);

    /*
     * Init fw_cfg. Must be done before riscv_load_fdt, otherwise the
     * device tree cannot be altered and we get FDT_ERR_NOSPACE.
     */
    s->fw_cfg = create_fw_cfg(machine);
    rom_set_fw(s->fw_cfg);

    /* SiFive Test MMIO device */
    sifive_test_create(memmap[VIRT_TEST].base);

    /* VirtIO MMIO devices */
    for (i = 0; i < VIRTIO_COUNT; i++) {
        sysbus_create_simple("virtio-mmio",
            memmap[VIRT_VIRTIO].base + i * memmap[VIRT_VIRTIO].size,
            qdev_get_gpio_in(DEVICE(virtio_irqchip), VIRTIO_IRQ + i));
    }

    gpex_pcie_init(system_memory,
                   memmap[VIRT_PCIE_ECAM].base,
                   memmap[VIRT_PCIE_ECAM].size,
                   memmap[VIRT_PCIE_MMIO].base,
                   memmap[VIRT_PCIE_MMIO].size,
                   virt_high_pcie_memmap.base,
                   virt_high_pcie_memmap.size,
                   memmap[VIRT_PCIE_PIO].base,
                   DEVICE(pcie_irqchip));

    create_platform_bus(s, DEVICE(mmio_irqchip));

    serial_mm_init(system_memory, memmap[VIRT_UART0].base,
        0, qdev_get_gpio_in(DEVICE(mmio_irqchip), UART0_IRQ), 399193,
        serial_hd(0), DEVICE_LITTLE_ENDIAN);

    sysbus_create_simple("goldfish_rtc", memmap[VIRT_RTC].base,
        qdev_get_gpio_in(DEVICE(mmio_irqchip), RTC_IRQ));

    virt_flash_create(s);

    for (i = 0; i < ARRAY_SIZE(s->flash); i++) {
        /* Map legacy -drive if=pflash to machine properties */
        pflash_cfi01_legacy_drive(s->flash[i],
                                  drive_get(IF_PFLASH, 0, i));
    }
    virt_flash_map(s, system_memory);

    /* load/create device tree */
    if (machine->dtb) {
        machine->fdt = load_device_tree(machine->dtb, &s->fdt_size);
        if (!machine->fdt) {
            error_report("load_device_tree() failed");
            exit(1);
        }
    } else {
        create_fdt(s, memmap);
    }

    s->machine_done.notify = virt_machine_done;
    qemu_add_machine_init_done_notifier(&s->machine_done);
}

static void virt_machine_instance_init(Object *obj)
{
    RISCVVirtState *s = RISCV_VIRT_MACHINE(obj);

    s->oem_id = g_strndup(ACPI_BUILD_APPNAME6, 6);
    s->oem_table_id = g_strndup(ACPI_BUILD_APPNAME8, 8);
    s->acpi = ON_OFF_AUTO_AUTO;
}

static char *virt_get_aia_guests(Object *obj, Error **errp)
{
    RISCVVirtState *s = RISCV_VIRT_MACHINE(obj);
    char val[32];

    sprintf(val, "%d", s->aia_guests);
    return g_strdup(val);
}

static void virt_set_aia_guests(Object *obj, const char *val, Error **errp)
{
    RISCVVirtState *s = RISCV_VIRT_MACHINE(obj);

    s->aia_guests = atoi(val);
    if (s->aia_guests < 0 || s->aia_guests > VIRT_IRQCHIP_MAX_GUESTS) {
        error_setg(errp, "Invalid number of AIA IMSIC guests");
        error_append_hint(errp, "Valid values be between 0 and %d.\n",
                          VIRT_IRQCHIP_MAX_GUESTS);
    }
}

static char *virt_get_aia(Object *obj, Error **errp)
{
    RISCVVirtState *s = RISCV_VIRT_MACHINE(obj);
    const char *val;

    switch (s->aia_type) {
    case VIRT_AIA_TYPE_APLIC:
        val = "aplic";
        break;
    case VIRT_AIA_TYPE_APLIC_IMSIC:
        val = "aplic-imsic";
        break;
    default:
        val = "none";
        break;
    };

    return g_strdup(val);
}

static void virt_set_aia(Object *obj, const char *val, Error **errp)
{
    RISCVVirtState *s = RISCV_VIRT_MACHINE(obj);

    if (!strcmp(val, "none")) {
        s->aia_type = VIRT_AIA_TYPE_NONE;
    } else if (!strcmp(val, "aplic")) {
        s->aia_type = VIRT_AIA_TYPE_APLIC;
    } else if (!strcmp(val, "aplic-imsic")) {
        s->aia_type = VIRT_AIA_TYPE_APLIC_IMSIC;
    } else {
        error_setg(errp, "Invalid AIA interrupt controller type");
        error_append_hint(errp, "Valid values are none, aplic, and "
                          "aplic-imsic.\n");
    }
}

static bool virt_get_aclint(Object *obj, Error **errp)
{
    RISCVVirtState *s = RISCV_VIRT_MACHINE(obj);

    return s->have_aclint;
}

static void virt_set_aclint(Object *obj, bool value, Error **errp)
{
    RISCVVirtState *s = RISCV_VIRT_MACHINE(obj);

    s->have_aclint = value;
}

bool virt_is_acpi_enabled(RISCVVirtState *s)
{
    return s->acpi != ON_OFF_AUTO_OFF;
}

static void virt_get_acpi(Object *obj, Visitor *v, const char *name,
                          void *opaque, Error **errp)
{
    RISCVVirtState *s = RISCV_VIRT_MACHINE(obj);
    OnOffAuto acpi = s->acpi;

    visit_type_OnOffAuto(v, name, &acpi, errp);
}

static void virt_set_acpi(Object *obj, Visitor *v, const char *name,
                          void *opaque, Error **errp)
{
    RISCVVirtState *s = RISCV_VIRT_MACHINE(obj);

    visit_type_OnOffAuto(v, name, &s->acpi, errp);
}

static HotplugHandler *virt_machine_get_hotplug_handler(MachineState *machine,
                                                        DeviceState *dev)
{
    MachineClass *mc = MACHINE_GET_CLASS(machine);

    if (device_is_dynamic_sysbus(mc, dev)) {
        return HOTPLUG_HANDLER(machine);
    }
    return NULL;
}

static void virt_machine_device_plug_cb(HotplugHandler *hotplug_dev,
                                        DeviceState *dev, Error **errp)
{
    RISCVVirtState *s = RISCV_VIRT_MACHINE(hotplug_dev);

    if (s->platform_bus_dev) {
        MachineClass *mc = MACHINE_GET_CLASS(s);

        if (device_is_dynamic_sysbus(mc, dev)) {
            platform_bus_link_device(PLATFORM_BUS_DEVICE(s->platform_bus_dev),
                                     SYS_BUS_DEVICE(dev));
        }
    }
}

static void virt_machine_class_init(ObjectClass *oc, void *data)
{
    char str[128];
    MachineClass *mc = MACHINE_CLASS(oc);
    HotplugHandlerClass *hc = HOTPLUG_HANDLER_CLASS(oc);

    mc->desc = "RISC-V VirtIO board";
    mc->init = virt_machine_init;
    mc->max_cpus = VIRT_CPUS_MAX;
    mc->default_cpu_type = TYPE_RISCV_CPU_BASE;
    mc->pci_allow_0_address = true;
    mc->possible_cpu_arch_ids = riscv_numa_possible_cpu_arch_ids;
    mc->cpu_index_to_instance_props = riscv_numa_cpu_index_to_props;
    mc->get_default_cpu_node_id = riscv_numa_get_default_cpu_node_id;
    mc->numa_mem_supported = true;
    mc->default_ram_id = "riscv_virt_board.ram";
    assert(!mc->get_hotplug_handler);
    mc->get_hotplug_handler = virt_machine_get_hotplug_handler;

    hc->plug = virt_machine_device_plug_cb;

    machine_class_allow_dynamic_sysbus_dev(mc, TYPE_RAMFB_DEVICE);
#ifdef CONFIG_TPM
    machine_class_allow_dynamic_sysbus_dev(mc, TYPE_TPM_TIS_SYSBUS);
#endif

    object_class_property_add_bool(oc, "aclint", virt_get_aclint,
                                   virt_set_aclint);
    object_class_property_set_description(oc, "aclint",
                                          "Set on/off to enable/disable "
                                          "emulating ACLINT devices");

    object_class_property_add_str(oc, "aia", virt_get_aia,
                                  virt_set_aia);
    object_class_property_set_description(oc, "aia",
                                          "Set type of AIA interrupt "
                                          "conttoller. Valid values are "
                                          "none, aplic, and aplic-imsic.");

    object_class_property_add_str(oc, "aia-guests",
                                  virt_get_aia_guests,
                                  virt_set_aia_guests);
    sprintf(str, "Set number of guest MMIO pages for AIA IMSIC. Valid value "
                 "should be between 0 and %d.", VIRT_IRQCHIP_MAX_GUESTS);
    object_class_property_set_description(oc, "aia-guests", str);
    object_class_property_add(oc, "acpi", "OnOffAuto",
                              virt_get_acpi, virt_set_acpi,
                              NULL, NULL);
    object_class_property_set_description(oc, "acpi",
                                          "Enable ACPI");
}

static const TypeInfo virt_machine_typeinfo = {
    .name       = MACHINE_TYPE_NAME("virt"),
    .parent     = TYPE_MACHINE,
    .class_init = virt_machine_class_init,
    .instance_init = virt_machine_instance_init,
    .instance_size = sizeof(RISCVVirtState),
    .interfaces = (InterfaceInfo[]) {
         { TYPE_HOTPLUG_HANDLER },
         { }
    },
};

static void virt_machine_init_register_types(void)
{
    type_register_static(&virt_machine_typeinfo);
}

type_init(virt_machine_init_register_types)<|MERGE_RESOLUTION|>--- conflicted
+++ resolved
@@ -731,11 +731,7 @@
     MachineState *ms = MACHINE(s);
     RISCVCPU hart = s->soc[0].harts[0];
 
-<<<<<<< HEAD
-    pmu_name = g_strdup_printf("/soc/pmu");
-=======
     pmu_name = g_strdup_printf("/pmu");
->>>>>>> 6bbce8b4
     qemu_fdt_add_subnode(ms->fdt, pmu_name);
     qemu_fdt_setprop_string(ms->fdt, pmu_name, "compatible", "riscv,pmu");
     riscv_pmu_generate_fdt_node(ms->fdt, hart.cfg.pmu_num, pmu_name);
