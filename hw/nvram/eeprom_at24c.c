/*
 * *AT24C* series I2C EEPROM
 *
 * Copyright (c) 2015 Michael Davidsaver
 *
 * This work is licensed under the terms of the GNU GPL, version 2.  See
 * the LICENSE file in the top-level directory.
 */

#include "qemu/osdep.h"

#include "qapi/error.h"
#include "qemu/error-report.h"
#include "qemu/module.h"
#include "hw/i2c/i2c.h"
#include "hw/nvram/eeprom_at24c.h"
#include "hw/qdev-properties.h"
#include "hw/qdev-properties-system.h"
#include "system/block-backend.h"
#include "qom/object.h"

//#define DEBUG_AT24C

#ifdef DEBUG_AT24C
#define DPRINTK(FMT, ...) printf(TYPE_AT24C_EE " : " FMT, ## __VA_ARGS__)
#else
#define DPRINTK(FMT, ...) do {} while (0)
#endif

<<<<<<< HEAD
#define ERR(FMT, ...) fprintf(stderr, TYPE_AT24C_EE " : " FMT, \
                            ## __VA_ARGS__)

=======
#define TYPE_AT24C_EE "at24c-eeprom"
OBJECT_DECLARE_SIMPLE_TYPE(EEPROMState, AT24C_EE)

struct EEPROMState {
    I2CSlave parent_obj;

    /* address counter */
    uint16_t cur;
    /* total size in bytes */
    uint32_t rsize;
    /*
     * address byte number
     *  for  24c01, 24c02 size <= 256 byte, use only 1 byte
     *  otherwise size > 256, use 2 byte
     */
    uint8_t asize;

    bool writable;
    /* cells changed since last START? */
    bool changed;
    /* during WRITE, # of address bytes transferred */
    uint8_t haveaddr;

    uint8_t *mem;

    BlockBackend *blk;

    const uint8_t *init_rom;
    uint32_t init_rom_size;
};
>>>>>>> 7c949c53

static
int at24c_eeprom_event(I2CSlave *s, enum i2c_event event)
{
    EEPROMState *ee = AT24C_EE(s);

    switch (event) {
    case I2C_START_SEND:
    case I2C_FINISH:
        ee->haveaddr = 0;
        //ee->cur = 0;
        /* fallthrough */
    case I2C_START_RECV:
        DPRINTK("clear\n");
        if (ee->blk && ee->changed) {
            int ret = blk_pwrite(ee->blk, 0, ee->rsize, ee->mem, 0);
            if (ret < 0) {
                error_report("%s: failed to write backing file", __func__);
            }
            DPRINTK("Wrote to backing file\n");
        }
        ee->changed = false;
        break;
    case I2C_NACK:
        break;
    default:
        return -1;
    }
    return 0;
}

static
uint8_t at24c_eeprom_recv(I2CSlave *s)
{
    EEPROMState *ee = AT24C_EE(s);
    uint8_t ret;

    /*
     * If got the byte address but not completely with address size
     * will return the invalid value
     */
    if (ee->haveaddr > 0 && ee->haveaddr < ee->asize) {
        return 0xff;
    }

    ret = ee->mem[ee->cur];

    DPRINTK("Prev recv cur=0x%x\n", ee->cur);
    ee->cur = (ee->cur + 1u) % ee->rsize;
    //DPRINTK("Recv %02x %c\n", ret, ret);
    DPRINTK("Recv next_cur=0x%x %02x %c\n", ee->cur, ret, ret);

    return ret;
}

static
int at24c_eeprom_send(I2CSlave *s, uint8_t data)
{
    EEPROMState *ee = AT24C_EE(s);

    if (ee->haveaddr < ee->asize) {
        if (!ee->haveaddr) {
            ee->cur = 0;
        }
        ee->cur <<= 8;
        ee->cur |= data;
        ee->haveaddr++;
        if (ee->haveaddr == ee->asize) {
            DPRINTK("haveaddr=0x%x; asize=0x%x; rsize=0x%x; cur=0x%x\n", ee->haveaddr, ee->asize, ee->rsize, ee->cur);
            ee->cur %= ee->rsize;
            DPRINTK("Set pointer %08x\n", ee->cur);
        }

    } else {
        if (ee->writable) {
            DPRINTK("Send %02x\n", data);
            ee->mem[ee->cur] = data;
            ee->changed = true;
        } else {
            DPRINTK("Send error %02x read-only\n", data);
        }
        ee->cur = (ee->cur + 1u) % ee->rsize;

    }

    return 0;
}

I2CSlave *at24c_eeprom_init(I2CBus *bus, uint8_t address, uint32_t rom_size)
{
    return at24c_eeprom_init_rom(bus, address, rom_size, NULL, 0);
}

I2CSlave *at24c_eeprom_init_rom(I2CBus *bus, uint8_t address, uint32_t rom_size,
                                const uint8_t *init_rom, uint32_t init_rom_size)
{
    EEPROMState *s;

    s = AT24C_EE(i2c_slave_new(TYPE_AT24C_EE, address));

    qdev_prop_set_uint32(DEVICE(s), "rom-size", rom_size);

    /* TODO: Model init_rom with QOM properties. */
    s->init_rom = init_rom;
    s->init_rom_size = init_rom_size;

    i2c_slave_realize_and_unref(I2C_SLAVE(s), bus, &error_abort);

    return I2C_SLAVE(s);
}

I2CSlave *at24c_eeprom_init_rom_blk(I2CBus *bus, uint8_t address, uint32_t rom_size,
                                const uint8_t *init_rom, uint32_t init_rom_size, uint32_t address_size, BlockBackend *blk)
{
    EEPROMState *s;

    s = AT24C_EE(i2c_slave_new(TYPE_AT24C_EE, address));

    qdev_prop_set_uint32(DEVICE(s), "rom-size", rom_size);
    qdev_prop_set_uint32(DEVICE(s), "address-size", address_size);
    if (blk) {
        qdev_prop_set_drive_err(DEVICE(s), "drive", blk, &error_fatal);
    }

    /* TODO: Model init_rom with QOM properties. */
    s->init_rom = init_rom;
    s->init_rom_size = init_rom_size;

    i2c_slave_realize_and_unref(I2C_SLAVE(s), bus, &error_abort);

    return I2C_SLAVE(s);
}

static void at24c_eeprom_realize(DeviceState *dev, Error **errp)
{
    EEPROMState *ee = AT24C_EE(dev);

    if (ee->init_rom_size > ee->rsize) {
        error_setg(errp, "%s: init rom is larger than rom: %u > %u",
                   TYPE_AT24C_EE, ee->init_rom_size, ee->rsize);
        return;
    }

    if (ee->blk) {
        int64_t len = blk_getlength(ee->blk);

        if (len != ee->rsize) {
            error_setg(errp, "%s: Backing file size %" PRId64 " != %u",
                       TYPE_AT24C_EE, len, ee->rsize);
            return;
        }

        if (blk_set_perm(ee->blk, BLK_PERM_CONSISTENT_READ | BLK_PERM_WRITE,
                         BLK_PERM_ALL, &error_fatal) < 0)
        {
            error_setg(errp, "%s: Backing file incorrect permission",
                       TYPE_AT24C_EE);
            return;
        }
    }

    ee->mem = g_malloc0(ee->rsize);

    if (ee->blk) {
        int ret = blk_pread(ee->blk, 0, ee->rsize, ee->mem, 0);

        if (ret < 0) {
            error_setg(errp, "%s: Failed initial sync with backing file",
                       TYPE_AT24C_EE);
            return;
        }
        DPRINTK("Reset read backing file\n");
    } else if (ee->init_rom) {
        memcpy(ee->mem, ee->init_rom, MIN(ee->init_rom_size, ee->rsize));
    }

    /*
     * If address size didn't define with property set
     *   value is 0 as default, setting it by Rom size detecting.
     */
    if (ee->asize == 0) {
        if (ee->rsize <= 256) {
            ee->asize = 1;
        } else {
            ee->asize = 2;
        }
    }
}

static
void at24c_eeprom_reset(DeviceState *state)
{
    EEPROMState *ee = AT24C_EE(state);

    ee->changed = false;
    ee->cur = 0;
    ee->haveaddr = 0;
}

static const Property at24c_eeprom_props[] = {
    DEFINE_PROP_UINT32("rom-size", EEPROMState, rsize, 0),
    DEFINE_PROP_UINT8("address-size", EEPROMState, asize, 0),
    DEFINE_PROP_BOOL("writable", EEPROMState, writable, true),
    DEFINE_PROP_DRIVE("drive", EEPROMState, blk),
};

static
void at24c_eeprom_class_init(ObjectClass *klass, void *data)
{
    DeviceClass *dc = DEVICE_CLASS(klass);
    I2CSlaveClass *k = I2C_SLAVE_CLASS(klass);

    dc->realize = &at24c_eeprom_realize;
    k->event = &at24c_eeprom_event;
    k->recv = &at24c_eeprom_recv;
    k->send = &at24c_eeprom_send;

    device_class_set_props(dc, at24c_eeprom_props);
    device_class_set_legacy_reset(dc, at24c_eeprom_reset);
}

static
const TypeInfo at24c_eeprom_type = {
    .name = TYPE_AT24C_EE,
    .parent = TYPE_I2C_SLAVE,
    .instance_size = sizeof(EEPROMState),
    .class_size = sizeof(I2CSlaveClass),
    .class_init = at24c_eeprom_class_init,
};

static void at24c_eeprom_register(void)
{
    type_register_static(&at24c_eeprom_type);
}

type_init(at24c_eeprom_register)<|MERGE_RESOLUTION|>--- conflicted
+++ resolved
@@ -27,11 +27,6 @@
 #define DPRINTK(FMT, ...) do {} while (0)
 #endif
 
-<<<<<<< HEAD
-#define ERR(FMT, ...) fprintf(stderr, TYPE_AT24C_EE " : " FMT, \
-                            ## __VA_ARGS__)
-
-=======
 #define TYPE_AT24C_EE "at24c-eeprom"
 OBJECT_DECLARE_SIMPLE_TYPE(EEPROMState, AT24C_EE)
 
@@ -62,7 +57,6 @@
     const uint8_t *init_rom;
     uint32_t init_rom_size;
 };
->>>>>>> 7c949c53
 
 static
 int at24c_eeprom_event(I2CSlave *s, enum i2c_event event)
