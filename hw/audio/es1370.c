--- conflicted
+++ resolved
@@ -486,13 +486,8 @@
     case ES1370_REG_ADC_SCOUNT:
         d += (addr - ES1370_REG_DAC1_SCOUNT) >> 2;
         d->scount = (val & 0xffff) << 16 | (val & 0xffff);
-<<<<<<< HEAD
-        ldebug ("chan %td CURR_SAMP_CT %d, SAMP_CT %d\n",
-                d - &s->chan[0], val >> 16, (val & 0xffff));
-=======
         trace_es1370_sample_count_wr(d - &s->chan[0],
             d->scount >> 16, d->scount & 0xffff);
->>>>>>> 1600b9f4
         break;
 
     case ES1370_REG_ADC_FRAMEADR:
