--- conflicted
+++ resolved
@@ -353,8 +353,6 @@
     for (i = 0; i < ARRAY_SIZE(buf->word); i++) {
         le32_to_cpus(&buf->word[i]);
     }
-<<<<<<< HEAD
-=======
     return 0;
 }
 
@@ -478,7 +476,6 @@
         goto bad_ste;
     }
 
->>>>>>> 78385bc7
     return 0;
 
 bad_ste:
