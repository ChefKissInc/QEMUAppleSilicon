/*
 * QEMU PCI bus manager
 *
 * Copyright (c) 2004 Fabrice Bellard
 *
 * Permission is hereby granted, free of charge, to any person obtaining a copy
 * of this software and associated documentation files (the "Software"), to deal
 * in the Software without restriction, including without limitation the rights
 * to use, copy, modify, merge, publish, distribute, sublicense, and/or sell
 * copies of the Software, and to permit persons to whom the Software is
 * furnished to do so, subject to the following conditions:
 *
 * The above copyright notice and this permission notice shall be included in
 * all copies or substantial portions of the Software.
 *
 * THE SOFTWARE IS PROVIDED "AS IS", WITHOUT WARRANTY OF ANY KIND, EXPRESS OR
 * IMPLIED, INCLUDING BUT NOT LIMITED TO THE WARRANTIES OF MERCHANTABILITY,
 * FITNESS FOR A PARTICULAR PURPOSE AND NONINFRINGEMENT. IN NO EVENT SHALL
 * THE AUTHORS OR COPYRIGHT HOLDERS BE LIABLE FOR ANY CLAIM, DAMAGES OR OTHER
 * LIABILITY, WHETHER IN AN ACTION OF CONTRACT, TORT OR OTHERWISE, ARISING FROM,
 * OUT OF OR IN CONNECTION WITH THE SOFTWARE OR THE USE OR OTHER DEALINGS IN
 * THE SOFTWARE.
 */

#include "qemu/osdep.h"
#include "qemu/datadir.h"
#include "qemu/units.h"
#include "hw/irq.h"
#include "hw/pci/pci.h"
#include "hw/pci/pci_bridge.h"
#include "hw/pci/pci_bus.h"
#include "hw/pci/pci_host.h"
#include "hw/qdev-properties.h"
#include "hw/qdev-properties-system.h"
#include "migration/qemu-file-types.h"
#include "migration/vmstate.h"
#include "net/net.h"
#include "sysemu/numa.h"
#include "sysemu/runstate.h"
#include "sysemu/sysemu.h"
#include "hw/loader.h"
#include "qemu/error-report.h"
#include "qemu/range.h"
#include "trace.h"
#include "hw/pci/msi.h"
#include "hw/pci/msix.h"
#include "hw/hotplug.h"
#include "hw/boards.h"
#include "qapi/error.h"
#include "qemu/cutils.h"
#include "pci-internal.h"

#include "hw/xen/xen.h"
#include "hw/i386/kvm/xen_evtchn.h"

//#define DEBUG_PCI
#ifdef DEBUG_PCI
# define PCI_DPRINTF(format, ...)       printf(format, ## __VA_ARGS__)
#else
# define PCI_DPRINTF(format, ...)       do { } while (0)
#endif

bool pci_available = true;

static char *pcibus_get_dev_path(DeviceState *dev);
static char *pcibus_get_fw_dev_path(DeviceState *dev);
static void pcibus_reset(BusState *qbus);
static bool pcie_has_upstream_port(PCIDevice *dev);

static Property pci_props[] = {
    DEFINE_PROP_PCI_DEVFN("addr", PCIDevice, devfn, -1),
    DEFINE_PROP_STRING("romfile", PCIDevice, romfile),
    DEFINE_PROP_UINT32("romsize", PCIDevice, romsize, -1),
    DEFINE_PROP_UINT32("rombar",  PCIDevice, rom_bar, 1),
    DEFINE_PROP_BIT("multifunction", PCIDevice, cap_present,
                    QEMU_PCI_CAP_MULTIFUNCTION_BITNR, false),
    DEFINE_PROP_BIT("x-pcie-lnksta-dllla", PCIDevice, cap_present,
                    QEMU_PCIE_LNKSTA_DLLLA_BITNR, true),
    DEFINE_PROP_BIT("x-pcie-extcap-init", PCIDevice, cap_present,
                    QEMU_PCIE_EXTCAP_INIT_BITNR, true),
    DEFINE_PROP_STRING("failover_pair_id", PCIDevice,
                       failover_pair_id),
    DEFINE_PROP_UINT32("acpi-index",  PCIDevice, acpi_index, 0),
    DEFINE_PROP_BIT("x-pcie-err-unc-mask", PCIDevice, cap_present,
                    QEMU_PCIE_ERR_UNC_MASK_BITNR, true),
<<<<<<< HEAD
=======
    DEFINE_PROP_BIT("x-pcie-ari-nextfn-1", PCIDevice, cap_present,
                    QEMU_PCIE_ARI_NEXTFN_1_BITNR, false),
>>>>>>> 78385bc7
    DEFINE_PROP_END_OF_LIST()
};

static const VMStateDescription vmstate_pcibus = {
    .name = "PCIBUS",
    .version_id = 1,
    .minimum_version_id = 1,
    .fields = (VMStateField[]) {
        VMSTATE_INT32_EQUAL(nirq, PCIBus, NULL),
        VMSTATE_VARRAY_INT32(irq_count, PCIBus,
                             nirq, 0, vmstate_info_int32,
                             int32_t),
        VMSTATE_END_OF_LIST()
    }
};

static gint g_cmp_uint32(gconstpointer a, gconstpointer b, gpointer user_data)
{
    return a - b;
}

static GSequence *pci_acpi_index_list(void)
{
    static GSequence *used_acpi_index_list;

    if (!used_acpi_index_list) {
        used_acpi_index_list = g_sequence_new(NULL);
    }
    return used_acpi_index_list;
}

static void pci_init_bus_master(PCIDevice *pci_dev)
{
    AddressSpace *dma_as = pci_device_iommu_address_space(pci_dev);

    memory_region_init_alias(&pci_dev->bus_master_enable_region,
                             OBJECT(pci_dev), "bus master",
                             dma_as->root, 0, memory_region_size(dma_as->root));
    memory_region_set_enabled(&pci_dev->bus_master_enable_region, false);
    memory_region_add_subregion(&pci_dev->bus_master_container_region, 0,
                                &pci_dev->bus_master_enable_region);
}

static void pcibus_machine_done(Notifier *notifier, void *data)
{
    PCIBus *bus = container_of(notifier, PCIBus, machine_done);
    int i;

    for (i = 0; i < ARRAY_SIZE(bus->devices); ++i) {
        if (bus->devices[i]) {
            pci_init_bus_master(bus->devices[i]);
        }
    }
}

static void pci_bus_realize(BusState *qbus, Error **errp)
{
    PCIBus *bus = PCI_BUS(qbus);

    bus->machine_done.notify = pcibus_machine_done;
    qemu_add_machine_init_done_notifier(&bus->machine_done);

    vmstate_register(NULL, VMSTATE_INSTANCE_ID_ANY, &vmstate_pcibus, bus);
}

static void pcie_bus_realize(BusState *qbus, Error **errp)
{
    PCIBus *bus = PCI_BUS(qbus);
    Error *local_err = NULL;

    pci_bus_realize(qbus, &local_err);
    if (local_err) {
        error_propagate(errp, local_err);
        return;
    }

    /*
     * A PCI-E bus can support extended config space if it's the root
     * bus, or if the bus/bridge above it does as well
     */
    if (pci_bus_is_root(bus)) {
        bus->flags |= PCI_BUS_EXTENDED_CONFIG_SPACE;
    } else {
        PCIBus *parent_bus = pci_get_bus(bus->parent_dev);

        if (pci_bus_allows_extended_config_space(parent_bus)) {
            bus->flags |= PCI_BUS_EXTENDED_CONFIG_SPACE;
        }
    }
}

static void pci_bus_unrealize(BusState *qbus)
{
    PCIBus *bus = PCI_BUS(qbus);

    qemu_remove_machine_init_done_notifier(&bus->machine_done);

    vmstate_unregister(NULL, &vmstate_pcibus, bus);
}

static int pcibus_num(PCIBus *bus)
{
    if (pci_bus_is_root(bus)) {
        return 0; /* pci host bridge */
    }
    return bus->parent_dev->config[PCI_SECONDARY_BUS];
}

static uint16_t pcibus_numa_node(PCIBus *bus)
{
    return NUMA_NODE_UNASSIGNED;
}

static void pci_bus_class_init(ObjectClass *klass, void *data)
{
    BusClass *k = BUS_CLASS(klass);
    PCIBusClass *pbc = PCI_BUS_CLASS(klass);

    k->print_dev = pcibus_dev_print;
    k->get_dev_path = pcibus_get_dev_path;
    k->get_fw_dev_path = pcibus_get_fw_dev_path;
    k->realize = pci_bus_realize;
    k->unrealize = pci_bus_unrealize;
    k->reset = pcibus_reset;

    pbc->bus_num = pcibus_num;
    pbc->numa_node = pcibus_numa_node;
}

static const TypeInfo pci_bus_info = {
    .name = TYPE_PCI_BUS,
    .parent = TYPE_BUS,
    .instance_size = sizeof(PCIBus),
    .class_size = sizeof(PCIBusClass),
    .class_init = pci_bus_class_init,
};

static const TypeInfo cxl_interface_info = {
    .name          = INTERFACE_CXL_DEVICE,
    .parent        = TYPE_INTERFACE,
};

static const TypeInfo pcie_interface_info = {
    .name          = INTERFACE_PCIE_DEVICE,
    .parent        = TYPE_INTERFACE,
};

static const TypeInfo conventional_pci_interface_info = {
    .name          = INTERFACE_CONVENTIONAL_PCI_DEVICE,
    .parent        = TYPE_INTERFACE,
};

static void pcie_bus_class_init(ObjectClass *klass, void *data)
{
    BusClass *k = BUS_CLASS(klass);

    k->realize = pcie_bus_realize;
}

static const TypeInfo pcie_bus_info = {
    .name = TYPE_PCIE_BUS,
    .parent = TYPE_PCI_BUS,
    .class_init = pcie_bus_class_init,
};

static const TypeInfo cxl_bus_info = {
    .name       = TYPE_CXL_BUS,
    .parent     = TYPE_PCIE_BUS,
    .class_init = pcie_bus_class_init,
};

static void pci_update_mappings(PCIDevice *d);
static void pci_irq_handler(void *opaque, int irq_num, int level);
static void pci_add_option_rom(PCIDevice *pdev, bool is_default_rom, Error **);
static void pci_del_option_rom(PCIDevice *pdev);

static uint16_t pci_default_sub_vendor_id = PCI_SUBVENDOR_ID_REDHAT_QUMRANET;
static uint16_t pci_default_sub_device_id = PCI_SUBDEVICE_ID_QEMU;

PCIHostStateList pci_host_bridges;

int pci_bar(PCIDevice *d, int reg)
{
    uint8_t type;

    /* PCIe virtual functions do not have their own BARs */
    assert(!pci_is_vf(d));

    if (reg != PCI_ROM_SLOT)
        return PCI_BASE_ADDRESS_0 + reg * 4;

    type = d->config[PCI_HEADER_TYPE] & ~PCI_HEADER_TYPE_MULTI_FUNCTION;
    return type == PCI_HEADER_TYPE_BRIDGE ? PCI_ROM_ADDRESS1 : PCI_ROM_ADDRESS;
}

static inline int pci_irq_state(PCIDevice *d, int irq_num)
{
        return (d->irq_state >> irq_num) & 0x1;
}

static inline void pci_set_irq_state(PCIDevice *d, int irq_num, int level)
{
        d->irq_state &= ~(0x1 << irq_num);
        d->irq_state |= level << irq_num;
}

static void pci_bus_change_irq_level(PCIBus *bus, int irq_num, int change)
{
    assert(irq_num >= 0);
    assert(irq_num < bus->nirq);
    bus->irq_count[irq_num] += change;
    bus->set_irq(bus->irq_opaque, irq_num, bus->irq_count[irq_num] != 0);
}

static void pci_change_irq_level(PCIDevice *pci_dev, int irq_num, int change)
{
    PCIBus *bus;
    for (;;) {
        int dev_irq = irq_num;
        bus = pci_get_bus(pci_dev);
        assert(bus->map_irq);
        irq_num = bus->map_irq(pci_dev, irq_num);
        trace_pci_route_irq(dev_irq, DEVICE(pci_dev)->canonical_path, irq_num,
                            pci_bus_is_root(bus) ? "root-complex"
                                    : DEVICE(bus->parent_dev)->canonical_path);
        if (bus->set_irq)
            break;
        pci_dev = bus->parent_dev;
    }
    pci_bus_change_irq_level(bus, irq_num, change);
}

int pci_bus_get_irq_level(PCIBus *bus, int irq_num)
{
    assert(irq_num >= 0);
    assert(irq_num < bus->nirq);
    return !!bus->irq_count[irq_num];
}

/* Update interrupt status bit in config space on interrupt
 * state change. */
static void pci_update_irq_status(PCIDevice *dev)
{
    if (dev->irq_state) {
        dev->config[PCI_STATUS] |= PCI_STATUS_INTERRUPT;
    } else {
        dev->config[PCI_STATUS] &= ~PCI_STATUS_INTERRUPT;
    }
}

void pci_device_deassert_intx(PCIDevice *dev)
{
    int i;
    for (i = 0; i < PCI_NUM_PINS; ++i) {
        pci_irq_handler(dev, i, 0);
    }
}

static void pci_msi_trigger(PCIDevice *dev, MSIMessage msg)
{
    MemTxAttrs attrs = {};

    /*
     * Xen uses the high bits of the address to contain some of the bits
     * of the PIRQ#. Therefore we can't just send the write cycle and
     * trust that it's caught by the APIC at 0xfee00000 because the
     * target of the write might be e.g. 0x0x1000fee46000 for PIRQ#4166.
     * So we intercept the delivery here instead of in kvm_send_msi().
     */
    if (xen_mode == XEN_EMULATE &&
        xen_evtchn_deliver_pirq_msi(msg.address, msg.data)) {
        return;
    }
    attrs.requester_id = pci_requester_id(dev);
    address_space_stl_le(&dev->bus_master_as, msg.address, msg.data,
                         attrs, NULL);
}

static void pci_reset_regions(PCIDevice *dev)
{
    int r;
    if (pci_is_vf(dev)) {
        return;
    }

    for (r = 0; r < PCI_NUM_REGIONS; ++r) {
        PCIIORegion *region = &dev->io_regions[r];
        if (!region->size) {
            continue;
        }

        if (!(region->type & PCI_BASE_ADDRESS_SPACE_IO) &&
            region->type & PCI_BASE_ADDRESS_MEM_TYPE_64) {
            pci_set_quad(dev->config + pci_bar(dev, r), region->type);
        } else {
            pci_set_long(dev->config + pci_bar(dev, r), region->type);
        }
    }
}

static void pci_do_device_reset(PCIDevice *dev)
{
    pci_device_deassert_intx(dev);
    assert(dev->irq_state == 0);

    /* Clear all writable bits */
    pci_word_test_and_clear_mask(dev->config + PCI_COMMAND,
                                 pci_get_word(dev->wmask + PCI_COMMAND) |
                                 pci_get_word(dev->w1cmask + PCI_COMMAND));
    pci_word_test_and_clear_mask(dev->config + PCI_STATUS,
                                 pci_get_word(dev->wmask + PCI_STATUS) |
                                 pci_get_word(dev->w1cmask + PCI_STATUS));
    /* Some devices make bits of PCI_INTERRUPT_LINE read only */
    pci_byte_test_and_clear_mask(dev->config + PCI_INTERRUPT_LINE,
                              pci_get_word(dev->wmask + PCI_INTERRUPT_LINE) |
                              pci_get_word(dev->w1cmask + PCI_INTERRUPT_LINE));
    dev->config[PCI_CACHE_LINE_SIZE] = 0x0;
    pci_reset_regions(dev);
    pci_update_mappings(dev);

    msi_reset(dev);
    msix_reset(dev);
}

/*
 * This function is called on #RST and FLR.
 * FLR if PCI_EXP_DEVCTL_BCR_FLR is set
 */
void pci_device_reset(PCIDevice *dev)
{
    device_cold_reset(&dev->qdev);
    pci_do_device_reset(dev);
}

/*
 * Trigger pci bus reset under a given bus.
 * Called via bus_cold_reset on RST# assert, after the devices
 * have been reset device_cold_reset-ed already.
 */
static void pcibus_reset(BusState *qbus)
{
    PCIBus *bus = DO_UPCAST(PCIBus, qbus, qbus);
    int i;

    for (i = 0; i < ARRAY_SIZE(bus->devices); ++i) {
        if (bus->devices[i]) {
            pci_do_device_reset(bus->devices[i]);
        }
    }

    for (i = 0; i < bus->nirq; i++) {
        assert(bus->irq_count[i] == 0);
    }
}

static void pci_host_bus_register(DeviceState *host)
{
    PCIHostState *host_bridge = PCI_HOST_BRIDGE(host);

    QLIST_INSERT_HEAD(&pci_host_bridges, host_bridge, next);
}

static void pci_host_bus_unregister(DeviceState *host)
{
    PCIHostState *host_bridge = PCI_HOST_BRIDGE(host);

    QLIST_REMOVE(host_bridge, next);
}

PCIBus *pci_device_root_bus(const PCIDevice *d)
{
    PCIBus *bus = pci_get_bus(d);

    while (!pci_bus_is_root(bus)) {
        d = bus->parent_dev;
        assert(d != NULL);

        bus = pci_get_bus(d);
    }

    return bus;
}

const char *pci_root_bus_path(PCIDevice *dev)
{
    PCIBus *rootbus = pci_device_root_bus(dev);
    PCIHostState *host_bridge = PCI_HOST_BRIDGE(rootbus->qbus.parent);
    PCIHostBridgeClass *hc = PCI_HOST_BRIDGE_GET_CLASS(host_bridge);

    assert(host_bridge->bus == rootbus);

    if (hc->root_bus_path) {
        return (*hc->root_bus_path)(host_bridge, rootbus);
    }

    return rootbus->qbus.name;
}

bool pci_bus_bypass_iommu(PCIBus *bus)
{
    PCIBus *rootbus = bus;
    PCIHostState *host_bridge;

    if (!pci_bus_is_root(bus)) {
        rootbus = pci_device_root_bus(bus->parent_dev);
    }

    host_bridge = PCI_HOST_BRIDGE(rootbus->qbus.parent);

    assert(host_bridge->bus == rootbus);

    return host_bridge->bypass_iommu;
}

static void pci_root_bus_internal_init(PCIBus *bus, DeviceState *parent,
                                       MemoryRegion *address_space_mem,
                                       MemoryRegion *address_space_io,
                                       uint8_t devfn_min)
{
    assert(PCI_FUNC(devfn_min) == 0);
    bus->devfn_min = devfn_min;
    bus->slot_reserved_mask = 0x0;
    bus->address_space_mem = address_space_mem;
    bus->address_space_io = address_space_io;
    bus->flags |= PCI_BUS_IS_ROOT;

    /* host bridge */
    QLIST_INIT(&bus->child);

    pci_host_bus_register(parent);
}

static void pci_bus_uninit(PCIBus *bus)
{
    pci_host_bus_unregister(BUS(bus)->parent);
}

bool pci_bus_is_express(const PCIBus *bus)
{
    return object_dynamic_cast(OBJECT(bus), TYPE_PCIE_BUS);
}

void pci_root_bus_init(PCIBus *bus, size_t bus_size, DeviceState *parent,
                       const char *name,
                       MemoryRegion *address_space_mem,
                       MemoryRegion *address_space_io,
                       uint8_t devfn_min, const char *typename)
{
    qbus_init(bus, bus_size, typename, parent, name);
    pci_root_bus_internal_init(bus, parent, address_space_mem,
                               address_space_io, devfn_min);
}

PCIBus *pci_root_bus_new(DeviceState *parent, const char *name,
                         MemoryRegion *address_space_mem,
                         MemoryRegion *address_space_io,
                         uint8_t devfn_min, const char *typename)
{
    PCIBus *bus;

    bus = PCI_BUS(qbus_new(typename, parent, name));
    pci_root_bus_internal_init(bus, parent, address_space_mem,
                               address_space_io, devfn_min);
    return bus;
}

void pci_root_bus_cleanup(PCIBus *bus)
{
    pci_bus_uninit(bus);
    /* the caller of the unplug hotplug handler will delete this device */
    qbus_unrealize(BUS(bus));
}

void pci_bus_irqs(PCIBus *bus, pci_set_irq_fn set_irq,
                  void *irq_opaque, int nirq)
{
    bus->set_irq = set_irq;
    bus->irq_opaque = irq_opaque;
    bus->nirq = nirq;
    g_free(bus->irq_count);
    bus->irq_count = g_malloc0(nirq * sizeof(bus->irq_count[0]));
}

void pci_bus_map_irqs(PCIBus *bus, pci_map_irq_fn map_irq)
{
    bus->map_irq = map_irq;
}

void pci_bus_irqs_cleanup(PCIBus *bus)
{
    bus->set_irq = NULL;
    bus->map_irq = NULL;
    bus->irq_opaque = NULL;
    bus->nirq = 0;
    g_free(bus->irq_count);
    bus->irq_count = NULL;
}

PCIBus *pci_register_root_bus(DeviceState *parent, const char *name,
                              pci_set_irq_fn set_irq, pci_map_irq_fn map_irq,
                              void *irq_opaque,
                              MemoryRegion *address_space_mem,
                              MemoryRegion *address_space_io,
                              uint8_t devfn_min, int nirq,
                              const char *typename)
{
    PCIBus *bus;

    bus = pci_root_bus_new(parent, name, address_space_mem,
                           address_space_io, devfn_min, typename);
    pci_bus_irqs(bus, set_irq, irq_opaque, nirq);
    pci_bus_map_irqs(bus, map_irq);
    return bus;
}

void pci_unregister_root_bus(PCIBus *bus)
{
    pci_bus_irqs_cleanup(bus);
    pci_root_bus_cleanup(bus);
}

int pci_bus_num(PCIBus *s)
{
    return PCI_BUS_GET_CLASS(s)->bus_num(s);
}

/* Returns the min and max bus numbers of a PCI bus hierarchy */
void pci_bus_range(PCIBus *bus, int *min_bus, int *max_bus)
{
    int i;
    *min_bus = *max_bus = pci_bus_num(bus);

    for (i = 0; i < ARRAY_SIZE(bus->devices); ++i) {
        PCIDevice *dev = bus->devices[i];

        if (dev && IS_PCI_BRIDGE(dev)) {
            *min_bus = MIN(*min_bus, dev->config[PCI_SECONDARY_BUS]);
            *max_bus = MAX(*max_bus, dev->config[PCI_SUBORDINATE_BUS]);
        }
    }
}

int pci_bus_numa_node(PCIBus *bus)
{
    return PCI_BUS_GET_CLASS(bus)->numa_node(bus);
}

static int get_pci_config_device(QEMUFile *f, void *pv, size_t size,
                                 const VMStateField *field)
{
    PCIDevice *s = container_of(pv, PCIDevice, config);
    uint8_t *config;
    int i;

    assert(size == pci_config_size(s));
    config = g_malloc(size);

    qemu_get_buffer(f, config, size);
    for (i = 0; i < size; ++i) {
        if ((config[i] ^ s->config[i]) &
            s->cmask[i] & ~s->wmask[i] & ~s->w1cmask[i]) {
            error_report("%s: Bad config data: i=0x%x read: %x device: %x "
                         "cmask: %x wmask: %x w1cmask:%x", __func__,
                         i, config[i], s->config[i],
                         s->cmask[i], s->wmask[i], s->w1cmask[i]);
            g_free(config);
            return -EINVAL;
        }
    }
    memcpy(s->config, config, size);

    pci_update_mappings(s);
    if (IS_PCI_BRIDGE(s)) {
        pci_bridge_update_mappings(PCI_BRIDGE(s));
    }

    memory_region_set_enabled(&s->bus_master_enable_region,
                              pci_get_word(s->config + PCI_COMMAND)
                              & PCI_COMMAND_MASTER);

    g_free(config);
    return 0;
}

/* just put buffer */
static int put_pci_config_device(QEMUFile *f, void *pv, size_t size,
                                 const VMStateField *field, JSONWriter *vmdesc)
{
    const uint8_t **v = pv;
    assert(size == pci_config_size(container_of(pv, PCIDevice, config)));
    qemu_put_buffer(f, *v, size);

    return 0;
}

static VMStateInfo vmstate_info_pci_config = {
    .name = "pci config",
    .get  = get_pci_config_device,
    .put  = put_pci_config_device,
};

static int get_pci_irq_state(QEMUFile *f, void *pv, size_t size,
                             const VMStateField *field)
{
    PCIDevice *s = container_of(pv, PCIDevice, irq_state);
    uint32_t irq_state[PCI_NUM_PINS];
    int i;
    for (i = 0; i < PCI_NUM_PINS; ++i) {
        irq_state[i] = qemu_get_be32(f);
        if (irq_state[i] != 0x1 && irq_state[i] != 0) {
            fprintf(stderr, "irq state %d: must be 0 or 1.\n",
                    irq_state[i]);
            return -EINVAL;
        }
    }

    for (i = 0; i < PCI_NUM_PINS; ++i) {
        pci_set_irq_state(s, i, irq_state[i]);
    }

    return 0;
}

static int put_pci_irq_state(QEMUFile *f, void *pv, size_t size,
                             const VMStateField *field, JSONWriter *vmdesc)
{
    int i;
    PCIDevice *s = container_of(pv, PCIDevice, irq_state);

    for (i = 0; i < PCI_NUM_PINS; ++i) {
        qemu_put_be32(f, pci_irq_state(s, i));
    }

    return 0;
}

static VMStateInfo vmstate_info_pci_irq_state = {
    .name = "pci irq state",
    .get  = get_pci_irq_state,
    .put  = put_pci_irq_state,
};

static bool migrate_is_pcie(void *opaque, int version_id)
{
    return pci_is_express((PCIDevice *)opaque);
}

static bool migrate_is_not_pcie(void *opaque, int version_id)
{
    return !pci_is_express((PCIDevice *)opaque);
}

const VMStateDescription vmstate_pci_device = {
    .name = "PCIDevice",
    .version_id = 2,
    .minimum_version_id = 1,
    .fields = (VMStateField[]) {
        VMSTATE_INT32_POSITIVE_LE(version_id, PCIDevice),
        VMSTATE_BUFFER_UNSAFE_INFO_TEST(config, PCIDevice,
                                   migrate_is_not_pcie,
                                   0, vmstate_info_pci_config,
                                   PCI_CONFIG_SPACE_SIZE),
        VMSTATE_BUFFER_UNSAFE_INFO_TEST(config, PCIDevice,
                                   migrate_is_pcie,
                                   0, vmstate_info_pci_config,
                                   PCIE_CONFIG_SPACE_SIZE),
        VMSTATE_BUFFER_UNSAFE_INFO(irq_state, PCIDevice, 2,
                                   vmstate_info_pci_irq_state,
                                   PCI_NUM_PINS * sizeof(int32_t)),
        VMSTATE_END_OF_LIST()
    }
};


void pci_device_save(PCIDevice *s, QEMUFile *f)
{
    /* Clear interrupt status bit: it is implicit
     * in irq_state which we are saving.
     * This makes us compatible with old devices
     * which never set or clear this bit. */
    s->config[PCI_STATUS] &= ~PCI_STATUS_INTERRUPT;
    vmstate_save_state(f, &vmstate_pci_device, s, NULL);
    /* Restore the interrupt status bit. */
    pci_update_irq_status(s);
}

int pci_device_load(PCIDevice *s, QEMUFile *f)
{
    int ret;
    ret = vmstate_load_state(f, &vmstate_pci_device, s, s->version_id);
    /* Restore the interrupt status bit. */
    pci_update_irq_status(s);
    return ret;
}

static void pci_set_default_subsystem_id(PCIDevice *pci_dev)
{
    pci_set_word(pci_dev->config + PCI_SUBSYSTEM_VENDOR_ID,
                 pci_default_sub_vendor_id);
    pci_set_word(pci_dev->config + PCI_SUBSYSTEM_ID,
                 pci_default_sub_device_id);
}

/*
 * Parse [[<domain>:]<bus>:]<slot>, return -1 on error if funcp == NULL
 *       [[<domain>:]<bus>:]<slot>.<func>, return -1 on error
 */
static int pci_parse_devaddr(const char *addr, int *domp, int *busp,
                             unsigned int *slotp, unsigned int *funcp)
{
    const char *p;
    char *e;
    unsigned long val;
    unsigned long dom = 0, bus = 0;
    unsigned int slot = 0;
    unsigned int func = 0;

    p = addr;
    val = strtoul(p, &e, 16);
    if (e == p)
        return -1;
    if (*e == ':') {
        bus = val;
        p = e + 1;
        val = strtoul(p, &e, 16);
        if (e == p)
            return -1;
        if (*e == ':') {
            dom = bus;
            bus = val;
            p = e + 1;
            val = strtoul(p, &e, 16);
            if (e == p)
                return -1;
        }
    }

    slot = val;

    if (funcp != NULL) {
        if (*e != '.')
            return -1;

        p = e + 1;
        val = strtoul(p, &e, 16);
        if (e == p)
            return -1;

        func = val;
    }

    /* if funcp == NULL func is 0 */
    if (dom > 0xffff || bus > 0xff || slot > 0x1f || func > 7)
        return -1;

    if (*e)
        return -1;

    *domp = dom;
    *busp = bus;
    *slotp = slot;
    if (funcp != NULL)
        *funcp = func;
    return 0;
}

static void pci_init_cmask(PCIDevice *dev)
{
    pci_set_word(dev->cmask + PCI_VENDOR_ID, 0xffff);
    pci_set_word(dev->cmask + PCI_DEVICE_ID, 0xffff);
    dev->cmask[PCI_STATUS] = PCI_STATUS_CAP_LIST;
    dev->cmask[PCI_REVISION_ID] = 0xff;
    dev->cmask[PCI_CLASS_PROG] = 0xff;
    pci_set_word(dev->cmask + PCI_CLASS_DEVICE, 0xffff);
    dev->cmask[PCI_HEADER_TYPE] = 0xff;
    dev->cmask[PCI_CAPABILITY_LIST] = 0xff;
}

static void pci_init_wmask(PCIDevice *dev)
{
    int config_size = pci_config_size(dev);

    dev->wmask[PCI_CACHE_LINE_SIZE] = 0xff;
    dev->wmask[PCI_INTERRUPT_LINE] = 0xff;
    pci_set_word(dev->wmask + PCI_COMMAND,
                 PCI_COMMAND_IO | PCI_COMMAND_MEMORY | PCI_COMMAND_MASTER |
                 PCI_COMMAND_INTX_DISABLE);
    pci_word_test_and_set_mask(dev->wmask + PCI_COMMAND, PCI_COMMAND_SERR);

    memset(dev->wmask + PCI_CONFIG_HEADER_SIZE, 0xff,
           config_size - PCI_CONFIG_HEADER_SIZE);
}

static void pci_init_w1cmask(PCIDevice *dev)
{
    /*
     * Note: It's okay to set w1cmask even for readonly bits as
     * long as their value is hardwired to 0.
     */
    pci_set_word(dev->w1cmask + PCI_STATUS,
                 PCI_STATUS_PARITY | PCI_STATUS_SIG_TARGET_ABORT |
                 PCI_STATUS_REC_TARGET_ABORT | PCI_STATUS_REC_MASTER_ABORT |
                 PCI_STATUS_SIG_SYSTEM_ERROR | PCI_STATUS_DETECTED_PARITY);
}

static void pci_init_mask_bridge(PCIDevice *d)
{
    /* PCI_PRIMARY_BUS, PCI_SECONDARY_BUS, PCI_SUBORDINATE_BUS and
       PCI_SEC_LETENCY_TIMER */
    memset(d->wmask + PCI_PRIMARY_BUS, 0xff, 4);

    /* base and limit */
    d->wmask[PCI_IO_BASE] = PCI_IO_RANGE_MASK & 0xff;
    d->wmask[PCI_IO_LIMIT] = PCI_IO_RANGE_MASK & 0xff;
    pci_set_word(d->wmask + PCI_MEMORY_BASE,
                 PCI_MEMORY_RANGE_MASK & 0xffff);
    pci_set_word(d->wmask + PCI_MEMORY_LIMIT,
                 PCI_MEMORY_RANGE_MASK & 0xffff);
    pci_set_word(d->wmask + PCI_PREF_MEMORY_BASE,
                 PCI_PREF_RANGE_MASK & 0xffff);
    pci_set_word(d->wmask + PCI_PREF_MEMORY_LIMIT,
                 PCI_PREF_RANGE_MASK & 0xffff);

    /* PCI_PREF_BASE_UPPER32 and PCI_PREF_LIMIT_UPPER32 */
    memset(d->wmask + PCI_PREF_BASE_UPPER32, 0xff, 8);

    /* Supported memory and i/o types */
    d->config[PCI_IO_BASE] |= PCI_IO_RANGE_TYPE_16;
    d->config[PCI_IO_LIMIT] |= PCI_IO_RANGE_TYPE_16;
    pci_word_test_and_set_mask(d->config + PCI_PREF_MEMORY_BASE,
                               PCI_PREF_RANGE_TYPE_64);
    pci_word_test_and_set_mask(d->config + PCI_PREF_MEMORY_LIMIT,
                               PCI_PREF_RANGE_TYPE_64);

    /*
     * TODO: Bridges default to 10-bit VGA decoding but we currently only
     * implement 16-bit decoding (no alias support).
     */
    pci_set_word(d->wmask + PCI_BRIDGE_CONTROL,
                 PCI_BRIDGE_CTL_PARITY |
                 PCI_BRIDGE_CTL_SERR |
                 PCI_BRIDGE_CTL_ISA |
                 PCI_BRIDGE_CTL_VGA |
                 PCI_BRIDGE_CTL_VGA_16BIT |
                 PCI_BRIDGE_CTL_MASTER_ABORT |
                 PCI_BRIDGE_CTL_BUS_RESET |
                 PCI_BRIDGE_CTL_FAST_BACK |
                 PCI_BRIDGE_CTL_DISCARD |
                 PCI_BRIDGE_CTL_SEC_DISCARD |
                 PCI_BRIDGE_CTL_DISCARD_SERR);
    /* Below does not do anything as we never set this bit, put here for
     * completeness. */
    pci_set_word(d->w1cmask + PCI_BRIDGE_CONTROL,
                 PCI_BRIDGE_CTL_DISCARD_STATUS);
    d->cmask[PCI_IO_BASE] |= PCI_IO_RANGE_TYPE_MASK;
    d->cmask[PCI_IO_LIMIT] |= PCI_IO_RANGE_TYPE_MASK;
    pci_word_test_and_set_mask(d->cmask + PCI_PREF_MEMORY_BASE,
                               PCI_PREF_RANGE_TYPE_MASK);
    pci_word_test_and_set_mask(d->cmask + PCI_PREF_MEMORY_LIMIT,
                               PCI_PREF_RANGE_TYPE_MASK);
}

static void pci_init_multifunction(PCIBus *bus, PCIDevice *dev, Error **errp)
{
    uint8_t slot = PCI_SLOT(dev->devfn);
    uint8_t func;

    if (dev->cap_present & QEMU_PCI_CAP_MULTIFUNCTION) {
        dev->config[PCI_HEADER_TYPE] |= PCI_HEADER_TYPE_MULTI_FUNCTION;
    }

    /*
     * With SR/IOV and ARI, a device at function 0 need not be a multifunction
     * device, as it may just be a VF that ended up with function 0 in
     * the legacy PCI interpretation. Avoid failing in such cases:
     */
    if (pci_is_vf(dev) &&
        dev->exp.sriov_vf.pf->cap_present & QEMU_PCI_CAP_MULTIFUNCTION) {
        return;
    }

    /*
     * multifunction bit is interpreted in two ways as follows.
     *   - all functions must set the bit to 1.
     *     Example: Intel X53
     *   - function 0 must set the bit, but the rest function (> 0)
     *     is allowed to leave the bit to 0.
     *     Example: PIIX3(also in qemu), PIIX4(also in qemu), ICH10,
     *
     * So OS (at least Linux) checks the bit of only function 0,
     * and doesn't see the bit of function > 0.
     *
     * The below check allows both interpretation.
     */
    if (PCI_FUNC(dev->devfn)) {
        PCIDevice *f0 = bus->devices[PCI_DEVFN(slot, 0)];
        if (f0 && !(f0->cap_present & QEMU_PCI_CAP_MULTIFUNCTION)) {
            /* function 0 should set multifunction bit */
            error_setg(errp, "PCI: single function device can't be populated "
                       "in function %x.%x", slot, PCI_FUNC(dev->devfn));
            return;
        }
        return;
    }

    if (dev->cap_present & QEMU_PCI_CAP_MULTIFUNCTION) {
        return;
    }
    /* function 0 indicates single function, so function > 0 must be NULL */
    for (func = 1; func < PCI_FUNC_MAX; ++func) {
        if (bus->devices[PCI_DEVFN(slot, func)]) {
            error_setg(errp, "PCI: %x.0 indicates single function, "
                       "but %x.%x is already populated.",
                       slot, slot, func);
            return;
        }
    }
}

static void pci_config_alloc(PCIDevice *pci_dev)
{
    int config_size = pci_config_size(pci_dev);

    pci_dev->config = g_malloc0(config_size);
    pci_dev->cmask = g_malloc0(config_size);
    pci_dev->wmask = g_malloc0(config_size);
    pci_dev->w1cmask = g_malloc0(config_size);
    pci_dev->used = g_malloc0(config_size);
}

static void pci_config_free(PCIDevice *pci_dev)
{
    g_free(pci_dev->config);
    g_free(pci_dev->cmask);
    g_free(pci_dev->wmask);
    g_free(pci_dev->w1cmask);
    g_free(pci_dev->used);
}

static void do_pci_unregister_device(PCIDevice *pci_dev)
{
    pci_get_bus(pci_dev)->devices[pci_dev->devfn] = NULL;
    pci_config_free(pci_dev);

    if (xen_mode == XEN_EMULATE) {
        xen_evtchn_remove_pci_device(pci_dev);
    }
    if (memory_region_is_mapped(&pci_dev->bus_master_enable_region)) {
        memory_region_del_subregion(&pci_dev->bus_master_container_region,
                                    &pci_dev->bus_master_enable_region);
    }
    address_space_destroy(&pci_dev->bus_master_as);
}

/* Extract PCIReqIDCache into BDF format */
static uint16_t pci_req_id_cache_extract(PCIReqIDCache *cache)
{
    uint8_t bus_n;
    uint16_t result;

    switch (cache->type) {
    case PCI_REQ_ID_BDF:
        result = pci_get_bdf(cache->dev);
        break;
    case PCI_REQ_ID_SECONDARY_BUS:
        bus_n = pci_dev_bus_num(cache->dev);
        result = PCI_BUILD_BDF(bus_n, 0);
        break;
    default:
        error_report("Invalid PCI requester ID cache type: %d",
                     cache->type);
        exit(1);
        break;
    }

    return result;
}

/* Parse bridges up to the root complex and return requester ID
 * cache for specific device.  For full PCIe topology, the cache
 * result would be exactly the same as getting BDF of the device.
 * However, several tricks are required when system mixed up with
 * legacy PCI devices and PCIe-to-PCI bridges.
 *
 * Here we cache the proxy device (and type) not requester ID since
 * bus number might change from time to time.
 */
static PCIReqIDCache pci_req_id_cache_get(PCIDevice *dev)
{
    PCIDevice *parent;
    PCIReqIDCache cache = {
        .dev = dev,
        .type = PCI_REQ_ID_BDF,
    };

    while (!pci_bus_is_root(pci_get_bus(dev))) {
        /* We are under PCI/PCIe bridges */
        parent = pci_get_bus(dev)->parent_dev;
        if (pci_is_express(parent)) {
            if (pcie_cap_get_type(parent) == PCI_EXP_TYPE_PCI_BRIDGE) {
                /* When we pass through PCIe-to-PCI/PCIX bridges, we
                 * override the requester ID using secondary bus
                 * number of parent bridge with zeroed devfn
                 * (pcie-to-pci bridge spec chap 2.3). */
                cache.type = PCI_REQ_ID_SECONDARY_BUS;
                cache.dev = dev;
            }
        } else {
            /* Legacy PCI, override requester ID with the bridge's
             * BDF upstream.  When the root complex connects to
             * legacy PCI devices (including buses), it can only
             * obtain requester ID info from directly attached
             * devices.  If devices are attached under bridges, only
             * the requester ID of the bridge that is directly
             * attached to the root complex can be recognized. */
            cache.type = PCI_REQ_ID_BDF;
            cache.dev = parent;
        }
        dev = parent;
    }

    return cache;
}

uint16_t pci_requester_id(PCIDevice *dev)
{
    return pci_req_id_cache_extract(&dev->requester_id_cache);
}

static bool pci_bus_devfn_available(PCIBus *bus, int devfn)
{
    return !(bus->devices[devfn]);
}

static bool pci_bus_devfn_reserved(PCIBus *bus, int devfn)
{
    return bus->slot_reserved_mask & (1UL << PCI_SLOT(devfn));
}

uint32_t pci_bus_get_slot_reserved_mask(PCIBus *bus)
{
    return bus->slot_reserved_mask;
}

void pci_bus_set_slot_reserved_mask(PCIBus *bus, uint32_t mask)
{
    bus->slot_reserved_mask |= mask;
}

void pci_bus_clear_slot_reserved_mask(PCIBus *bus, uint32_t mask)
{
    bus->slot_reserved_mask &= ~mask;
}

/* -1 for devfn means auto assign */
static PCIDevice *do_pci_register_device(PCIDevice *pci_dev,
                                         const char *name, int devfn,
                                         Error **errp)
{
    PCIDeviceClass *pc = PCI_DEVICE_GET_CLASS(pci_dev);
    PCIConfigReadFunc *config_read = pc->config_read;
    PCIConfigWriteFunc *config_write = pc->config_write;
    Error *local_err = NULL;
    DeviceState *dev = DEVICE(pci_dev);
    PCIBus *bus = pci_get_bus(pci_dev);
    bool is_bridge = IS_PCI_BRIDGE(pci_dev);

    /* Only pci bridges can be attached to extra PCI root buses */
    if (pci_bus_is_root(bus) && bus->parent_dev && !is_bridge) {
        error_setg(errp,
                   "PCI: Only PCI/PCIe bridges can be plugged into %s",
                    bus->parent_dev->name);
        return NULL;
    }

    if (devfn < 0) {
        for(devfn = bus->devfn_min ; devfn < ARRAY_SIZE(bus->devices);
            devfn += PCI_FUNC_MAX) {
            if (pci_bus_devfn_available(bus, devfn) &&
                   !pci_bus_devfn_reserved(bus, devfn)) {
                goto found;
            }
        }
        error_setg(errp, "PCI: no slot/function available for %s, all in use "
                   "or reserved", name);
        return NULL;
    found: ;
    } else if (pci_bus_devfn_reserved(bus, devfn)) {
        error_setg(errp, "PCI: slot %d function %d not available for %s,"
                   " reserved",
                   PCI_SLOT(devfn), PCI_FUNC(devfn), name);
        return NULL;
    } else if (!pci_bus_devfn_available(bus, devfn)) {
        error_setg(errp, "PCI: slot %d function %d not available for %s,"
                   " in use by %s,id=%s",
                   PCI_SLOT(devfn), PCI_FUNC(devfn), name,
                   bus->devices[devfn]->name, bus->devices[devfn]->qdev.id);
        return NULL;
    } /*
       * Populating function 0 triggers a scan from the guest that
       * exposes other non-zero functions. Hence we need to ensure that
       * function 0 wasn't added yet.
       */
    else if (dev->hotplugged &&
             !pci_is_vf(pci_dev) &&
             pci_get_function_0(pci_dev)) {
        error_setg(errp, "PCI: slot %d function 0 already occupied by %s,"
                   " new func %s cannot be exposed to guest.",
                   PCI_SLOT(pci_get_function_0(pci_dev)->devfn),
                   pci_get_function_0(pci_dev)->name,
                   name);

       return NULL;
    }

    pci_dev->devfn = devfn;
    pci_dev->requester_id_cache = pci_req_id_cache_get(pci_dev);
    pstrcpy(pci_dev->name, sizeof(pci_dev->name), name);

    memory_region_init(&pci_dev->bus_master_container_region, OBJECT(pci_dev),
                       "bus master container", UINT64_MAX);
    address_space_init(&pci_dev->bus_master_as,
                       &pci_dev->bus_master_container_region, pci_dev->name);

    if (phase_check(PHASE_MACHINE_READY)) {
        pci_init_bus_master(pci_dev);
    }
    pci_dev->irq_state = 0;
    pci_config_alloc(pci_dev);

    pci_config_set_vendor_id(pci_dev->config, pc->vendor_id);
    pci_config_set_device_id(pci_dev->config, pc->device_id);
    pci_config_set_revision(pci_dev->config, pc->revision);
    pci_config_set_class(pci_dev->config, pc->class_id);

    if (!is_bridge) {
        if (pc->subsystem_vendor_id || pc->subsystem_id) {
            pci_set_word(pci_dev->config + PCI_SUBSYSTEM_VENDOR_ID,
                         pc->subsystem_vendor_id);
            pci_set_word(pci_dev->config + PCI_SUBSYSTEM_ID,
                         pc->subsystem_id);
        } else {
            pci_set_default_subsystem_id(pci_dev);
        }
    } else {
        /* subsystem_vendor_id/subsystem_id are only for header type 0 */
        assert(!pc->subsystem_vendor_id);
        assert(!pc->subsystem_id);
    }
    pci_init_cmask(pci_dev);
    pci_init_wmask(pci_dev);
    pci_init_w1cmask(pci_dev);
    if (is_bridge) {
        pci_init_mask_bridge(pci_dev);
    }
    pci_init_multifunction(bus, pci_dev, &local_err);
    if (local_err) {
        error_propagate(errp, local_err);
        do_pci_unregister_device(pci_dev);
        return NULL;
    }

    if (!config_read)
        config_read = pci_default_read_config;
    if (!config_write)
        config_write = pci_default_write_config;
    pci_dev->config_read = config_read;
    pci_dev->config_write = config_write;
    bus->devices[devfn] = pci_dev;
    pci_dev->version_id = 2; /* Current pci device vmstate version */
    return pci_dev;
}

static void pci_unregister_io_regions(PCIDevice *pci_dev)
{
    PCIIORegion *r;
    int i;

    for(i = 0; i < PCI_NUM_REGIONS; i++) {
        r = &pci_dev->io_regions[i];
        if (!r->size || r->addr == PCI_BAR_UNMAPPED)
            continue;
        memory_region_del_subregion(r->address_space, r->memory);
    }

    pci_unregister_vga(pci_dev);
}

static void pci_qdev_unrealize(DeviceState *dev)
{
    PCIDevice *pci_dev = PCI_DEVICE(dev);
    PCIDeviceClass *pc = PCI_DEVICE_GET_CLASS(pci_dev);

    pci_unregister_io_regions(pci_dev);
    pci_del_option_rom(pci_dev);

    if (pc->exit) {
        pc->exit(pci_dev);
    }

    pci_device_deassert_intx(pci_dev);
    do_pci_unregister_device(pci_dev);

    pci_dev->msi_trigger = NULL;

    /*
     * clean up acpi-index so it could reused by another device
     */
    if (pci_dev->acpi_index) {
        GSequence *used_indexes = pci_acpi_index_list();

        g_sequence_remove(g_sequence_lookup(used_indexes,
                          GINT_TO_POINTER(pci_dev->acpi_index),
                          g_cmp_uint32, NULL));
    }
}

void pci_register_bar(PCIDevice *pci_dev, int region_num,
                      uint8_t type, MemoryRegion *memory)
{
    PCIIORegion *r;
    uint32_t addr; /* offset in pci config space */
    uint64_t wmask;
    pcibus_t size = memory_region_size(memory);
    uint8_t hdr_type;

    assert(!pci_is_vf(pci_dev)); /* VFs must use pcie_sriov_vf_register_bar */
    assert(region_num >= 0);
    assert(region_num < PCI_NUM_REGIONS);
    assert(is_power_of_2(size));

    /* A PCI bridge device (with Type 1 header) may only have at most 2 BARs */
    hdr_type =
        pci_dev->config[PCI_HEADER_TYPE] & ~PCI_HEADER_TYPE_MULTI_FUNCTION;
    assert(hdr_type != PCI_HEADER_TYPE_BRIDGE || region_num < 2);

    r = &pci_dev->io_regions[region_num];
    r->addr = PCI_BAR_UNMAPPED;
    r->size = size;
    r->type = type;
    r->memory = memory;
    r->address_space = type & PCI_BASE_ADDRESS_SPACE_IO
                        ? pci_get_bus(pci_dev)->address_space_io
                        : pci_get_bus(pci_dev)->address_space_mem;

    wmask = ~(size - 1);
    if (region_num == PCI_ROM_SLOT) {
        /* ROM enable bit is writable */
        wmask |= PCI_ROM_ADDRESS_ENABLE;
    }

    addr = pci_bar(pci_dev, region_num);
    pci_set_long(pci_dev->config + addr, type);

    if (!(r->type & PCI_BASE_ADDRESS_SPACE_IO) &&
        r->type & PCI_BASE_ADDRESS_MEM_TYPE_64) {
        pci_set_quad(pci_dev->wmask + addr, wmask);
        pci_set_quad(pci_dev->cmask + addr, ~0ULL);
    } else {
        pci_set_long(pci_dev->wmask + addr, wmask & 0xffffffff);
        pci_set_long(pci_dev->cmask + addr, 0xffffffff);
    }
}

static void pci_update_vga(PCIDevice *pci_dev)
{
    uint16_t cmd;

    if (!pci_dev->has_vga) {
        return;
    }

    cmd = pci_get_word(pci_dev->config + PCI_COMMAND);

    memory_region_set_enabled(pci_dev->vga_regions[QEMU_PCI_VGA_MEM],
                              cmd & PCI_COMMAND_MEMORY);
    memory_region_set_enabled(pci_dev->vga_regions[QEMU_PCI_VGA_IO_LO],
                              cmd & PCI_COMMAND_IO);
    memory_region_set_enabled(pci_dev->vga_regions[QEMU_PCI_VGA_IO_HI],
                              cmd & PCI_COMMAND_IO);
}

void pci_register_vga(PCIDevice *pci_dev, MemoryRegion *mem,
                      MemoryRegion *io_lo, MemoryRegion *io_hi)
{
    PCIBus *bus = pci_get_bus(pci_dev);

    assert(!pci_dev->has_vga);

    assert(memory_region_size(mem) == QEMU_PCI_VGA_MEM_SIZE);
    pci_dev->vga_regions[QEMU_PCI_VGA_MEM] = mem;
    memory_region_add_subregion_overlap(bus->address_space_mem,
                                        QEMU_PCI_VGA_MEM_BASE, mem, 1);

    assert(memory_region_size(io_lo) == QEMU_PCI_VGA_IO_LO_SIZE);
    pci_dev->vga_regions[QEMU_PCI_VGA_IO_LO] = io_lo;
    memory_region_add_subregion_overlap(bus->address_space_io,
                                        QEMU_PCI_VGA_IO_LO_BASE, io_lo, 1);

    assert(memory_region_size(io_hi) == QEMU_PCI_VGA_IO_HI_SIZE);
    pci_dev->vga_regions[QEMU_PCI_VGA_IO_HI] = io_hi;
    memory_region_add_subregion_overlap(bus->address_space_io,
                                        QEMU_PCI_VGA_IO_HI_BASE, io_hi, 1);
    pci_dev->has_vga = true;

    pci_update_vga(pci_dev);
}

void pci_unregister_vga(PCIDevice *pci_dev)
{
    PCIBus *bus = pci_get_bus(pci_dev);

    if (!pci_dev->has_vga) {
        return;
    }

    memory_region_del_subregion(bus->address_space_mem,
                                pci_dev->vga_regions[QEMU_PCI_VGA_MEM]);
    memory_region_del_subregion(bus->address_space_io,
                                pci_dev->vga_regions[QEMU_PCI_VGA_IO_LO]);
    memory_region_del_subregion(bus->address_space_io,
                                pci_dev->vga_regions[QEMU_PCI_VGA_IO_HI]);
    pci_dev->has_vga = false;
}

pcibus_t pci_get_bar_addr(PCIDevice *pci_dev, int region_num)
{
    return pci_dev->io_regions[region_num].addr;
}

static pcibus_t pci_config_get_bar_addr(PCIDevice *d, int reg,
                                        uint8_t type, pcibus_t size)
{
    pcibus_t new_addr;
    if (!pci_is_vf(d)) {
        int bar = pci_bar(d, reg);
        if (type & PCI_BASE_ADDRESS_MEM_TYPE_64) {
            new_addr = pci_get_quad(d->config + bar);
        } else {
            new_addr = pci_get_long(d->config + bar);
        }
    } else {
        PCIDevice *pf = d->exp.sriov_vf.pf;
        uint16_t sriov_cap = pf->exp.sriov_cap;
        int bar = sriov_cap + PCI_SRIOV_BAR + reg * 4;
        uint16_t vf_offset =
            pci_get_word(pf->config + sriov_cap + PCI_SRIOV_VF_OFFSET);
        uint16_t vf_stride =
            pci_get_word(pf->config + sriov_cap + PCI_SRIOV_VF_STRIDE);
        uint32_t vf_num = (d->devfn - (pf->devfn + vf_offset)) / vf_stride;

        if (type & PCI_BASE_ADDRESS_MEM_TYPE_64) {
            new_addr = pci_get_quad(pf->config + bar);
        } else {
            new_addr = pci_get_long(pf->config + bar);
        }
        new_addr += vf_num * size;
    }
    /* The ROM slot has a specific enable bit, keep it intact */
    if (reg != PCI_ROM_SLOT) {
        new_addr &= ~(size - 1);
    }
    return new_addr;
}

pcibus_t pci_bar_address(PCIDevice *d,
                         int reg, uint8_t type, pcibus_t size)
{
    pcibus_t new_addr, last_addr;
    uint16_t cmd = pci_get_word(d->config + PCI_COMMAND);
    MachineClass *mc = MACHINE_GET_CLASS(qdev_get_machine());
    bool allow_0_address = mc->pci_allow_0_address;

    if (type & PCI_BASE_ADDRESS_SPACE_IO) {
        if (!(cmd & PCI_COMMAND_IO)) {
            return PCI_BAR_UNMAPPED;
        }
        new_addr = pci_config_get_bar_addr(d, reg, type, size);
        last_addr = new_addr + size - 1;
        /* Check if 32 bit BAR wraps around explicitly.
         * TODO: make priorities correct and remove this work around.
         */
        if (last_addr <= new_addr || last_addr >= UINT32_MAX ||
            (!allow_0_address && new_addr == 0)) {
            return PCI_BAR_UNMAPPED;
        }
        return new_addr;
    }

    if (!(cmd & PCI_COMMAND_MEMORY)) {
        return PCI_BAR_UNMAPPED;
    }
    new_addr = pci_config_get_bar_addr(d, reg, type, size);
    /* the ROM slot has a specific enable bit */
    if (reg == PCI_ROM_SLOT && !(new_addr & PCI_ROM_ADDRESS_ENABLE)) {
        return PCI_BAR_UNMAPPED;
    }
    new_addr &= ~(size - 1);
    last_addr = new_addr + size - 1;
    /* NOTE: we do not support wrapping */
    /* XXX: as we cannot support really dynamic
       mappings, we handle specific values as invalid
       mappings. */
    if (last_addr <= new_addr || last_addr == PCI_BAR_UNMAPPED ||
        (!allow_0_address && new_addr == 0)) {
        return PCI_BAR_UNMAPPED;
    }

    /* Now pcibus_t is 64bit.
     * Check if 32 bit BAR wraps around explicitly.
     * Without this, PC ide doesn't work well.
     * TODO: remove this work around.
     */
    if  (!(type & PCI_BASE_ADDRESS_MEM_TYPE_64) && last_addr >= UINT32_MAX) {
        return PCI_BAR_UNMAPPED;
    }

    /*
     * OS is allowed to set BAR beyond its addressable
     * bits. For example, 32 bit OS can set 64bit bar
     * to >4G. Check it. TODO: we might need to support
     * it in the future for e.g. PAE.
     */
    if (last_addr >= HWADDR_MAX) {
        return PCI_BAR_UNMAPPED;
    }

    return new_addr;
}

static void pci_update_mappings(PCIDevice *d)
{
    PCIIORegion *r;
    int i;
    pcibus_t new_addr;

    for(i = 0; i < PCI_NUM_REGIONS; i++) {
        r = &d->io_regions[i];

        /* this region isn't registered */
        if (!r->size)
            continue;

        new_addr = pci_bar_address(d, i, r->type, r->size);
        if (!d->has_power) {
            new_addr = PCI_BAR_UNMAPPED;
        }

        /* This bar isn't changed */
        if (new_addr == r->addr)
            continue;

        /* now do the real mapping */
        if (r->addr != PCI_BAR_UNMAPPED) {
            trace_pci_update_mappings_del(d->name, pci_dev_bus_num(d),
                                          PCI_SLOT(d->devfn),
                                          PCI_FUNC(d->devfn),
                                          i, r->addr, r->size);
            memory_region_del_subregion(r->address_space, r->memory);
        }
        r->addr = new_addr;
        if (r->addr != PCI_BAR_UNMAPPED) {
            trace_pci_update_mappings_add(d->name, pci_dev_bus_num(d),
                                          PCI_SLOT(d->devfn),
                                          PCI_FUNC(d->devfn),
                                          i, r->addr, r->size);
            memory_region_add_subregion_overlap(r->address_space,
                                                r->addr, r->memory, 1);
        }
    }

    pci_update_vga(d);
}

static inline int pci_irq_disabled(PCIDevice *d)
{
    return pci_get_word(d->config + PCI_COMMAND) & PCI_COMMAND_INTX_DISABLE;
}

/* Called after interrupt disabled field update in config space,
 * assert/deassert interrupts if necessary.
 * Gets original interrupt disable bit value (before update). */
static void pci_update_irq_disabled(PCIDevice *d, int was_irq_disabled)
{
    int i, disabled = pci_irq_disabled(d);
    if (disabled == was_irq_disabled)
        return;
    for (i = 0; i < PCI_NUM_PINS; ++i) {
        int state = pci_irq_state(d, i);
        pci_change_irq_level(d, i, disabled ? -state : state);
    }
}

uint32_t pci_default_read_config(PCIDevice *d,
                                 uint32_t address, int len)
{
    uint32_t val = 0;

    assert(address + len <= pci_config_size(d));

    if (pci_is_express_downstream_port(d) &&
        ranges_overlap(address, len, d->exp.exp_cap + PCI_EXP_LNKSTA, 2)) {
        pcie_sync_bridge_lnk(d);
    }
    memcpy(&val, d->config + address, len);
    return le32_to_cpu(val);
}

void pci_default_write_config(PCIDevice *d, uint32_t addr, uint32_t val_in, int l)
{
    int i, was_irq_disabled = pci_irq_disabled(d);
    uint32_t val = val_in;

    assert(addr + l <= pci_config_size(d));

    for (i = 0; i < l; val >>= 8, ++i) {
        uint8_t wmask = d->wmask[addr + i];
        uint8_t w1cmask = d->w1cmask[addr + i];
        assert(!(wmask & w1cmask));
        d->config[addr + i] = (d->config[addr + i] & ~wmask) | (val & wmask);
        d->config[addr + i] &= ~(val & w1cmask); /* W1C: Write 1 to Clear */
    }
    if (ranges_overlap(addr, l, PCI_BASE_ADDRESS_0, 24) ||
        ranges_overlap(addr, l, PCI_ROM_ADDRESS, 4) ||
        ranges_overlap(addr, l, PCI_ROM_ADDRESS1, 4) ||
        range_covers_byte(addr, l, PCI_COMMAND))
        pci_update_mappings(d);

    if (ranges_overlap(addr, l, PCI_COMMAND, 2)) {
        pci_update_irq_disabled(d, was_irq_disabled);
        memory_region_set_enabled(&d->bus_master_enable_region,
                                  (pci_get_word(d->config + PCI_COMMAND)
                                   & PCI_COMMAND_MASTER) && d->has_power);
    }

    msi_write_config(d, addr, val_in, l);
    msix_write_config(d, addr, val_in, l);
    pcie_sriov_config_write(d, addr, val_in, l);
}

/***********************************************************/
/* generic PCI irq support */

/* 0 <= irq_num <= 3. level must be 0 or 1 */
static void pci_irq_handler(void *opaque, int irq_num, int level)
{
    PCIDevice *pci_dev = opaque;
    int change;

    assert(0 <= irq_num && irq_num < PCI_NUM_PINS);
    assert(level == 0 || level == 1);
    change = level - pci_irq_state(pci_dev, irq_num);
    if (!change)
        return;

    pci_set_irq_state(pci_dev, irq_num, level);
    pci_update_irq_status(pci_dev);
    if (pci_irq_disabled(pci_dev))
        return;
    pci_change_irq_level(pci_dev, irq_num, change);
}

qemu_irq pci_allocate_irq(PCIDevice *pci_dev)
{
    int intx = pci_intx(pci_dev);
    assert(0 <= intx && intx < PCI_NUM_PINS);

    return qemu_allocate_irq(pci_irq_handler, pci_dev, intx);
}

void pci_set_irq(PCIDevice *pci_dev, int level)
{
    int intx = pci_intx(pci_dev);
    pci_irq_handler(pci_dev, intx, level);
}

/* Special hooks used by device assignment */
void pci_bus_set_route_irq_fn(PCIBus *bus, pci_route_irq_fn route_intx_to_irq)
{
    assert(pci_bus_is_root(bus));
    bus->route_intx_to_irq = route_intx_to_irq;
}

PCIINTxRoute pci_device_route_intx_to_irq(PCIDevice *dev, int pin)
{
    PCIBus *bus;

    do {
        int dev_irq = pin;
        bus = pci_get_bus(dev);
        pin = bus->map_irq(dev, pin);
        trace_pci_route_irq(dev_irq, DEVICE(dev)->canonical_path, pin,
                            pci_bus_is_root(bus) ? "root-complex"
                                    : DEVICE(bus->parent_dev)->canonical_path);
        dev = bus->parent_dev;
    } while (dev);

    if (!bus->route_intx_to_irq) {
        error_report("PCI: Bug - unimplemented PCI INTx routing (%s)",
                     object_get_typename(OBJECT(bus->qbus.parent)));
        return (PCIINTxRoute) { PCI_INTX_DISABLED, -1 };
    }

    return bus->route_intx_to_irq(bus->irq_opaque, pin);
}

bool pci_intx_route_changed(PCIINTxRoute *old, PCIINTxRoute *new)
{
    return old->mode != new->mode || old->irq != new->irq;
}

void pci_bus_fire_intx_routing_notifier(PCIBus *bus)
{
    PCIDevice *dev;
    PCIBus *sec;
    int i;

    for (i = 0; i < ARRAY_SIZE(bus->devices); ++i) {
        dev = bus->devices[i];
        if (dev && dev->intx_routing_notifier) {
            dev->intx_routing_notifier(dev);
        }
    }

    QLIST_FOREACH(sec, &bus->child, sibling) {
        pci_bus_fire_intx_routing_notifier(sec);
    }
}

void pci_device_set_intx_routing_notifier(PCIDevice *dev,
                                          PCIINTxRoutingNotifier notifier)
{
    dev->intx_routing_notifier = notifier;
}

/*
 * PCI-to-PCI bridge specification
 * 9.1: Interrupt routing. Table 9-1
 *
 * the PCI Express Base Specification, Revision 2.1
 * 2.2.8.1: INTx interrupt signaling - Rules
 *          the Implementation Note
 *          Table 2-20
 */
/*
 * 0 <= pin <= 3 0 = INTA, 1 = INTB, 2 = INTC, 3 = INTD
 * 0-origin unlike PCI interrupt pin register.
 */
int pci_swizzle_map_irq_fn(PCIDevice *pci_dev, int pin)
{
    return pci_swizzle(PCI_SLOT(pci_dev->devfn), pin);
}

/***********************************************************/
/* monitor info on PCI */

static const pci_class_desc pci_class_descriptions[] =
{
    { 0x0001, "VGA controller", "display"},
    { 0x0100, "SCSI controller", "scsi"},
    { 0x0101, "IDE controller", "ide"},
    { 0x0102, "Floppy controller", "fdc"},
    { 0x0103, "IPI controller", "ipi"},
    { 0x0104, "RAID controller", "raid"},
    { 0x0106, "SATA controller"},
    { 0x0107, "SAS controller"},
    { 0x0180, "Storage controller"},
    { 0x0200, "Ethernet controller", "ethernet"},
    { 0x0201, "Token Ring controller", "token-ring"},
    { 0x0202, "FDDI controller", "fddi"},
    { 0x0203, "ATM controller", "atm"},
    { 0x0280, "Network controller"},
    { 0x0300, "VGA controller", "display", 0x00ff},
    { 0x0301, "XGA controller"},
    { 0x0302, "3D controller"},
    { 0x0380, "Display controller"},
    { 0x0400, "Video controller", "video"},
    { 0x0401, "Audio controller", "sound"},
    { 0x0402, "Phone"},
    { 0x0403, "Audio controller", "sound"},
    { 0x0480, "Multimedia controller"},
    { 0x0500, "RAM controller", "memory"},
    { 0x0501, "Flash controller", "flash"},
    { 0x0580, "Memory controller"},
    { 0x0600, "Host bridge", "host"},
    { 0x0601, "ISA bridge", "isa"},
    { 0x0602, "EISA bridge", "eisa"},
    { 0x0603, "MC bridge", "mca"},
    { 0x0604, "PCI bridge", "pci-bridge"},
    { 0x0605, "PCMCIA bridge", "pcmcia"},
    { 0x0606, "NUBUS bridge", "nubus"},
    { 0x0607, "CARDBUS bridge", "cardbus"},
    { 0x0608, "RACEWAY bridge"},
    { 0x0680, "Bridge"},
    { 0x0700, "Serial port", "serial"},
    { 0x0701, "Parallel port", "parallel"},
    { 0x0800, "Interrupt controller", "interrupt-controller"},
    { 0x0801, "DMA controller", "dma-controller"},
    { 0x0802, "Timer", "timer"},
    { 0x0803, "RTC", "rtc"},
    { 0x0900, "Keyboard", "keyboard"},
    { 0x0901, "Pen", "pen"},
    { 0x0902, "Mouse", "mouse"},
    { 0x0A00, "Dock station", "dock", 0x00ff},
    { 0x0B00, "i386 cpu", "cpu", 0x00ff},
    { 0x0c00, "Firewire controller", "firewire"},
    { 0x0c01, "Access bus controller", "access-bus"},
    { 0x0c02, "SSA controller", "ssa"},
    { 0x0c03, "USB controller", "usb"},
    { 0x0c04, "Fibre channel controller", "fibre-channel"},
    { 0x0c05, "SMBus"},
    { 0, NULL}
};

void pci_for_each_device_under_bus_reverse(PCIBus *bus,
                                           pci_bus_dev_fn fn,
                                           void *opaque)
{
    PCIDevice *d;
    int devfn;

    for (devfn = 0; devfn < ARRAY_SIZE(bus->devices); devfn++) {
        d = bus->devices[ARRAY_SIZE(bus->devices) - 1 - devfn];
        if (d) {
            fn(bus, d, opaque);
        }
    }
}

void pci_for_each_device_reverse(PCIBus *bus, int bus_num,
                                 pci_bus_dev_fn fn, void *opaque)
{
    bus = pci_find_bus_nr(bus, bus_num);

    if (bus) {
        pci_for_each_device_under_bus_reverse(bus, fn, opaque);
    }
}

void pci_for_each_device_under_bus(PCIBus *bus,
                                   pci_bus_dev_fn fn, void *opaque)
{
    PCIDevice *d;
    int devfn;

    for(devfn = 0; devfn < ARRAY_SIZE(bus->devices); devfn++) {
        d = bus->devices[devfn];
        if (d) {
            fn(bus, d, opaque);
        }
    }
}

void pci_for_each_device(PCIBus *bus, int bus_num,
                         pci_bus_dev_fn fn, void *opaque)
{
    bus = pci_find_bus_nr(bus, bus_num);

    if (bus) {
        pci_for_each_device_under_bus(bus, fn, opaque);
    }
}

const pci_class_desc *get_class_desc(int class)
{
    const pci_class_desc *desc;

    desc = pci_class_descriptions;
    while (desc->desc && class != desc->class) {
        desc++;
    }

    return desc;
}

/* Initialize a PCI NIC.  */
PCIDevice *pci_nic_init_nofail(NICInfo *nd, PCIBus *rootbus,
                               const char *default_model,
                               const char *default_devaddr)
{
    const char *devaddr = nd->devaddr ? nd->devaddr : default_devaddr;
    GPtrArray *pci_nic_models;
    PCIBus *bus;
    PCIDevice *pci_dev;
    DeviceState *dev;
    int devfn;
    int i;
    int dom, busnr;
    unsigned slot;

    if (nd->model && !strcmp(nd->model, "virtio")) {
        g_free(nd->model);
        nd->model = g_strdup("virtio-net-pci");
    }

    pci_nic_models = qemu_get_nic_models(TYPE_PCI_DEVICE);

    if (qemu_show_nic_models(nd->model, (const char **)pci_nic_models->pdata)) {
        exit(0);
    }

    i = qemu_find_nic_model(nd, (const char **)pci_nic_models->pdata,
                            default_model);
    if (i < 0) {
        exit(1);
    }

    if (!rootbus) {
        error_report("No primary PCI bus");
        exit(1);
    }

    assert(!rootbus->parent_dev);

    if (!devaddr) {
        devfn = -1;
        busnr = 0;
    } else {
        if (pci_parse_devaddr(devaddr, &dom, &busnr, &slot, NULL) < 0) {
            error_report("Invalid PCI device address %s for device %s",
                         devaddr, nd->model);
            exit(1);
        }

        if (dom != 0) {
            error_report("No support for non-zero PCI domains");
            exit(1);
        }

        devfn = PCI_DEVFN(slot, 0);
    }

    bus = pci_find_bus_nr(rootbus, busnr);
    if (!bus) {
        error_report("Invalid PCI device address %s for device %s",
                     devaddr, nd->model);
        exit(1);
    }

    pci_dev = pci_new(devfn, nd->model);
    dev = &pci_dev->qdev;
    qdev_set_nic_properties(dev, nd);
    pci_realize_and_unref(pci_dev, bus, &error_fatal);
    g_ptr_array_free(pci_nic_models, true);
    return pci_dev;
}

PCIDevice *pci_vga_init(PCIBus *bus)
{
    vga_interface_created = true;
    switch (vga_interface_type) {
    case VGA_CIRRUS:
        return pci_create_simple(bus, -1, "cirrus-vga");
    case VGA_QXL:
        return pci_create_simple(bus, -1, "qxl-vga");
    case VGA_STD:
        return pci_create_simple(bus, -1, "VGA");
    case VGA_VMWARE:
        return pci_create_simple(bus, -1, "vmware-svga");
    case VGA_VIRTIO:
        return pci_create_simple(bus, -1, "virtio-vga");
    case VGA_NONE:
    default: /* Other non-PCI types. Checking for unsupported types is already
                done in vl.c. */
        return NULL;
    }
}

/* Whether a given bus number is in range of the secondary
 * bus of the given bridge device. */
static bool pci_secondary_bus_in_range(PCIDevice *dev, int bus_num)
{
    return !(pci_get_word(dev->config + PCI_BRIDGE_CONTROL) &
             PCI_BRIDGE_CTL_BUS_RESET) /* Don't walk the bus if it's reset. */ &&
        dev->config[PCI_SECONDARY_BUS] <= bus_num &&
        bus_num <= dev->config[PCI_SUBORDINATE_BUS];
}

/* Whether a given bus number is in a range of a root bus */
static bool pci_root_bus_in_range(PCIBus *bus, int bus_num)
{
    int i;

    for (i = 0; i < ARRAY_SIZE(bus->devices); ++i) {
        PCIDevice *dev = bus->devices[i];

        if (dev && IS_PCI_BRIDGE(dev)) {
            if (pci_secondary_bus_in_range(dev, bus_num)) {
                return true;
            }
        }
    }

    return false;
}

PCIBus *pci_find_bus_nr(PCIBus *bus, int bus_num)
{
    PCIBus *sec;

    if (!bus) {
        return NULL;
    }

    if (pci_bus_num(bus) == bus_num) {
        return bus;
    }

    /* Consider all bus numbers in range for the host pci bridge. */
    if (!pci_bus_is_root(bus) &&
        !pci_secondary_bus_in_range(bus->parent_dev, bus_num)) {
        return NULL;
    }

    /* try child bus */
    for (; bus; bus = sec) {
        QLIST_FOREACH(sec, &bus->child, sibling) {
            if (pci_bus_num(sec) == bus_num) {
                return sec;
            }
            /* PXB buses assumed to be children of bus 0 */
            if (pci_bus_is_root(sec)) {
                if (pci_root_bus_in_range(sec, bus_num)) {
                    break;
                }
            } else {
                if (pci_secondary_bus_in_range(sec->parent_dev, bus_num)) {
                    break;
                }
            }
        }
    }

    return NULL;
}

void pci_for_each_bus_depth_first(PCIBus *bus, pci_bus_ret_fn begin,
                                  pci_bus_fn end, void *parent_state)
{
    PCIBus *sec;
    void *state;

    if (!bus) {
        return;
    }

    if (begin) {
        state = begin(bus, parent_state);
    } else {
        state = parent_state;
    }

    QLIST_FOREACH(sec, &bus->child, sibling) {
        pci_for_each_bus_depth_first(sec, begin, end, state);
    }

    if (end) {
        end(bus, state);
    }
}


PCIDevice *pci_find_device(PCIBus *bus, int bus_num, uint8_t devfn)
{
    bus = pci_find_bus_nr(bus, bus_num);

    if (!bus)
        return NULL;

    return bus->devices[devfn];
}

#define ONBOARD_INDEX_MAX (16 * 1024 - 1)

static void pci_qdev_realize(DeviceState *qdev, Error **errp)
{
    PCIDevice *pci_dev = (PCIDevice *)qdev;
    PCIDeviceClass *pc = PCI_DEVICE_GET_CLASS(pci_dev);
    ObjectClass *klass = OBJECT_CLASS(pc);
    Error *local_err = NULL;
    bool is_default_rom;
    uint16_t class_id;

    /*
     * capped by systemd (see: udev-builtin-net_id.c)
     * as it's the only known user honor it to avoid users
     * misconfigure QEMU and then wonder why acpi-index doesn't work
     */
    if (pci_dev->acpi_index > ONBOARD_INDEX_MAX) {
        error_setg(errp, "acpi-index should be less or equal to %u",
                   ONBOARD_INDEX_MAX);
        return;
    }

    /*
     * make sure that acpi-index is unique across all present PCI devices
     */
    if (pci_dev->acpi_index) {
        GSequence *used_indexes = pci_acpi_index_list();

        if (g_sequence_lookup(used_indexes,
                              GINT_TO_POINTER(pci_dev->acpi_index),
                              g_cmp_uint32, NULL)) {
            error_setg(errp, "a PCI device with acpi-index = %" PRIu32
                       " already exist", pci_dev->acpi_index);
            return;
        }
        g_sequence_insert_sorted(used_indexes,
                                 GINT_TO_POINTER(pci_dev->acpi_index),
                                 g_cmp_uint32, NULL);
    }

    if (pci_dev->romsize != -1 && !is_power_of_2(pci_dev->romsize)) {
        error_setg(errp, "ROM size %u is not a power of two", pci_dev->romsize);
        return;
    }

    /* initialize cap_present for pci_is_express() and pci_config_size(),
     * Note that hybrid PCIs are not set automatically and need to manage
     * QEMU_PCI_CAP_EXPRESS manually */
    if (object_class_dynamic_cast(klass, INTERFACE_PCIE_DEVICE) &&
       !object_class_dynamic_cast(klass, INTERFACE_CONVENTIONAL_PCI_DEVICE)) {
        pci_dev->cap_present |= QEMU_PCI_CAP_EXPRESS;
    }

    if (object_class_dynamic_cast(klass, INTERFACE_CXL_DEVICE)) {
        pci_dev->cap_present |= QEMU_PCIE_CAP_CXL;
    }

    pci_dev = do_pci_register_device(pci_dev,
                                     object_get_typename(OBJECT(qdev)),
                                     pci_dev->devfn, errp);
    if (pci_dev == NULL)
        return;

    if (pc->realize) {
        pc->realize(pci_dev, &local_err);
        if (local_err) {
            error_propagate(errp, local_err);
            do_pci_unregister_device(pci_dev);
            return;
        }
    }

    /*
     * A PCIe Downstream Port that do not have ARI Forwarding enabled must
     * associate only Device 0 with the device attached to the bus
     * representing the Link from the Port (PCIe base spec rev 4.0 ver 0.3,
     * sec 7.3.1).
     * With ARI, PCI_SLOT() can return non-zero value as the traditional
     * 5-bit Device Number and 3-bit Function Number fields in its associated
     * Routing IDs, Requester IDs and Completer IDs are interpreted as a
     * single 8-bit Function Number. Hence, ignore ARI capable devices.
     */
    if (pci_is_express(pci_dev) &&
        !pcie_find_capability(pci_dev, PCI_EXT_CAP_ID_ARI) &&
        pcie_has_upstream_port(pci_dev) &&
        PCI_SLOT(pci_dev->devfn)) {
        warn_report("PCI: slot %d is not valid for %s,"
                    " parent device only allows plugging into slot 0.",
                    PCI_SLOT(pci_dev->devfn), pci_dev->name);
    }

    if (pci_dev->failover_pair_id) {
        if (!pci_bus_is_express(pci_get_bus(pci_dev))) {
            error_setg(errp, "failover primary device must be on "
                             "PCIExpress bus");
            pci_qdev_unrealize(DEVICE(pci_dev));
            return;
        }
        class_id = pci_get_word(pci_dev->config + PCI_CLASS_DEVICE);
        if (class_id != PCI_CLASS_NETWORK_ETHERNET) {
            error_setg(errp, "failover primary device is not an "
                             "Ethernet device");
            pci_qdev_unrealize(DEVICE(pci_dev));
            return;
        }
        if ((pci_dev->cap_present & QEMU_PCI_CAP_MULTIFUNCTION)
            || (PCI_FUNC(pci_dev->devfn) != 0)) {
            error_setg(errp, "failover: primary device must be in its own "
                              "PCI slot");
            pci_qdev_unrealize(DEVICE(pci_dev));
            return;
        }
        qdev->allow_unplug_during_migration = true;
    }

    /* rom loading */
    is_default_rom = false;
    if (pci_dev->romfile == NULL && pc->romfile != NULL) {
        pci_dev->romfile = g_strdup(pc->romfile);
        is_default_rom = true;
    }

    pci_add_option_rom(pci_dev, is_default_rom, &local_err);
    if (local_err) {
        error_propagate(errp, local_err);
        pci_qdev_unrealize(DEVICE(pci_dev));
        return;
    }

    pci_set_power(pci_dev, true);

    pci_dev->msi_trigger = pci_msi_trigger;
}

static PCIDevice *pci_new_internal(int devfn, bool multifunction,
                                   const char *name)
{
    DeviceState *dev;

    dev = qdev_new(name);
    qdev_prop_set_int32(dev, "addr", devfn);
    qdev_prop_set_bit(dev, "multifunction", multifunction);
    return PCI_DEVICE(dev);
}

PCIDevice *pci_new_multifunction(int devfn, const char *name)
{
    return pci_new_internal(devfn, true, name);
}

PCIDevice *pci_new(int devfn, const char *name)
{
    return pci_new_internal(devfn, false, name);
}

bool pci_realize_and_unref(PCIDevice *dev, PCIBus *bus, Error **errp)
{
    return qdev_realize_and_unref(&dev->qdev, &bus->qbus, errp);
}

PCIDevice *pci_create_simple_multifunction(PCIBus *bus, int devfn,
                                           const char *name)
{
    PCIDevice *dev = pci_new_multifunction(devfn, name);
    pci_realize_and_unref(dev, bus, &error_fatal);
    return dev;
}

PCIDevice *pci_create_simple(PCIBus *bus, int devfn, const char *name)
{
    PCIDevice *dev = pci_new(devfn, name);
    pci_realize_and_unref(dev, bus, &error_fatal);
    return dev;
}

static uint8_t pci_find_space(PCIDevice *pdev, uint8_t size)
{
    int offset = PCI_CONFIG_HEADER_SIZE;
    int i;
    for (i = PCI_CONFIG_HEADER_SIZE; i < PCI_CONFIG_SPACE_SIZE; ++i) {
        if (pdev->used[i])
            offset = i + 1;
        else if (i - offset + 1 == size)
            return offset;
    }
    return 0;
}

static uint8_t pci_find_capability_list(PCIDevice *pdev, uint8_t cap_id,
                                        uint8_t *prev_p)
{
    uint8_t next, prev;

    if (!(pdev->config[PCI_STATUS] & PCI_STATUS_CAP_LIST))
        return 0;

    for (prev = PCI_CAPABILITY_LIST; (next = pdev->config[prev]);
         prev = next + PCI_CAP_LIST_NEXT)
        if (pdev->config[next + PCI_CAP_LIST_ID] == cap_id)
            break;

    if (prev_p)
        *prev_p = prev;
    return next;
}

static uint8_t pci_find_capability_at_offset(PCIDevice *pdev, uint8_t offset)
{
    uint8_t next, prev, found = 0;

    if (!(pdev->used[offset])) {
        return 0;
    }

    assert(pdev->config[PCI_STATUS] & PCI_STATUS_CAP_LIST);

    for (prev = PCI_CAPABILITY_LIST; (next = pdev->config[prev]);
         prev = next + PCI_CAP_LIST_NEXT) {
        if (next <= offset && next > found) {
            found = next;
        }
    }
    return found;
}

/* Patch the PCI vendor and device ids in a PCI rom image if necessary.
   This is needed for an option rom which is used for more than one device. */
static void pci_patch_ids(PCIDevice *pdev, uint8_t *ptr, uint32_t size)
{
    uint16_t vendor_id;
    uint16_t device_id;
    uint16_t rom_vendor_id;
    uint16_t rom_device_id;
    uint16_t rom_magic;
    uint16_t pcir_offset;
    uint8_t checksum;

    /* Words in rom data are little endian (like in PCI configuration),
       so they can be read / written with pci_get_word / pci_set_word. */

    /* Only a valid rom will be patched. */
    rom_magic = pci_get_word(ptr);
    if (rom_magic != 0xaa55) {
        PCI_DPRINTF("Bad ROM magic %04x\n", rom_magic);
        return;
    }
    pcir_offset = pci_get_word(ptr + 0x18);
    if (pcir_offset + 8 >= size || memcmp(ptr + pcir_offset, "PCIR", 4)) {
        PCI_DPRINTF("Bad PCIR offset 0x%x or signature\n", pcir_offset);
        return;
    }

    vendor_id = pci_get_word(pdev->config + PCI_VENDOR_ID);
    device_id = pci_get_word(pdev->config + PCI_DEVICE_ID);
    rom_vendor_id = pci_get_word(ptr + pcir_offset + 4);
    rom_device_id = pci_get_word(ptr + pcir_offset + 6);

    PCI_DPRINTF("%s: ROM id %04x%04x / PCI id %04x%04x\n", pdev->romfile,
                vendor_id, device_id, rom_vendor_id, rom_device_id);

    checksum = ptr[6];

    if (vendor_id != rom_vendor_id) {
        /* Patch vendor id and checksum (at offset 6 for etherboot roms). */
        checksum += (uint8_t)rom_vendor_id + (uint8_t)(rom_vendor_id >> 8);
        checksum -= (uint8_t)vendor_id + (uint8_t)(vendor_id >> 8);
        PCI_DPRINTF("ROM checksum %02x / %02x\n", ptr[6], checksum);
        ptr[6] = checksum;
        pci_set_word(ptr + pcir_offset + 4, vendor_id);
    }

    if (device_id != rom_device_id) {
        /* Patch device id and checksum (at offset 6 for etherboot roms). */
        checksum += (uint8_t)rom_device_id + (uint8_t)(rom_device_id >> 8);
        checksum -= (uint8_t)device_id + (uint8_t)(device_id >> 8);
        PCI_DPRINTF("ROM checksum %02x / %02x\n", ptr[6], checksum);
        ptr[6] = checksum;
        pci_set_word(ptr + pcir_offset + 6, device_id);
    }
}

/* Add an option rom for the device */
static void pci_add_option_rom(PCIDevice *pdev, bool is_default_rom,
                               Error **errp)
{
    int64_t size = 0;
    g_autofree char *path = NULL;
    char name[32];
    const VMStateDescription *vmsd;

    /*
     * In case of incoming migration ROM will come with migration stream, no
     * reason to load the file.  Neither we want to fail if local ROM file
     * mismatches with specified romsize.
     */
    bool load_file = !runstate_check(RUN_STATE_INMIGRATE);

    if (!pdev->romfile || !strlen(pdev->romfile)) {
        return;
    }

    if (!pdev->rom_bar) {
        /*
         * Load rom via fw_cfg instead of creating a rom bar,
         * for 0.11 compatibility.
         */
        int class = pci_get_word(pdev->config + PCI_CLASS_DEVICE);

        /*
         * Hot-plugged devices can't use the option ROM
         * if the rom bar is disabled.
         */
        if (DEVICE(pdev)->hotplugged) {
            error_setg(errp, "Hot-plugged device without ROM bar"
                       " can't have an option ROM");
            return;
        }

        if (class == 0x0300) {
            rom_add_vga(pdev->romfile);
        } else {
            rom_add_option(pdev->romfile, -1);
        }
        return;
    }

    if (load_file || pdev->romsize == -1) {
        path = qemu_find_file(QEMU_FILE_TYPE_BIOS, pdev->romfile);
        if (path == NULL) {
            path = g_strdup(pdev->romfile);
        }

        size = get_image_size(path);
        if (size < 0) {
            error_setg(errp, "failed to find romfile \"%s\"", pdev->romfile);
            return;
        } else if (size == 0) {
            error_setg(errp, "romfile \"%s\" is empty", pdev->romfile);
            return;
        } else if (size > 2 * GiB) {
            error_setg(errp,
                       "romfile \"%s\" too large (size cannot exceed 2 GiB)",
                       pdev->romfile);
            return;
        }
        if (pdev->romsize != -1) {
            if (size > pdev->romsize) {
                error_setg(errp, "romfile \"%s\" (%u bytes) "
                           "is too large for ROM size %u",
                           pdev->romfile, (uint32_t)size, pdev->romsize);
                return;
            }
        } else {
            pdev->romsize = pow2ceil(size);
        }
    }

    vmsd = qdev_get_vmsd(DEVICE(pdev));
    snprintf(name, sizeof(name), "%s.rom",
             vmsd ? vmsd->name : object_get_typename(OBJECT(pdev)));

    pdev->has_rom = true;
    memory_region_init_rom(&pdev->rom, OBJECT(pdev), name, pdev->romsize,
                           &error_fatal);

    if (load_file) {
        void *ptr = memory_region_get_ram_ptr(&pdev->rom);

        if (load_image_size(path, ptr, size) < 0) {
            error_setg(errp, "failed to load romfile \"%s\"", pdev->romfile);
            return;
        }

        if (is_default_rom) {
            /* Only the default rom images will be patched (if needed). */
            pci_patch_ids(pdev, ptr, size);
        }
    }

    pci_register_bar(pdev, PCI_ROM_SLOT, 0, &pdev->rom);
}

static void pci_del_option_rom(PCIDevice *pdev)
{
    if (!pdev->has_rom)
        return;

    vmstate_unregister_ram(&pdev->rom, &pdev->qdev);
    pdev->has_rom = false;
}

/*
 * On success, pci_add_capability() returns a positive value
 * that the offset of the pci capability.
 * On failure, it sets an error and returns a negative error
 * code.
 */
int pci_add_capability(PCIDevice *pdev, uint8_t cap_id,
                       uint8_t offset, uint8_t size,
                       Error **errp)
{
    uint8_t *config;
    int i, overlapping_cap;

    if (!offset) {
        offset = pci_find_space(pdev, size);
        /* out of PCI config space is programming error */
        assert(offset);
    } else {
        /* Verify that capabilities don't overlap.  Note: device assignment
         * depends on this check to verify that the device is not broken.
         * Should never trigger for emulated devices, but it's helpful
         * for debugging these. */
        for (i = offset; i < offset + size; i++) {
            overlapping_cap = pci_find_capability_at_offset(pdev, i);
            if (overlapping_cap) {
                error_setg(errp, "%s:%02x:%02x.%x "
                           "Attempt to add PCI capability %x at offset "
                           "%x overlaps existing capability %x at offset %x",
                           pci_root_bus_path(pdev), pci_dev_bus_num(pdev),
                           PCI_SLOT(pdev->devfn), PCI_FUNC(pdev->devfn),
                           cap_id, offset, overlapping_cap, i);
                return -EINVAL;
            }
        }
    }

    config = pdev->config + offset;
    config[PCI_CAP_LIST_ID] = cap_id;
    config[PCI_CAP_LIST_NEXT] = pdev->config[PCI_CAPABILITY_LIST];
    pdev->config[PCI_CAPABILITY_LIST] = offset;
    pdev->config[PCI_STATUS] |= PCI_STATUS_CAP_LIST;
    memset(pdev->used + offset, 0xFF, QEMU_ALIGN_UP(size, 4));
    /* Make capability read-only by default */
    memset(pdev->wmask + offset, 0, size);
    /* Check capability by default */
    memset(pdev->cmask + offset, 0xFF, size);
    return offset;
}

/* Unlink capability from the pci config space. */
void pci_del_capability(PCIDevice *pdev, uint8_t cap_id, uint8_t size)
{
    uint8_t prev, offset = pci_find_capability_list(pdev, cap_id, &prev);
    if (!offset)
        return;
    pdev->config[prev] = pdev->config[offset + PCI_CAP_LIST_NEXT];
    /* Make capability writable again */
    memset(pdev->wmask + offset, 0xff, size);
    memset(pdev->w1cmask + offset, 0, size);
    /* Clear cmask as device-specific registers can't be checked */
    memset(pdev->cmask + offset, 0, size);
    memset(pdev->used + offset, 0, QEMU_ALIGN_UP(size, 4));

    if (!pdev->config[PCI_CAPABILITY_LIST])
        pdev->config[PCI_STATUS] &= ~PCI_STATUS_CAP_LIST;
}

uint8_t pci_find_capability(PCIDevice *pdev, uint8_t cap_id)
{
    return pci_find_capability_list(pdev, cap_id, NULL);
}

static char *pci_dev_fw_name(DeviceState *dev, char *buf, int len)
{
    PCIDevice *d = (PCIDevice *)dev;
    const char *name = NULL;
    const pci_class_desc *desc =  pci_class_descriptions;
    int class = pci_get_word(d->config + PCI_CLASS_DEVICE);

    while (desc->desc &&
          (class & ~desc->fw_ign_bits) !=
          (desc->class & ~desc->fw_ign_bits)) {
        desc++;
    }

    if (desc->desc) {
        name = desc->fw_name;
    }

    if (name) {
        pstrcpy(buf, len, name);
    } else {
        snprintf(buf, len, "pci%04x,%04x",
                 pci_get_word(d->config + PCI_VENDOR_ID),
                 pci_get_word(d->config + PCI_DEVICE_ID));
    }

    return buf;
}

static char *pcibus_get_fw_dev_path(DeviceState *dev)
{
    PCIDevice *d = (PCIDevice *)dev;
    char name[33];
    int has_func = !!PCI_FUNC(d->devfn);

    return g_strdup_printf("%s@%x%s%.*x",
                           pci_dev_fw_name(dev, name, sizeof(name)),
                           PCI_SLOT(d->devfn),
                           has_func ? "," : "",
                           has_func,
                           PCI_FUNC(d->devfn));
}

static char *pcibus_get_dev_path(DeviceState *dev)
{
    PCIDevice *d = container_of(dev, PCIDevice, qdev);
    PCIDevice *t;
    int slot_depth;
    /* Path format: Domain:00:Slot.Function:Slot.Function....:Slot.Function.
     * 00 is added here to make this format compatible with
     * domain:Bus:Slot.Func for systems without nested PCI bridges.
     * Slot.Function list specifies the slot and function numbers for all
     * devices on the path from root to the specific device. */
    const char *root_bus_path;
    int root_bus_len;
    char slot[] = ":SS.F";
    int slot_len = sizeof slot - 1 /* For '\0' */;
    int path_len;
    char *path, *p;
    int s;

    root_bus_path = pci_root_bus_path(d);
    root_bus_len = strlen(root_bus_path);

    /* Calculate # of slots on path between device and root. */;
    slot_depth = 0;
    for (t = d; t; t = pci_get_bus(t)->parent_dev) {
        ++slot_depth;
    }

    path_len = root_bus_len + slot_len * slot_depth;

    /* Allocate memory, fill in the terminating null byte. */
    path = g_malloc(path_len + 1 /* For '\0' */);
    path[path_len] = '\0';

    memcpy(path, root_bus_path, root_bus_len);

    /* Fill in slot numbers. We walk up from device to root, so need to print
     * them in the reverse order, last to first. */
    p = path + path_len;
    for (t = d; t; t = pci_get_bus(t)->parent_dev) {
        p -= slot_len;
        s = snprintf(slot, sizeof slot, ":%02x.%x",
                     PCI_SLOT(t->devfn), PCI_FUNC(t->devfn));
        assert(s == slot_len);
        memcpy(p, slot, slot_len);
    }

    return path;
}

static int pci_qdev_find_recursive(PCIBus *bus,
                                   const char *id, PCIDevice **pdev)
{
    DeviceState *qdev = qdev_find_recursive(&bus->qbus, id);
    if (!qdev) {
        return -ENODEV;
    }

    /* roughly check if given qdev is pci device */
    if (object_dynamic_cast(OBJECT(qdev), TYPE_PCI_DEVICE)) {
        *pdev = PCI_DEVICE(qdev);
        return 0;
    }
    return -EINVAL;
}

int pci_qdev_find_device(const char *id, PCIDevice **pdev)
{
    PCIHostState *host_bridge;
    int rc = -ENODEV;

    QLIST_FOREACH(host_bridge, &pci_host_bridges, next) {
        int tmp = pci_qdev_find_recursive(host_bridge->bus, id, pdev);
        if (!tmp) {
            rc = 0;
            break;
        }
        if (tmp != -ENODEV) {
            rc = tmp;
        }
    }

    return rc;
}

MemoryRegion *pci_address_space(PCIDevice *dev)
{
    return pci_get_bus(dev)->address_space_mem;
}

MemoryRegion *pci_address_space_io(PCIDevice *dev)
{
    return pci_get_bus(dev)->address_space_io;
}

static void pci_device_class_init(ObjectClass *klass, void *data)
{
    DeviceClass *k = DEVICE_CLASS(klass);

    k->realize = pci_qdev_realize;
    k->unrealize = pci_qdev_unrealize;
    k->bus_type = TYPE_PCI_BUS;
    device_class_set_props(k, pci_props);
}

static void pci_device_class_base_init(ObjectClass *klass, void *data)
{
    if (!object_class_is_abstract(klass)) {
        ObjectClass *conventional =
            object_class_dynamic_cast(klass, INTERFACE_CONVENTIONAL_PCI_DEVICE);
        ObjectClass *pcie =
            object_class_dynamic_cast(klass, INTERFACE_PCIE_DEVICE);
        ObjectClass *cxl =
            object_class_dynamic_cast(klass, INTERFACE_CXL_DEVICE);
        assert(conventional || pcie || cxl);
    }
}

AddressSpace *pci_device_iommu_address_space(PCIDevice *dev)
{
    PCIBus *bus = pci_get_bus(dev);
    PCIBus *iommu_bus = bus;
    uint8_t devfn = dev->devfn;

    while (iommu_bus && !iommu_bus->iommu_fn && iommu_bus->parent_dev) {
        PCIBus *parent_bus = pci_get_bus(iommu_bus->parent_dev);

        /*
         * The requester ID of the provided device may be aliased, as seen from
         * the IOMMU, due to topology limitations.  The IOMMU relies on a
         * requester ID to provide a unique AddressSpace for devices, but
         * conventional PCI buses pre-date such concepts.  Instead, the PCIe-
         * to-PCI bridge creates and accepts transactions on behalf of down-
         * stream devices.  When doing so, all downstream devices are masked
         * (aliased) behind a single requester ID.  The requester ID used
         * depends on the format of the bridge devices.  Proper PCIe-to-PCI
         * bridges, with a PCIe capability indicating such, follow the
         * guidelines of chapter 2.3 of the PCIe-to-PCI/X bridge specification,
         * where the bridge uses the seconary bus as the bridge portion of the
         * requester ID and devfn of 00.0.  For other bridges, typically those
         * found on the root complex such as the dmi-to-pci-bridge, we follow
         * the convention of typical bare-metal hardware, which uses the
         * requester ID of the bridge itself.  There are device specific
         * exceptions to these rules, but these are the defaults that the
         * Linux kernel uses when determining DMA aliases itself and believed
         * to be true for the bare metal equivalents of the devices emulated
         * in QEMU.
         */
        if (!pci_bus_is_express(iommu_bus)) {
            PCIDevice *parent = iommu_bus->parent_dev;

            if (pci_is_express(parent) &&
                pcie_cap_get_type(parent) == PCI_EXP_TYPE_PCI_BRIDGE) {
                devfn = PCI_DEVFN(0, 0);
                bus = iommu_bus;
            } else {
                devfn = parent->devfn;
                bus = parent_bus;
            }
        }

        iommu_bus = parent_bus;
    }
    if (!pci_bus_bypass_iommu(bus) && iommu_bus && iommu_bus->iommu_fn) {
        return iommu_bus->iommu_fn(bus, iommu_bus->iommu_opaque, devfn);
    }
    return &address_space_memory;
}

void pci_setup_iommu(PCIBus *bus, PCIIOMMUFunc fn, void *opaque)
{
    bus->iommu_fn = fn;
    bus->iommu_opaque = opaque;
}

static void pci_dev_get_w64(PCIBus *b, PCIDevice *dev, void *opaque)
{
    Range *range = opaque;
    uint16_t cmd = pci_get_word(dev->config + PCI_COMMAND);
    int i;

    if (!(cmd & PCI_COMMAND_MEMORY)) {
        return;
    }

    if (IS_PCI_BRIDGE(dev)) {
        pcibus_t base = pci_bridge_get_base(dev, PCI_BASE_ADDRESS_MEM_PREFETCH);
        pcibus_t limit = pci_bridge_get_limit(dev, PCI_BASE_ADDRESS_MEM_PREFETCH);

        base = MAX(base, 0x1ULL << 32);

        if (limit >= base) {
            Range pref_range;
            range_set_bounds(&pref_range, base, limit);
            range_extend(range, &pref_range);
        }
    }
    for (i = 0; i < PCI_NUM_REGIONS; ++i) {
        PCIIORegion *r = &dev->io_regions[i];
        pcibus_t lob, upb;
        Range region_range;

        if (!r->size ||
            (r->type & PCI_BASE_ADDRESS_SPACE_IO) ||
            !(r->type & PCI_BASE_ADDRESS_MEM_TYPE_64)) {
            continue;
        }

        lob = pci_bar_address(dev, i, r->type, r->size);
        upb = lob + r->size - 1;
        if (lob == PCI_BAR_UNMAPPED) {
            continue;
        }

        lob = MAX(lob, 0x1ULL << 32);

        if (upb >= lob) {
            range_set_bounds(&region_range, lob, upb);
            range_extend(range, &region_range);
        }
    }
}

void pci_bus_get_w64_range(PCIBus *bus, Range *range)
{
    range_make_empty(range);
    pci_for_each_device_under_bus(bus, pci_dev_get_w64, range);
}

static bool pcie_has_upstream_port(PCIDevice *dev)
{
    PCIDevice *parent_dev = pci_bridge_get_device(pci_get_bus(dev));

    /* Device associated with an upstream port.
     * As there are several types of these, it's easier to check the
     * parent device: upstream ports are always connected to
     * root or downstream ports.
     */
    return parent_dev &&
        pci_is_express(parent_dev) &&
        parent_dev->exp.exp_cap &&
        (pcie_cap_get_type(parent_dev) == PCI_EXP_TYPE_ROOT_PORT ||
         pcie_cap_get_type(parent_dev) == PCI_EXP_TYPE_DOWNSTREAM);
}

PCIDevice *pci_get_function_0(PCIDevice *pci_dev)
{
    PCIBus *bus = pci_get_bus(pci_dev);

    if(pcie_has_upstream_port(pci_dev)) {
        /* With an upstream PCIe port, we only support 1 device at slot 0 */
        return bus->devices[0];
    } else {
        /* Other bus types might support multiple devices at slots 0-31 */
        return bus->devices[PCI_DEVFN(PCI_SLOT(pci_dev->devfn), 0)];
    }
}

MSIMessage pci_get_msi_message(PCIDevice *dev, int vector)
{
    MSIMessage msg;
    if (msix_enabled(dev)) {
        msg = msix_get_message(dev, vector);
    } else if (msi_enabled(dev)) {
        msg = msi_get_message(dev, vector);
    } else {
        /* Should never happen */
        error_report("%s: unknown interrupt type", __func__);
        abort();
    }
    return msg;
}

void pci_set_power(PCIDevice *d, bool state)
{
    if (d->has_power == state) {
        return;
    }

    d->has_power = state;
    pci_update_mappings(d);
    memory_region_set_enabled(&d->bus_master_enable_region,
                              (pci_get_word(d->config + PCI_COMMAND)
                               & PCI_COMMAND_MASTER) && d->has_power);
    if (!d->has_power) {
        pci_device_reset(d);
    }
}

static const TypeInfo pci_device_type_info = {
    .name = TYPE_PCI_DEVICE,
    .parent = TYPE_DEVICE,
    .instance_size = sizeof(PCIDevice),
    .abstract = true,
    .class_size = sizeof(PCIDeviceClass),
    .class_init = pci_device_class_init,
    .class_base_init = pci_device_class_base_init,
};

static void pci_register_types(void)
{
    type_register_static(&pci_bus_info);
    type_register_static(&pcie_bus_info);
    type_register_static(&cxl_bus_info);
    type_register_static(&conventional_pci_interface_info);
    type_register_static(&cxl_interface_info);
    type_register_static(&pcie_interface_info);
    type_register_static(&pci_device_type_info);
}

type_init(pci_register_types)<|MERGE_RESOLUTION|>--- conflicted
+++ resolved
@@ -83,11 +83,8 @@
     DEFINE_PROP_UINT32("acpi-index",  PCIDevice, acpi_index, 0),
     DEFINE_PROP_BIT("x-pcie-err-unc-mask", PCIDevice, cap_present,
                     QEMU_PCIE_ERR_UNC_MASK_BITNR, true),
-<<<<<<< HEAD
-=======
     DEFINE_PROP_BIT("x-pcie-ari-nextfn-1", PCIDevice, cap_present,
                     QEMU_PCIE_ARI_NEXTFN_1_BITNR, false),
->>>>>>> 78385bc7
     DEFINE_PROP_END_OF_LIST()
 };
 
