--- conflicted
+++ resolved
@@ -321,7 +321,6 @@
         status = VIRTIO_CRYPTO_ERR;
     } else {
         status = VIRTIO_CRYPTO_OK;
-<<<<<<< HEAD
     }
     s = iov_from_buf(in_iov, in_num, 0, &status, sizeof(status));
     if (unlikely(s != sizeof(status))) {
@@ -329,15 +328,6 @@
         virtqueue_detach_element(vq, elem, 0);
         goto out;
     }
-=======
-    }
-    s = iov_from_buf(in_iov, in_num, 0, &status, sizeof(status));
-    if (unlikely(s != sizeof(status))) {
-        virtio_error(vdev, "virtio-crypto status incorrect");
-        virtqueue_detach_element(vq, elem, 0);
-        goto out;
-    }
->>>>>>> 6bbce8b4
     virtqueue_push(vq, elem, sizeof(status));
     virtio_notify(vdev, vq);
 
