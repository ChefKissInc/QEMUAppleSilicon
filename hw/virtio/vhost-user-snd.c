/*
 * Vhost-user snd virtio device
 *
 * Copyright (c) 2023 Manos Pitsidianakis <manos.pitsidianakis@linaro.org>
 *
 * Simple wrapper of the generic vhost-user-device.
 *
 * SPDX-License-Identifier: GPL-2.0-or-later
 */

#include "qemu/osdep.h"
#include "qapi/error.h"
#include "hw/qdev-properties.h"
#include "hw/virtio/virtio-bus.h"
#include "hw/virtio/vhost-user-snd.h"
#include "standard-headers/linux/virtio_ids.h"
#include "standard-headers/linux/virtio_snd.h"

static const VirtIOFeature feature_sizes[] = {
    {.flags = 1ULL << VIRTIO_SND_F_CTLS,
    .end = endof(struct virtio_snd_config, controls)},
    {}
};

static const VirtIOConfigSizeParams cfg_size_params = {
    .min_size = endof(struct virtio_snd_config, chmaps),
    .max_size = sizeof(struct virtio_snd_config),
    .feature_sizes = feature_sizes
};

static const VMStateDescription vu_snd_vmstate = {
    .name = "vhost-user-snd",
    .unmigratable = 1,
};

static const Property vsnd_properties[] = {
    DEFINE_PROP_CHR("chardev", VHostUserBase, chardev),
    DEFINE_PROP_BIT64("controls", VHostUserBase,
                      parent_obj.host_features, VIRTIO_SND_F_CTLS, false),
<<<<<<< HEAD
    DEFINE_PROP_END_OF_LIST(),
=======
>>>>>>> 7c949c53
};

static void vu_snd_base_realize(DeviceState *dev, Error **errp)
{
    VHostUserBase *vub = VHOST_USER_BASE(dev);
    VHostUserBaseClass *vubs = VHOST_USER_BASE_GET_CLASS(dev);
    VirtIODevice *vdev = &vub->parent_obj;

    vub->virtio_id = VIRTIO_ID_SOUND;
    vub->num_vqs = 4;
    vub->config_size = virtio_get_config_size(&cfg_size_params,
                                              vdev->host_features);
    vub->vq_size = 64;

    vubs->parent_realize(dev, errp);
}

static void vu_snd_class_init(ObjectClass *klass, void *data)
{
    DeviceClass *dc = DEVICE_CLASS(klass);
    VHostUserBaseClass *vubc = VHOST_USER_BASE_CLASS(klass);

    dc->vmsd = &vu_snd_vmstate;
    device_class_set_props(dc, vsnd_properties);
    device_class_set_parent_realize(dc, vu_snd_base_realize,
                                    &vubc->parent_realize);

    set_bit(DEVICE_CATEGORY_SOUND, dc->categories);
}

static const TypeInfo vu_snd_info = {
    .name = TYPE_VHOST_USER_SND,
    .parent = TYPE_VHOST_USER_BASE,
    .instance_size = sizeof(VHostUserSound),
    .class_init = vu_snd_class_init,
};

static void vu_snd_register_types(void)
{
    type_register_static(&vu_snd_info);
}

type_init(vu_snd_register_types)<|MERGE_RESOLUTION|>--- conflicted
+++ resolved
@@ -37,10 +37,6 @@
     DEFINE_PROP_CHR("chardev", VHostUserBase, chardev),
     DEFINE_PROP_BIT64("controls", VHostUserBase,
                       parent_obj.host_features, VIRTIO_SND_F_CTLS, false),
-<<<<<<< HEAD
-    DEFINE_PROP_END_OF_LIST(),
-=======
->>>>>>> 7c949c53
 };
 
 static void vu_snd_base_realize(DeviceState *dev, Error **errp)
