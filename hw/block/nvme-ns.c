--- conflicted
+++ resolved
@@ -45,10 +45,8 @@
     /* no thin provisioning */
     id_ns->ncap = id_ns->nsze;
     id_ns->nuse = id_ns->ncap;
-
-<<<<<<< HEAD
     id_ns->nstype = ns->params.nstype;
-=======
+
     ns->mdata_offset = nvme_l2b(ns, nlbas);
 
     npdg = ns->blkconf.discard_granularity / nvme_lsize(ns);
@@ -59,7 +57,6 @@
     }
 
     id_ns->npda = id_ns->npdg = npdg - 1;
->>>>>>> 609d7596
 }
 
 static int nvme_ns_init(NvmeNamespace *ns, Error **errp)
@@ -535,9 +532,7 @@
     DEFINE_PROP_BOOL("detached", NvmeNamespace, params.detached, false),
     DEFINE_PROP_BOOL("shared", NvmeNamespace, params.shared, false),
     DEFINE_PROP_UINT32("nsid", NvmeNamespace, params.nsid, 0),
-<<<<<<< HEAD
     DEFINE_PROP_UINT32("nstype", NvmeNamespace, params.nstype, 0),
-=======
     DEFINE_PROP_UUID("uuid", NvmeNamespace, params.uuid),
     DEFINE_PROP_UINT16("ms", NvmeNamespace, params.ms, 0),
     DEFINE_PROP_UINT8("mset", NvmeNamespace, params.mset, 0),
@@ -559,7 +554,6 @@
                        params.max_open_zones, 0),
     DEFINE_PROP_UINT32("zoned.descr_ext_size", NvmeNamespace,
                        params.zd_extension_size, 0),
->>>>>>> 609d7596
     DEFINE_PROP_END_OF_LIST(),
 };
 
