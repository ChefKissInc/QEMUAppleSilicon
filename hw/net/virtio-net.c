/*
 * Virtio Network Device
 *
 * Copyright IBM, Corp. 2007
 *
 * Authors:
 *  Anthony Liguori   <aliguori@us.ibm.com>
 *
 * This work is licensed under the terms of the GNU GPL, version 2.  See
 * the COPYING file in the top-level directory.
 *
 */

#include "qemu/osdep.h"
#include "qemu/atomic.h"
#include "qemu/iov.h"
#include "qemu/log.h"
#include "qemu/main-loop.h"
#include "qemu/module.h"
#include "hw/virtio/virtio.h"
#include "net/net.h"
#include "net/checksum.h"
#include "net/tap.h"
#include "qemu/error-report.h"
#include "qemu/timer.h"
#include "qemu/option.h"
#include "qemu/option_int.h"
#include "qemu/config-file.h"
#include "qapi/qmp/qdict.h"
#include "hw/virtio/virtio-net.h"
#include "net/vhost_net.h"
#include "net/announce.h"
#include "hw/virtio/virtio-bus.h"
#include "qapi/error.h"
#include "qapi/qapi-events-net.h"
#include "hw/qdev-properties.h"
#include "qapi/qapi-types-migration.h"
#include "qapi/qapi-events-migration.h"
#include "hw/virtio/virtio-access.h"
#include "migration/misc.h"
#include "standard-headers/linux/ethtool.h"
#include "sysemu/sysemu.h"
#include "trace.h"
#include "monitor/qdev.h"
#include "monitor/monitor.h"
#include "hw/pci/pci_device.h"
#include "net_rx_pkt.h"
#include "hw/virtio/vhost.h"
#include "sysemu/qtest.h"

#define VIRTIO_NET_VM_VERSION    11

/* previously fixed value */
#define VIRTIO_NET_RX_QUEUE_DEFAULT_SIZE 256
#define VIRTIO_NET_TX_QUEUE_DEFAULT_SIZE 256

/* for now, only allow larger queue_pairs; with virtio-1, guest can downsize */
#define VIRTIO_NET_RX_QUEUE_MIN_SIZE VIRTIO_NET_RX_QUEUE_DEFAULT_SIZE
#define VIRTIO_NET_TX_QUEUE_MIN_SIZE VIRTIO_NET_TX_QUEUE_DEFAULT_SIZE

#define VIRTIO_NET_IP4_ADDR_SIZE   8        /* ipv4 saddr + daddr */

#define VIRTIO_NET_TCP_FLAG         0x3F
#define VIRTIO_NET_TCP_HDR_LENGTH   0xF000

/* IPv4 max payload, 16 bits in the header */
#define VIRTIO_NET_MAX_IP4_PAYLOAD (65535 - sizeof(struct ip_header))
#define VIRTIO_NET_MAX_TCP_PAYLOAD 65535

/* header length value in ip header without option */
#define VIRTIO_NET_IP4_HEADER_LENGTH 5

#define VIRTIO_NET_IP6_ADDR_SIZE   32      /* ipv6 saddr + daddr */
#define VIRTIO_NET_MAX_IP6_PAYLOAD VIRTIO_NET_MAX_TCP_PAYLOAD

/* Purge coalesced packets timer interval, This value affects the performance
   a lot, and should be tuned carefully, '300000'(300us) is the recommended
   value to pass the WHQL test, '50000' can gain 2x netperf throughput with
   tso/gso/gro 'off'. */
#define VIRTIO_NET_RSC_DEFAULT_INTERVAL 300000

#define VIRTIO_NET_RSS_SUPPORTED_HASHES (VIRTIO_NET_RSS_HASH_TYPE_IPv4 | \
                                         VIRTIO_NET_RSS_HASH_TYPE_TCPv4 | \
                                         VIRTIO_NET_RSS_HASH_TYPE_UDPv4 | \
                                         VIRTIO_NET_RSS_HASH_TYPE_IPv6 | \
                                         VIRTIO_NET_RSS_HASH_TYPE_TCPv6 | \
                                         VIRTIO_NET_RSS_HASH_TYPE_UDPv6 | \
                                         VIRTIO_NET_RSS_HASH_TYPE_IP_EX | \
                                         VIRTIO_NET_RSS_HASH_TYPE_TCP_EX | \
                                         VIRTIO_NET_RSS_HASH_TYPE_UDP_EX)

static const VirtIOFeature feature_sizes[] = {
    {.flags = 1ULL << VIRTIO_NET_F_MAC,
     .end = endof(struct virtio_net_config, mac)},
    {.flags = 1ULL << VIRTIO_NET_F_STATUS,
     .end = endof(struct virtio_net_config, status)},
    {.flags = 1ULL << VIRTIO_NET_F_MQ,
     .end = endof(struct virtio_net_config, max_virtqueue_pairs)},
    {.flags = 1ULL << VIRTIO_NET_F_MTU,
     .end = endof(struct virtio_net_config, mtu)},
    {.flags = 1ULL << VIRTIO_NET_F_SPEED_DUPLEX,
     .end = endof(struct virtio_net_config, duplex)},
    {.flags = (1ULL << VIRTIO_NET_F_RSS) | (1ULL << VIRTIO_NET_F_HASH_REPORT),
     .end = endof(struct virtio_net_config, supported_hash_types)},
    {}
};

static const VirtIOConfigSizeParams cfg_size_params = {
    .min_size = endof(struct virtio_net_config, mac),
    .max_size = sizeof(struct virtio_net_config),
    .feature_sizes = feature_sizes
};

static VirtIONetQueue *virtio_net_get_subqueue(NetClientState *nc)
{
    VirtIONet *n = qemu_get_nic_opaque(nc);

    return &n->vqs[nc->queue_index];
}

static int vq2q(int queue_index)
{
    return queue_index / 2;
}

static void flush_or_purge_queued_packets(NetClientState *nc)
{
    if (!nc->peer) {
        return;
    }

    qemu_flush_or_purge_queued_packets(nc->peer, true);
    assert(!virtio_net_get_subqueue(nc)->async_tx.elem);
}

/* TODO
 * - we could suppress RX interrupt if we were so inclined.
 */

static void virtio_net_get_config(VirtIODevice *vdev, uint8_t *config)
{
    VirtIONet *n = VIRTIO_NET(vdev);
    struct virtio_net_config netcfg;
    NetClientState *nc = qemu_get_queue(n->nic);
    static const MACAddr zero = { .a = { 0, 0, 0, 0, 0, 0 } };

    int ret = 0;
    memset(&netcfg, 0 , sizeof(struct virtio_net_config));
    virtio_stw_p(vdev, &netcfg.status, n->status);
    virtio_stw_p(vdev, &netcfg.max_virtqueue_pairs, n->max_queue_pairs);
    virtio_stw_p(vdev, &netcfg.mtu, n->net_conf.mtu);
    memcpy(netcfg.mac, n->mac, ETH_ALEN);
    virtio_stl_p(vdev, &netcfg.speed, n->net_conf.speed);
    netcfg.duplex = n->net_conf.duplex;
    netcfg.rss_max_key_size = VIRTIO_NET_RSS_MAX_KEY_SIZE;
    virtio_stw_p(vdev, &netcfg.rss_max_indirection_table_length,
                 virtio_host_has_feature(vdev, VIRTIO_NET_F_RSS) ?
                 VIRTIO_NET_RSS_MAX_TABLE_LEN : 1);
    virtio_stl_p(vdev, &netcfg.supported_hash_types,
                 VIRTIO_NET_RSS_SUPPORTED_HASHES);
    memcpy(config, &netcfg, n->config_size);

    /*
     * Is this VDPA? No peer means not VDPA: there's no way to
     * disconnect/reconnect a VDPA peer.
     */
    if (nc->peer && nc->peer->info->type == NET_CLIENT_DRIVER_VHOST_VDPA) {
        ret = vhost_net_get_config(get_vhost_net(nc->peer), (uint8_t *)&netcfg,
                                   n->config_size);
        if (ret == -1) {
            return;
        }

        /*
         * Some NIC/kernel combinations present 0 as the mac address.  As that
         * is not a legal address, try to proceed with the address from the
         * QEMU command line in the hope that the address has been configured
         * correctly elsewhere - just not reported by the device.
         */
        if (memcmp(&netcfg.mac, &zero, sizeof(zero)) == 0) {
            info_report("Zero hardware mac address detected. Ignoring.");
            memcpy(netcfg.mac, n->mac, ETH_ALEN);
        }

        netcfg.status |= virtio_tswap16(vdev,
                                        n->status & VIRTIO_NET_S_ANNOUNCE);
        memcpy(config, &netcfg, n->config_size);
    }
}

static void virtio_net_set_config(VirtIODevice *vdev, const uint8_t *config)
{
    VirtIONet *n = VIRTIO_NET(vdev);
    struct virtio_net_config netcfg = {};
    NetClientState *nc = qemu_get_queue(n->nic);

    memcpy(&netcfg, config, n->config_size);

    if (!virtio_vdev_has_feature(vdev, VIRTIO_NET_F_CTRL_MAC_ADDR) &&
        !virtio_vdev_has_feature(vdev, VIRTIO_F_VERSION_1) &&
        memcmp(netcfg.mac, n->mac, ETH_ALEN)) {
        memcpy(n->mac, netcfg.mac, ETH_ALEN);
        qemu_format_nic_info_str(qemu_get_queue(n->nic), n->mac);
    }

    /*
     * Is this VDPA? No peer means not VDPA: there's no way to
     * disconnect/reconnect a VDPA peer.
     */
    if (nc->peer && nc->peer->info->type == NET_CLIENT_DRIVER_VHOST_VDPA) {
        vhost_net_set_config(get_vhost_net(nc->peer),
                             (uint8_t *)&netcfg, 0, n->config_size,
                             VHOST_SET_CONFIG_TYPE_FRONTEND);
      }
}

static bool virtio_net_started(VirtIONet *n, uint8_t status)
{
    VirtIODevice *vdev = VIRTIO_DEVICE(n);
    return (status & VIRTIO_CONFIG_S_DRIVER_OK) &&
        (n->status & VIRTIO_NET_S_LINK_UP) && vdev->vm_running;
}

static void virtio_net_announce_notify(VirtIONet *net)
{
    VirtIODevice *vdev = VIRTIO_DEVICE(net);
    trace_virtio_net_announce_notify();

    net->status |= VIRTIO_NET_S_ANNOUNCE;
    virtio_notify_config(vdev);
}

static void virtio_net_announce_timer(void *opaque)
{
    VirtIONet *n = opaque;
    trace_virtio_net_announce_timer(n->announce_timer.round);

    n->announce_timer.round--;
    virtio_net_announce_notify(n);
}

static void virtio_net_announce(NetClientState *nc)
{
    VirtIONet *n = qemu_get_nic_opaque(nc);
    VirtIODevice *vdev = VIRTIO_DEVICE(n);

    /*
     * Make sure the virtio migration announcement timer isn't running
     * If it is, let it trigger announcement so that we do not cause
     * confusion.
     */
    if (n->announce_timer.round) {
        return;
    }

    if (virtio_vdev_has_feature(vdev, VIRTIO_NET_F_GUEST_ANNOUNCE) &&
        virtio_vdev_has_feature(vdev, VIRTIO_NET_F_CTRL_VQ)) {
            virtio_net_announce_notify(n);
    }
}

static void virtio_net_vhost_status(VirtIONet *n, uint8_t status)
{
    VirtIODevice *vdev = VIRTIO_DEVICE(n);
    NetClientState *nc = qemu_get_queue(n->nic);
    int queue_pairs = n->multiqueue ? n->max_queue_pairs : 1;
    int cvq = virtio_vdev_has_feature(vdev, VIRTIO_NET_F_CTRL_VQ) ?
              n->max_ncs - n->max_queue_pairs : 0;

    if (!get_vhost_net(nc->peer)) {
        return;
    }

    if ((virtio_net_started(n, status) && !nc->peer->link_down) ==
        !!n->vhost_started) {
        return;
    }
    if (!n->vhost_started) {
        int r, i;

        if (n->needs_vnet_hdr_swap) {
            error_report("backend does not support %s vnet headers; "
                         "falling back on userspace virtio",
                         virtio_is_big_endian(vdev) ? "BE" : "LE");
            return;
        }

        /* Any packets outstanding? Purge them to avoid touching rings
         * when vhost is running.
         */
        for (i = 0;  i < queue_pairs; i++) {
            NetClientState *qnc = qemu_get_subqueue(n->nic, i);

            /* Purge both directions: TX and RX. */
            qemu_net_queue_purge(qnc->peer->incoming_queue, qnc);
            qemu_net_queue_purge(qnc->incoming_queue, qnc->peer);
        }

        if (virtio_has_feature(vdev->guest_features, VIRTIO_NET_F_MTU)) {
            r = vhost_net_set_mtu(get_vhost_net(nc->peer), n->net_conf.mtu);
            if (r < 0) {
                error_report("%uBytes MTU not supported by the backend",
                             n->net_conf.mtu);

                return;
            }
        }

        n->vhost_started = 1;
        r = vhost_net_start(vdev, n->nic->ncs, queue_pairs, cvq);
        if (r < 0) {
            error_report("unable to start vhost net: %d: "
                         "falling back on userspace virtio", -r);
            n->vhost_started = 0;
        }
    } else {
        vhost_net_stop(vdev, n->nic->ncs, queue_pairs, cvq);
        n->vhost_started = 0;
    }
}

static int virtio_net_set_vnet_endian_one(VirtIODevice *vdev,
                                          NetClientState *peer,
                                          bool enable)
{
    if (virtio_is_big_endian(vdev)) {
        return qemu_set_vnet_be(peer, enable);
    } else {
        return qemu_set_vnet_le(peer, enable);
    }
}

static bool virtio_net_set_vnet_endian(VirtIODevice *vdev, NetClientState *ncs,
                                       int queue_pairs, bool enable)
{
    int i;

    for (i = 0; i < queue_pairs; i++) {
        if (virtio_net_set_vnet_endian_one(vdev, ncs[i].peer, enable) < 0 &&
            enable) {
            while (--i >= 0) {
                virtio_net_set_vnet_endian_one(vdev, ncs[i].peer, false);
            }

            return true;
        }
    }

    return false;
}

static void virtio_net_vnet_endian_status(VirtIONet *n, uint8_t status)
{
    VirtIODevice *vdev = VIRTIO_DEVICE(n);
    int queue_pairs = n->multiqueue ? n->max_queue_pairs : 1;

    if (virtio_net_started(n, status)) {
        /* Before using the device, we tell the network backend about the
         * endianness to use when parsing vnet headers. If the backend
         * can't do it, we fallback onto fixing the headers in the core
         * virtio-net code.
         */
        n->needs_vnet_hdr_swap = virtio_net_set_vnet_endian(vdev, n->nic->ncs,
                                                            queue_pairs, true);
    } else if (virtio_net_started(n, vdev->status)) {
        /* After using the device, we need to reset the network backend to
         * the default (guest native endianness), otherwise the guest may
         * lose network connectivity if it is rebooted into a different
         * endianness.
         */
        virtio_net_set_vnet_endian(vdev, n->nic->ncs, queue_pairs, false);
    }
}

static void virtio_net_drop_tx_queue_data(VirtIODevice *vdev, VirtQueue *vq)
{
    unsigned int dropped = virtqueue_drop_all(vq);
    if (dropped) {
        virtio_notify(vdev, vq);
    }
}

static void virtio_net_set_status(struct VirtIODevice *vdev, uint8_t status)
{
    VirtIONet *n = VIRTIO_NET(vdev);
    VirtIONetQueue *q;
    int i;
    uint8_t queue_status;

    virtio_net_vnet_endian_status(n, status);
    virtio_net_vhost_status(n, status);

    for (i = 0; i < n->max_queue_pairs; i++) {
        NetClientState *ncs = qemu_get_subqueue(n->nic, i);
        bool queue_started;
        q = &n->vqs[i];

        if ((!n->multiqueue && i != 0) || i >= n->curr_queue_pairs) {
            queue_status = 0;
        } else {
            queue_status = status;
        }
        queue_started =
            virtio_net_started(n, queue_status) && !n->vhost_started;

        if (queue_started) {
            qemu_flush_queued_packets(ncs);
        }

        if (!q->tx_waiting) {
            continue;
        }

        if (queue_started) {
            if (q->tx_timer) {
                timer_mod(q->tx_timer,
                               qemu_clock_get_ns(QEMU_CLOCK_VIRTUAL) + n->tx_timeout);
            } else {
                qemu_bh_schedule(q->tx_bh);
            }
        } else {
            if (q->tx_timer) {
                timer_del(q->tx_timer);
            } else {
                qemu_bh_cancel(q->tx_bh);
            }
            if ((n->status & VIRTIO_NET_S_LINK_UP) == 0 &&
                (queue_status & VIRTIO_CONFIG_S_DRIVER_OK) &&
                vdev->vm_running) {
                /* if tx is waiting we are likely have some packets in tx queue
                 * and disabled notification */
                q->tx_waiting = 0;
                virtio_queue_set_notification(q->tx_vq, 1);
                virtio_net_drop_tx_queue_data(vdev, q->tx_vq);
            }
        }
    }
}

static void virtio_net_set_link_status(NetClientState *nc)
{
    VirtIONet *n = qemu_get_nic_opaque(nc);
    VirtIODevice *vdev = VIRTIO_DEVICE(n);
    uint16_t old_status = n->status;

    if (nc->link_down)
        n->status &= ~VIRTIO_NET_S_LINK_UP;
    else
        n->status |= VIRTIO_NET_S_LINK_UP;

    if (n->status != old_status)
        virtio_notify_config(vdev);

    virtio_net_set_status(vdev, vdev->status);
}

static void rxfilter_notify(NetClientState *nc)
{
    VirtIONet *n = qemu_get_nic_opaque(nc);

    if (nc->rxfilter_notify_enabled) {
        char *path = object_get_canonical_path(OBJECT(n->qdev));
        qapi_event_send_nic_rx_filter_changed(n->netclient_name, path);
        g_free(path);

        /* disable event notification to avoid events flooding */
        nc->rxfilter_notify_enabled = 0;
    }
}

static intList *get_vlan_table(VirtIONet *n)
{
    intList *list;
    int i, j;

    list = NULL;
    for (i = 0; i < MAX_VLAN >> 5; i++) {
        for (j = 0; n->vlans[i] && j <= 0x1f; j++) {
            if (n->vlans[i] & (1U << j)) {
                QAPI_LIST_PREPEND(list, (i << 5) + j);
            }
        }
    }

    return list;
}

static RxFilterInfo *virtio_net_query_rxfilter(NetClientState *nc)
{
    VirtIONet *n = qemu_get_nic_opaque(nc);
    VirtIODevice *vdev = VIRTIO_DEVICE(n);
    RxFilterInfo *info;
    strList *str_list;
    int i;

    info = g_malloc0(sizeof(*info));
    info->name = g_strdup(nc->name);
    info->promiscuous = n->promisc;

    if (n->nouni) {
        info->unicast = RX_STATE_NONE;
    } else if (n->alluni) {
        info->unicast = RX_STATE_ALL;
    } else {
        info->unicast = RX_STATE_NORMAL;
    }

    if (n->nomulti) {
        info->multicast = RX_STATE_NONE;
    } else if (n->allmulti) {
        info->multicast = RX_STATE_ALL;
    } else {
        info->multicast = RX_STATE_NORMAL;
    }

    info->broadcast_allowed = n->nobcast;
    info->multicast_overflow = n->mac_table.multi_overflow;
    info->unicast_overflow = n->mac_table.uni_overflow;

    info->main_mac = qemu_mac_strdup_printf(n->mac);

    str_list = NULL;
    for (i = 0; i < n->mac_table.first_multi; i++) {
        QAPI_LIST_PREPEND(str_list,
                      qemu_mac_strdup_printf(n->mac_table.macs + i * ETH_ALEN));
    }
    info->unicast_table = str_list;

    str_list = NULL;
    for (i = n->mac_table.first_multi; i < n->mac_table.in_use; i++) {
        QAPI_LIST_PREPEND(str_list,
                      qemu_mac_strdup_printf(n->mac_table.macs + i * ETH_ALEN));
    }
    info->multicast_table = str_list;
    info->vlan_table = get_vlan_table(n);

    if (!virtio_vdev_has_feature(vdev, VIRTIO_NET_F_CTRL_VLAN)) {
        info->vlan = RX_STATE_ALL;
    } else if (!info->vlan_table) {
        info->vlan = RX_STATE_NONE;
    } else {
        info->vlan = RX_STATE_NORMAL;
    }

    /* enable event notification after query */
    nc->rxfilter_notify_enabled = 1;

    return info;
}

static void virtio_net_queue_reset(VirtIODevice *vdev, uint32_t queue_index)
{
    VirtIONet *n = VIRTIO_NET(vdev);
    NetClientState *nc;

    /* validate queue_index and skip for cvq */
    if (queue_index >= n->max_queue_pairs * 2) {
        return;
    }

    nc = qemu_get_subqueue(n->nic, vq2q(queue_index));

    if (!nc->peer) {
        return;
    }

    if (get_vhost_net(nc->peer) &&
        nc->peer->info->type == NET_CLIENT_DRIVER_TAP) {
        vhost_net_virtqueue_reset(vdev, nc, queue_index);
    }

    flush_or_purge_queued_packets(nc);
}

static void virtio_net_queue_enable(VirtIODevice *vdev, uint32_t queue_index)
{
    VirtIONet *n = VIRTIO_NET(vdev);
    NetClientState *nc;
    int r;

    /* validate queue_index and skip for cvq */
    if (queue_index >= n->max_queue_pairs * 2) {
        return;
    }

    nc = qemu_get_subqueue(n->nic, vq2q(queue_index));

    if (!nc->peer || !vdev->vhost_started) {
        return;
    }

    if (get_vhost_net(nc->peer) &&
        nc->peer->info->type == NET_CLIENT_DRIVER_TAP) {
        r = vhost_net_virtqueue_restart(vdev, nc, queue_index);
        if (r < 0) {
            error_report("unable to restart vhost net virtqueue: %d, "
                            "when resetting the queue", queue_index);
        }
    }
}

static void virtio_net_reset(VirtIODevice *vdev)
{
    VirtIONet *n = VIRTIO_NET(vdev);
    int i;

    /* Reset back to compatibility mode */
    n->promisc = 1;
    n->allmulti = 0;
    n->alluni = 0;
    n->nomulti = 0;
    n->nouni = 0;
    n->nobcast = 0;
    /* multiqueue is disabled by default */
    n->curr_queue_pairs = 1;
    timer_del(n->announce_timer.tm);
    n->announce_timer.round = 0;
    n->status &= ~VIRTIO_NET_S_ANNOUNCE;

    /* Flush any MAC and VLAN filter table state */
    n->mac_table.in_use = 0;
    n->mac_table.first_multi = 0;
    n->mac_table.multi_overflow = 0;
    n->mac_table.uni_overflow = 0;
    memset(n->mac_table.macs, 0, MAC_TABLE_ENTRIES * ETH_ALEN);
    memcpy(&n->mac[0], &n->nic->conf->macaddr, sizeof(n->mac));
    qemu_format_nic_info_str(qemu_get_queue(n->nic), n->mac);
    memset(n->vlans, 0, MAX_VLAN >> 3);

    /* Flush any async TX */
    for (i = 0;  i < n->max_queue_pairs; i++) {
        flush_or_purge_queued_packets(qemu_get_subqueue(n->nic, i));
    }
}

static void peer_test_vnet_hdr(VirtIONet *n)
{
    NetClientState *nc = qemu_get_queue(n->nic);
    if (!nc->peer) {
        return;
    }

    n->has_vnet_hdr = qemu_has_vnet_hdr(nc->peer);
}

static int peer_has_vnet_hdr(VirtIONet *n)
{
    return n->has_vnet_hdr;
}

static int peer_has_ufo(VirtIONet *n)
{
    if (!peer_has_vnet_hdr(n))
        return 0;

    n->has_ufo = qemu_has_ufo(qemu_get_queue(n->nic)->peer);

    return n->has_ufo;
}

static int peer_has_uso(VirtIONet *n)
{
    if (!peer_has_vnet_hdr(n)) {
        return 0;
    }

    return qemu_has_uso(qemu_get_queue(n->nic)->peer);
}

static void virtio_net_set_mrg_rx_bufs(VirtIONet *n, int mergeable_rx_bufs,
                                       int version_1, int hash_report)
{
    int i;
    NetClientState *nc;

    n->mergeable_rx_bufs = mergeable_rx_bufs;

    /*
     * Note: when extending the vnet header, please make sure to
     * change the vnet header copying logic in virtio_net_flush_tx()
     * as well.
     */
    if (version_1) {
        n->guest_hdr_len = hash_report ?
            sizeof(struct virtio_net_hdr_v1_hash) :
            sizeof(struct virtio_net_hdr_mrg_rxbuf);
        n->rss_data.populate_hash = !!hash_report;
    } else {
        n->guest_hdr_len = n->mergeable_rx_bufs ?
            sizeof(struct virtio_net_hdr_mrg_rxbuf) :
            sizeof(struct virtio_net_hdr);
    }

    for (i = 0; i < n->max_queue_pairs; i++) {
        nc = qemu_get_subqueue(n->nic, i);

        if (peer_has_vnet_hdr(n) &&
            qemu_has_vnet_hdr_len(nc->peer, n->guest_hdr_len)) {
            qemu_set_vnet_hdr_len(nc->peer, n->guest_hdr_len);
            n->host_hdr_len = n->guest_hdr_len;
        }
    }
}

static int virtio_net_max_tx_queue_size(VirtIONet *n)
{
    NetClientState *peer = n->nic_conf.peers.ncs[0];

    /*
     * Backends other than vhost-user or vhost-vdpa don't support max queue
     * size.
     */
    if (!peer) {
        return VIRTIO_NET_TX_QUEUE_DEFAULT_SIZE;
    }

    switch(peer->info->type) {
    case NET_CLIENT_DRIVER_VHOST_USER:
    case NET_CLIENT_DRIVER_VHOST_VDPA:
        return VIRTQUEUE_MAX_SIZE;
    default:
        return VIRTIO_NET_TX_QUEUE_DEFAULT_SIZE;
    };
}

static int peer_attach(VirtIONet *n, int index)
{
    NetClientState *nc = qemu_get_subqueue(n->nic, index);

    if (!nc->peer) {
        return 0;
    }

    if (nc->peer->info->type == NET_CLIENT_DRIVER_VHOST_USER) {
        vhost_set_vring_enable(nc->peer, 1);
    }

    if (nc->peer->info->type != NET_CLIENT_DRIVER_TAP) {
        return 0;
    }

    if (n->max_queue_pairs == 1) {
        return 0;
    }

    return tap_enable(nc->peer);
}

static int peer_detach(VirtIONet *n, int index)
{
    NetClientState *nc = qemu_get_subqueue(n->nic, index);

    if (!nc->peer) {
        return 0;
    }

    if (nc->peer->info->type == NET_CLIENT_DRIVER_VHOST_USER) {
        vhost_set_vring_enable(nc->peer, 0);
    }

    if (nc->peer->info->type !=  NET_CLIENT_DRIVER_TAP) {
        return 0;
    }

    return tap_disable(nc->peer);
}

static void virtio_net_set_queue_pairs(VirtIONet *n)
{
    int i;
    int r;

    if (n->nic->peer_deleted) {
        return;
    }

    for (i = 0; i < n->max_queue_pairs; i++) {
        if (i < n->curr_queue_pairs) {
            r = peer_attach(n, i);
            assert(!r);
        } else {
            r = peer_detach(n, i);
            assert(!r);
        }
    }
}

static void virtio_net_set_multiqueue(VirtIONet *n, int multiqueue);

static uint64_t virtio_net_get_features(VirtIODevice *vdev, uint64_t features,
                                        Error **errp)
{
    VirtIONet *n = VIRTIO_NET(vdev);
    NetClientState *nc = qemu_get_queue(n->nic);

    /* Firstly sync all virtio-net possible supported features */
    features |= n->host_features;

    virtio_add_feature(&features, VIRTIO_NET_F_MAC);

    if (!peer_has_vnet_hdr(n)) {
        virtio_clear_feature(&features, VIRTIO_NET_F_CSUM);
        virtio_clear_feature(&features, VIRTIO_NET_F_HOST_TSO4);
        virtio_clear_feature(&features, VIRTIO_NET_F_HOST_TSO6);
        virtio_clear_feature(&features, VIRTIO_NET_F_HOST_ECN);

        virtio_clear_feature(&features, VIRTIO_NET_F_GUEST_CSUM);
        virtio_clear_feature(&features, VIRTIO_NET_F_GUEST_TSO4);
        virtio_clear_feature(&features, VIRTIO_NET_F_GUEST_TSO6);
        virtio_clear_feature(&features, VIRTIO_NET_F_GUEST_ECN);

        virtio_clear_feature(&features, VIRTIO_NET_F_HOST_USO);
        virtio_clear_feature(&features, VIRTIO_NET_F_GUEST_USO4);
        virtio_clear_feature(&features, VIRTIO_NET_F_GUEST_USO6);

        virtio_clear_feature(&features, VIRTIO_NET_F_HASH_REPORT);
    }

    if (!peer_has_vnet_hdr(n) || !peer_has_ufo(n)) {
        virtio_clear_feature(&features, VIRTIO_NET_F_GUEST_UFO);
        virtio_clear_feature(&features, VIRTIO_NET_F_HOST_UFO);
    }

    if (!peer_has_uso(n)) {
        virtio_clear_feature(&features, VIRTIO_NET_F_HOST_USO);
        virtio_clear_feature(&features, VIRTIO_NET_F_GUEST_USO4);
        virtio_clear_feature(&features, VIRTIO_NET_F_GUEST_USO6);
    }

    if (!get_vhost_net(nc->peer)) {
        return features;
    }

    if (!ebpf_rss_is_loaded(&n->ebpf_rss)) {
        virtio_clear_feature(&features, VIRTIO_NET_F_RSS);
    }
    features = vhost_net_get_features(get_vhost_net(nc->peer), features);
    vdev->backend_features = features;

    if (n->mtu_bypass_backend &&
            (n->host_features & 1ULL << VIRTIO_NET_F_MTU)) {
        features |= (1ULL << VIRTIO_NET_F_MTU);
    }

    /*
     * Since GUEST_ANNOUNCE is emulated the feature bit could be set without
     * enabled. This happens in the vDPA case.
     *
     * Make sure the feature set is not incoherent, as the driver could refuse
     * to start.
     *
     * TODO: QEMU is able to emulate a CVQ just for guest_announce purposes,
     * helping guest to notify the new location with vDPA devices that does not
     * support it.
     */
    if (!virtio_has_feature(vdev->backend_features, VIRTIO_NET_F_CTRL_VQ)) {
        virtio_clear_feature(&features, VIRTIO_NET_F_GUEST_ANNOUNCE);
    }

    return features;
}

static uint64_t virtio_net_bad_features(VirtIODevice *vdev)
{
    uint64_t features = 0;

    /* Linux kernel 2.6.25.  It understood MAC (as everyone must),
     * but also these: */
    virtio_add_feature(&features, VIRTIO_NET_F_MAC);
    virtio_add_feature(&features, VIRTIO_NET_F_CSUM);
    virtio_add_feature(&features, VIRTIO_NET_F_HOST_TSO4);
    virtio_add_feature(&features, VIRTIO_NET_F_HOST_TSO6);
    virtio_add_feature(&features, VIRTIO_NET_F_HOST_ECN);

    return features;
}

static void virtio_net_apply_guest_offloads(VirtIONet *n)
{
    qemu_set_offload(qemu_get_queue(n->nic)->peer,
            !!(n->curr_guest_offloads & (1ULL << VIRTIO_NET_F_GUEST_CSUM)),
            !!(n->curr_guest_offloads & (1ULL << VIRTIO_NET_F_GUEST_TSO4)),
            !!(n->curr_guest_offloads & (1ULL << VIRTIO_NET_F_GUEST_TSO6)),
            !!(n->curr_guest_offloads & (1ULL << VIRTIO_NET_F_GUEST_ECN)),
            !!(n->curr_guest_offloads & (1ULL << VIRTIO_NET_F_GUEST_UFO)),
            !!(n->curr_guest_offloads & (1ULL << VIRTIO_NET_F_GUEST_USO4)),
            !!(n->curr_guest_offloads & (1ULL << VIRTIO_NET_F_GUEST_USO6)));
}

static uint64_t virtio_net_guest_offloads_by_features(uint64_t features)
{
    static const uint64_t guest_offloads_mask =
        (1ULL << VIRTIO_NET_F_GUEST_CSUM) |
        (1ULL << VIRTIO_NET_F_GUEST_TSO4) |
        (1ULL << VIRTIO_NET_F_GUEST_TSO6) |
        (1ULL << VIRTIO_NET_F_GUEST_ECN)  |
        (1ULL << VIRTIO_NET_F_GUEST_UFO)  |
        (1ULL << VIRTIO_NET_F_GUEST_USO4) |
        (1ULL << VIRTIO_NET_F_GUEST_USO6);

    return guest_offloads_mask & features;
}

uint64_t virtio_net_supported_guest_offloads(const VirtIONet *n)
{
    VirtIODevice *vdev = VIRTIO_DEVICE(n);
    return virtio_net_guest_offloads_by_features(vdev->guest_features);
}

typedef struct {
    VirtIONet *n;
    DeviceState *dev;
} FailoverDevice;

/**
 * Set the failover primary device
 *
 * @opaque: FailoverId to setup
 * @opts: opts for device we are handling
 * @errp: returns an error if this function fails
 */
static int failover_set_primary(DeviceState *dev, void *opaque)
{
    FailoverDevice *fdev = opaque;
    PCIDevice *pci_dev = (PCIDevice *)
        object_dynamic_cast(OBJECT(dev), TYPE_PCI_DEVICE);

    if (!pci_dev) {
        return 0;
    }

    if (!g_strcmp0(pci_dev->failover_pair_id, fdev->n->netclient_name)) {
        fdev->dev = dev;
        return 1;
    }

    return 0;
}

/**
 * Find the primary device for this failover virtio-net
 *
 * @n: VirtIONet device
 * @errp: returns an error if this function fails
 */
static DeviceState *failover_find_primary_device(VirtIONet *n)
{
    FailoverDevice fdev = {
        .n = n,
    };

    qbus_walk_children(sysbus_get_default(), failover_set_primary, NULL,
                       NULL, NULL, &fdev);
    return fdev.dev;
}

static void failover_add_primary(VirtIONet *n, Error **errp)
{
    Error *err = NULL;
    DeviceState *dev = failover_find_primary_device(n);

    if (dev) {
        return;
    }

    if (!n->primary_opts) {
        error_setg(errp, "Primary device not found");
        error_append_hint(errp, "Virtio-net failover will not work. Make "
                          "sure primary device has parameter"
                          " failover_pair_id=%s\n", n->netclient_name);
        return;
    }

    dev = qdev_device_add_from_qdict(n->primary_opts,
                                     n->primary_opts_from_json,
                                     &err);
    if (err) {
        qobject_unref(n->primary_opts);
        n->primary_opts = NULL;
    } else {
        object_unref(OBJECT(dev));
    }
    error_propagate(errp, err);
}

static void virtio_net_set_features(VirtIODevice *vdev, uint64_t features)
{
    VirtIONet *n = VIRTIO_NET(vdev);
    Error *err = NULL;
    int i;

    if (n->mtu_bypass_backend &&
            !virtio_has_feature(vdev->backend_features, VIRTIO_NET_F_MTU)) {
        features &= ~(1ULL << VIRTIO_NET_F_MTU);
    }

    virtio_net_set_multiqueue(n,
                              virtio_has_feature(features, VIRTIO_NET_F_RSS) ||
                              virtio_has_feature(features, VIRTIO_NET_F_MQ));

    virtio_net_set_mrg_rx_bufs(n,
                               virtio_has_feature(features,
                                                  VIRTIO_NET_F_MRG_RXBUF),
                               virtio_has_feature(features,
                                                  VIRTIO_F_VERSION_1),
                               virtio_has_feature(features,
                                                  VIRTIO_NET_F_HASH_REPORT));

    n->rsc4_enabled = virtio_has_feature(features, VIRTIO_NET_F_RSC_EXT) &&
        virtio_has_feature(features, VIRTIO_NET_F_GUEST_TSO4);
    n->rsc6_enabled = virtio_has_feature(features, VIRTIO_NET_F_RSC_EXT) &&
        virtio_has_feature(features, VIRTIO_NET_F_GUEST_TSO6);
    n->rss_data.redirect = virtio_has_feature(features, VIRTIO_NET_F_RSS);

    if (n->has_vnet_hdr) {
        n->curr_guest_offloads =
            virtio_net_guest_offloads_by_features(features);
        virtio_net_apply_guest_offloads(n);
    }

    for (i = 0;  i < n->max_queue_pairs; i++) {
        NetClientState *nc = qemu_get_subqueue(n->nic, i);

        if (!get_vhost_net(nc->peer)) {
            continue;
        }
        vhost_net_ack_features(get_vhost_net(nc->peer), features);

        /*
         * keep acked_features in NetVhostUserState up-to-date so it
         * can't miss any features configured by guest virtio driver.
         */
        vhost_net_save_acked_features(nc->peer);
    }

    if (!virtio_has_feature(features, VIRTIO_NET_F_CTRL_VLAN)) {
        memset(n->vlans, 0xff, MAX_VLAN >> 3);
    }

    if (virtio_has_feature(features, VIRTIO_NET_F_STANDBY)) {
        qapi_event_send_failover_negotiated(n->netclient_name);
        qatomic_set(&n->failover_primary_hidden, false);
        failover_add_primary(n, &err);
        if (err) {
            if (!qtest_enabled()) {
                warn_report_err(err);
            } else {
                error_free(err);
            }
        }
    }
}

static int virtio_net_handle_rx_mode(VirtIONet *n, uint8_t cmd,
                                     struct iovec *iov, unsigned int iov_cnt)
{
    uint8_t on;
    size_t s;
    NetClientState *nc = qemu_get_queue(n->nic);

    s = iov_to_buf(iov, iov_cnt, 0, &on, sizeof(on));
    if (s != sizeof(on)) {
        return VIRTIO_NET_ERR;
    }

    if (cmd == VIRTIO_NET_CTRL_RX_PROMISC) {
        n->promisc = on;
    } else if (cmd == VIRTIO_NET_CTRL_RX_ALLMULTI) {
        n->allmulti = on;
    } else if (cmd == VIRTIO_NET_CTRL_RX_ALLUNI) {
        n->alluni = on;
    } else if (cmd == VIRTIO_NET_CTRL_RX_NOMULTI) {
        n->nomulti = on;
    } else if (cmd == VIRTIO_NET_CTRL_RX_NOUNI) {
        n->nouni = on;
    } else if (cmd == VIRTIO_NET_CTRL_RX_NOBCAST) {
        n->nobcast = on;
    } else {
        return VIRTIO_NET_ERR;
    }

    rxfilter_notify(nc);

    return VIRTIO_NET_OK;
}

static int virtio_net_handle_offloads(VirtIONet *n, uint8_t cmd,
                                     struct iovec *iov, unsigned int iov_cnt)
{
    VirtIODevice *vdev = VIRTIO_DEVICE(n);
    uint64_t offloads;
    size_t s;

    if (!virtio_vdev_has_feature(vdev, VIRTIO_NET_F_CTRL_GUEST_OFFLOADS)) {
        return VIRTIO_NET_ERR;
    }

    s = iov_to_buf(iov, iov_cnt, 0, &offloads, sizeof(offloads));
    if (s != sizeof(offloads)) {
        return VIRTIO_NET_ERR;
    }

    if (cmd == VIRTIO_NET_CTRL_GUEST_OFFLOADS_SET) {
        uint64_t supported_offloads;

        offloads = virtio_ldq_p(vdev, &offloads);

        if (!n->has_vnet_hdr) {
            return VIRTIO_NET_ERR;
        }

        n->rsc4_enabled = virtio_has_feature(offloads, VIRTIO_NET_F_RSC_EXT) &&
            virtio_has_feature(offloads, VIRTIO_NET_F_GUEST_TSO4);
        n->rsc6_enabled = virtio_has_feature(offloads, VIRTIO_NET_F_RSC_EXT) &&
            virtio_has_feature(offloads, VIRTIO_NET_F_GUEST_TSO6);
        virtio_clear_feature(&offloads, VIRTIO_NET_F_RSC_EXT);

        supported_offloads = virtio_net_supported_guest_offloads(n);
        if (offloads & ~supported_offloads) {
            return VIRTIO_NET_ERR;
        }

        n->curr_guest_offloads = offloads;
        virtio_net_apply_guest_offloads(n);

        return VIRTIO_NET_OK;
    } else {
        return VIRTIO_NET_ERR;
    }
}

static int virtio_net_handle_mac(VirtIONet *n, uint8_t cmd,
                                 struct iovec *iov, unsigned int iov_cnt)
{
    VirtIODevice *vdev = VIRTIO_DEVICE(n);
    struct virtio_net_ctrl_mac mac_data;
    size_t s;
    NetClientState *nc = qemu_get_queue(n->nic);

    if (cmd == VIRTIO_NET_CTRL_MAC_ADDR_SET) {
        if (iov_size(iov, iov_cnt) != sizeof(n->mac)) {
            return VIRTIO_NET_ERR;
        }
        s = iov_to_buf(iov, iov_cnt, 0, &n->mac, sizeof(n->mac));
        assert(s == sizeof(n->mac));
        qemu_format_nic_info_str(qemu_get_queue(n->nic), n->mac);
        rxfilter_notify(nc);

        return VIRTIO_NET_OK;
    }

    if (cmd != VIRTIO_NET_CTRL_MAC_TABLE_SET) {
        return VIRTIO_NET_ERR;
    }

    int in_use = 0;
    int first_multi = 0;
    uint8_t uni_overflow = 0;
    uint8_t multi_overflow = 0;
    uint8_t *macs = g_malloc0(MAC_TABLE_ENTRIES * ETH_ALEN);

    s = iov_to_buf(iov, iov_cnt, 0, &mac_data.entries,
                   sizeof(mac_data.entries));
    mac_data.entries = virtio_ldl_p(vdev, &mac_data.entries);
    if (s != sizeof(mac_data.entries)) {
        goto error;
    }
    iov_discard_front(&iov, &iov_cnt, s);

    if (mac_data.entries * ETH_ALEN > iov_size(iov, iov_cnt)) {
        goto error;
    }

    if (mac_data.entries <= MAC_TABLE_ENTRIES) {
        s = iov_to_buf(iov, iov_cnt, 0, macs,
                       mac_data.entries * ETH_ALEN);
        if (s != mac_data.entries * ETH_ALEN) {
            goto error;
        }
        in_use += mac_data.entries;
    } else {
        uni_overflow = 1;
    }

    iov_discard_front(&iov, &iov_cnt, mac_data.entries * ETH_ALEN);

    first_multi = in_use;

    s = iov_to_buf(iov, iov_cnt, 0, &mac_data.entries,
                   sizeof(mac_data.entries));
    mac_data.entries = virtio_ldl_p(vdev, &mac_data.entries);
    if (s != sizeof(mac_data.entries)) {
        goto error;
    }

    iov_discard_front(&iov, &iov_cnt, s);

    if (mac_data.entries * ETH_ALEN != iov_size(iov, iov_cnt)) {
        goto error;
    }

    if (mac_data.entries <= MAC_TABLE_ENTRIES - in_use) {
        s = iov_to_buf(iov, iov_cnt, 0, &macs[in_use * ETH_ALEN],
                       mac_data.entries * ETH_ALEN);
        if (s != mac_data.entries * ETH_ALEN) {
            goto error;
        }
        in_use += mac_data.entries;
    } else {
        multi_overflow = 1;
    }

    n->mac_table.in_use = in_use;
    n->mac_table.first_multi = first_multi;
    n->mac_table.uni_overflow = uni_overflow;
    n->mac_table.multi_overflow = multi_overflow;
    memcpy(n->mac_table.macs, macs, MAC_TABLE_ENTRIES * ETH_ALEN);
    g_free(macs);
    rxfilter_notify(nc);

    return VIRTIO_NET_OK;

error:
    g_free(macs);
    return VIRTIO_NET_ERR;
}

static int virtio_net_handle_vlan_table(VirtIONet *n, uint8_t cmd,
                                        struct iovec *iov, unsigned int iov_cnt)
{
    VirtIODevice *vdev = VIRTIO_DEVICE(n);
    uint16_t vid;
    size_t s;
    NetClientState *nc = qemu_get_queue(n->nic);

    s = iov_to_buf(iov, iov_cnt, 0, &vid, sizeof(vid));
    vid = virtio_lduw_p(vdev, &vid);
    if (s != sizeof(vid)) {
        return VIRTIO_NET_ERR;
    }

    if (vid >= MAX_VLAN)
        return VIRTIO_NET_ERR;

    if (cmd == VIRTIO_NET_CTRL_VLAN_ADD)
        n->vlans[vid >> 5] |= (1U << (vid & 0x1f));
    else if (cmd == VIRTIO_NET_CTRL_VLAN_DEL)
        n->vlans[vid >> 5] &= ~(1U << (vid & 0x1f));
    else
        return VIRTIO_NET_ERR;

    rxfilter_notify(nc);

    return VIRTIO_NET_OK;
}

static int virtio_net_handle_announce(VirtIONet *n, uint8_t cmd,
                                      struct iovec *iov, unsigned int iov_cnt)
{
    trace_virtio_net_handle_announce(n->announce_timer.round);
    if (cmd == VIRTIO_NET_CTRL_ANNOUNCE_ACK &&
        n->status & VIRTIO_NET_S_ANNOUNCE) {
        n->status &= ~VIRTIO_NET_S_ANNOUNCE;
        if (n->announce_timer.round) {
            qemu_announce_timer_step(&n->announce_timer);
        }
        return VIRTIO_NET_OK;
    } else {
        return VIRTIO_NET_ERR;
    }
}

static void virtio_net_detach_epbf_rss(VirtIONet *n);

static void virtio_net_disable_rss(VirtIONet *n)
{
    if (n->rss_data.enabled) {
        trace_virtio_net_rss_disable();
    }
    n->rss_data.enabled = false;

    virtio_net_detach_epbf_rss(n);
}

static bool virtio_net_attach_ebpf_to_backend(NICState *nic, int prog_fd)
{
    NetClientState *nc = qemu_get_peer(qemu_get_queue(nic), 0);
    if (nc == NULL || nc->info->set_steering_ebpf == NULL) {
        return false;
    }

    return nc->info->set_steering_ebpf(nc, prog_fd);
}

static void rss_data_to_rss_config(struct VirtioNetRssData *data,
                                   struct EBPFRSSConfig *config)
{
    config->redirect = data->redirect;
    config->populate_hash = data->populate_hash;
    config->hash_types = data->hash_types;
    config->indirections_len = data->indirections_len;
    config->default_queue = data->default_queue;
}

static bool virtio_net_attach_epbf_rss(VirtIONet *n)
{
    struct EBPFRSSConfig config = {};

    if (!ebpf_rss_is_loaded(&n->ebpf_rss)) {
        return false;
    }

    rss_data_to_rss_config(&n->rss_data, &config);

    if (!ebpf_rss_set_all(&n->ebpf_rss, &config,
                          n->rss_data.indirections_table, n->rss_data.key)) {
        return false;
    }

    if (!virtio_net_attach_ebpf_to_backend(n->nic, n->ebpf_rss.program_fd)) {
        return false;
    }

    return true;
}

static void virtio_net_detach_epbf_rss(VirtIONet *n)
{
    virtio_net_attach_ebpf_to_backend(n->nic, -1);
}

static bool virtio_net_load_ebpf_fds(VirtIONet *n, Error **errp)
{
    int fds[EBPF_RSS_MAX_FDS] = { [0 ... EBPF_RSS_MAX_FDS - 1] = -1};
    int ret = true;
    int i = 0;

    ERRP_GUARD();

    if (n->nr_ebpf_rss_fds != EBPF_RSS_MAX_FDS) {
        error_setg(errp,
                  "Expected %d file descriptors but got %d",
                  EBPF_RSS_MAX_FDS, n->nr_ebpf_rss_fds);
       return false;
   }

    for (i = 0; i < n->nr_ebpf_rss_fds; i++) {
        fds[i] = monitor_fd_param(monitor_cur(), n->ebpf_rss_fds[i], errp);
        if (*errp) {
            ret = false;
            goto exit;
        }
    }

    ret = ebpf_rss_load_fds(&n->ebpf_rss, fds[0], fds[1], fds[2], fds[3]);

exit:
    if (!ret || *errp) {
        for (i = 0; i < n->nr_ebpf_rss_fds && fds[i] != -1; i++) {
            close(fds[i]);
        }
    }

    return ret;
}

static bool virtio_net_load_ebpf(VirtIONet *n, Error **errp)
{
    bool ret = false;

    if (virtio_net_attach_ebpf_to_backend(n->nic, -1)) {
        if (!(n->ebpf_rss_fds
                && virtio_net_load_ebpf_fds(n, errp))) {
            ret = ebpf_rss_load(&n->ebpf_rss);
        }
    }

    return ret;
}

static void virtio_net_unload_ebpf(VirtIONet *n)
{
    virtio_net_attach_ebpf_to_backend(n->nic, -1);
    ebpf_rss_unload(&n->ebpf_rss);
}

static uint16_t virtio_net_handle_rss(VirtIONet *n,
                                      struct iovec *iov,
                                      unsigned int iov_cnt,
                                      bool do_rss)
{
    VirtIODevice *vdev = VIRTIO_DEVICE(n);
    struct virtio_net_rss_config cfg;
    size_t s, offset = 0, size_get;
    uint16_t queue_pairs, i;
    struct {
        uint16_t us;
        uint8_t b;
    } QEMU_PACKED temp;
    const char *err_msg = "";
    uint32_t err_value = 0;

    if (do_rss && !virtio_vdev_has_feature(vdev, VIRTIO_NET_F_RSS)) {
        err_msg = "RSS is not negotiated";
        goto error;
    }
    if (!do_rss && !virtio_vdev_has_feature(vdev, VIRTIO_NET_F_HASH_REPORT)) {
        err_msg = "Hash report is not negotiated";
        goto error;
    }
    size_get = offsetof(struct virtio_net_rss_config, indirection_table);
    s = iov_to_buf(iov, iov_cnt, offset, &cfg, size_get);
    if (s != size_get) {
        err_msg = "Short command buffer";
        err_value = (uint32_t)s;
        goto error;
    }
    n->rss_data.hash_types = virtio_ldl_p(vdev, &cfg.hash_types);
    n->rss_data.indirections_len =
        virtio_lduw_p(vdev, &cfg.indirection_table_mask);
    n->rss_data.indirections_len++;
    if (!do_rss) {
        n->rss_data.indirections_len = 1;
    }
    if (!is_power_of_2(n->rss_data.indirections_len)) {
        err_msg = "Invalid size of indirection table";
        err_value = n->rss_data.indirections_len;
        goto error;
    }
    if (n->rss_data.indirections_len > VIRTIO_NET_RSS_MAX_TABLE_LEN) {
        err_msg = "Too large indirection table";
        err_value = n->rss_data.indirections_len;
        goto error;
    }
    n->rss_data.default_queue = do_rss ?
        virtio_lduw_p(vdev, &cfg.unclassified_queue) : 0;
    if (n->rss_data.default_queue >= n->max_queue_pairs) {
        err_msg = "Invalid default queue";
        err_value = n->rss_data.default_queue;
        goto error;
    }
    offset += size_get;
    size_get = sizeof(uint16_t) * n->rss_data.indirections_len;
    g_free(n->rss_data.indirections_table);
    n->rss_data.indirections_table = g_malloc(size_get);
    if (!n->rss_data.indirections_table) {
        err_msg = "Can't allocate indirections table";
        err_value = n->rss_data.indirections_len;
        goto error;
    }
    s = iov_to_buf(iov, iov_cnt, offset,
                   n->rss_data.indirections_table, size_get);
    if (s != size_get) {
        err_msg = "Short indirection table buffer";
        err_value = (uint32_t)s;
        goto error;
    }
    for (i = 0; i < n->rss_data.indirections_len; ++i) {
        uint16_t val = n->rss_data.indirections_table[i];
        n->rss_data.indirections_table[i] = virtio_lduw_p(vdev, &val);
    }
    offset += size_get;
    size_get = sizeof(temp);
    s = iov_to_buf(iov, iov_cnt, offset, &temp, size_get);
    if (s != size_get) {
        err_msg = "Can't get queue_pairs";
        err_value = (uint32_t)s;
        goto error;
    }
    queue_pairs = do_rss ? virtio_lduw_p(vdev, &temp.us) : n->curr_queue_pairs;
    if (queue_pairs == 0 || queue_pairs > n->max_queue_pairs) {
        err_msg = "Invalid number of queue_pairs";
        err_value = queue_pairs;
        goto error;
    }
    if (temp.b > VIRTIO_NET_RSS_MAX_KEY_SIZE) {
        err_msg = "Invalid key size";
        err_value = temp.b;
        goto error;
    }
    if (!temp.b && n->rss_data.hash_types) {
        err_msg = "No key provided";
        err_value = 0;
        goto error;
    }
    if (!temp.b && !n->rss_data.hash_types) {
        virtio_net_disable_rss(n);
        return queue_pairs;
    }
    offset += size_get;
    size_get = temp.b;
    s = iov_to_buf(iov, iov_cnt, offset, n->rss_data.key, size_get);
    if (s != size_get) {
        err_msg = "Can get key buffer";
        err_value = (uint32_t)s;
        goto error;
    }
    n->rss_data.enabled = true;

    if (!n->rss_data.populate_hash) {
        if (!virtio_net_attach_epbf_rss(n)) {
            /* EBPF must be loaded for vhost */
            if (get_vhost_net(qemu_get_queue(n->nic)->peer)) {
                warn_report("Can't load eBPF RSS for vhost");
                goto error;
            }
            /* fallback to software RSS */
            warn_report("Can't load eBPF RSS - fallback to software RSS");
            n->rss_data.enabled_software_rss = true;
        }
    } else {
        /* use software RSS for hash populating */
        /* and detach eBPF if was loaded before */
        virtio_net_detach_epbf_rss(n);
        n->rss_data.enabled_software_rss = true;
    }

    trace_virtio_net_rss_enable(n->rss_data.hash_types,
                                n->rss_data.indirections_len,
                                temp.b);
    return queue_pairs;
error:
    trace_virtio_net_rss_error(err_msg, err_value);
    virtio_net_disable_rss(n);
    return 0;
}

static int virtio_net_handle_mq(VirtIONet *n, uint8_t cmd,
                                struct iovec *iov, unsigned int iov_cnt)
{
    VirtIODevice *vdev = VIRTIO_DEVICE(n);
    uint16_t queue_pairs;
    NetClientState *nc = qemu_get_queue(n->nic);

    virtio_net_disable_rss(n);
    if (cmd == VIRTIO_NET_CTRL_MQ_HASH_CONFIG) {
        queue_pairs = virtio_net_handle_rss(n, iov, iov_cnt, false);
        return queue_pairs ? VIRTIO_NET_OK : VIRTIO_NET_ERR;
    }
    if (cmd == VIRTIO_NET_CTRL_MQ_RSS_CONFIG) {
        queue_pairs = virtio_net_handle_rss(n, iov, iov_cnt, true);
    } else if (cmd == VIRTIO_NET_CTRL_MQ_VQ_PAIRS_SET) {
        struct virtio_net_ctrl_mq mq;
        size_t s;
        if (!virtio_vdev_has_feature(vdev, VIRTIO_NET_F_MQ)) {
            return VIRTIO_NET_ERR;
        }
        s = iov_to_buf(iov, iov_cnt, 0, &mq, sizeof(mq));
        if (s != sizeof(mq)) {
            return VIRTIO_NET_ERR;
        }
        queue_pairs = virtio_lduw_p(vdev, &mq.virtqueue_pairs);

    } else {
        return VIRTIO_NET_ERR;
    }

    if (queue_pairs < VIRTIO_NET_CTRL_MQ_VQ_PAIRS_MIN ||
        queue_pairs > VIRTIO_NET_CTRL_MQ_VQ_PAIRS_MAX ||
        queue_pairs > n->max_queue_pairs ||
        !n->multiqueue) {
        return VIRTIO_NET_ERR;
    }

    n->curr_queue_pairs = queue_pairs;
    if (nc->peer && nc->peer->info->type == NET_CLIENT_DRIVER_VHOST_VDPA) {
        /*
         * Avoid updating the backend for a vdpa device: We're only interested
         * in updating the device model queues.
         */
        return VIRTIO_NET_OK;
    }
    /* stop the backend before changing the number of queue_pairs to avoid handling a
     * disabled queue */
    virtio_net_set_status(vdev, vdev->status);
    virtio_net_set_queue_pairs(n);

    return VIRTIO_NET_OK;
}

size_t virtio_net_handle_ctrl_iov(VirtIODevice *vdev,
                                  const struct iovec *in_sg, unsigned in_num,
                                  const struct iovec *out_sg,
                                  unsigned out_num)
{
    VirtIONet *n = VIRTIO_NET(vdev);
    struct virtio_net_ctrl_hdr ctrl;
    virtio_net_ctrl_ack status = VIRTIO_NET_ERR;
    size_t s;
    struct iovec *iov, *iov2;

    if (iov_size(in_sg, in_num) < sizeof(status) ||
        iov_size(out_sg, out_num) < sizeof(ctrl)) {
        virtio_error(vdev, "virtio-net ctrl missing headers");
        return 0;
    }

    iov2 = iov = g_memdup2(out_sg, sizeof(struct iovec) * out_num);
    s = iov_to_buf(iov, out_num, 0, &ctrl, sizeof(ctrl));
    iov_discard_front(&iov, &out_num, sizeof(ctrl));
    if (s != sizeof(ctrl)) {
        status = VIRTIO_NET_ERR;
    } else if (ctrl.class == VIRTIO_NET_CTRL_RX) {
        status = virtio_net_handle_rx_mode(n, ctrl.cmd, iov, out_num);
    } else if (ctrl.class == VIRTIO_NET_CTRL_MAC) {
        status = virtio_net_handle_mac(n, ctrl.cmd, iov, out_num);
    } else if (ctrl.class == VIRTIO_NET_CTRL_VLAN) {
        status = virtio_net_handle_vlan_table(n, ctrl.cmd, iov, out_num);
    } else if (ctrl.class == VIRTIO_NET_CTRL_ANNOUNCE) {
        status = virtio_net_handle_announce(n, ctrl.cmd, iov, out_num);
    } else if (ctrl.class == VIRTIO_NET_CTRL_MQ) {
        status = virtio_net_handle_mq(n, ctrl.cmd, iov, out_num);
    } else if (ctrl.class == VIRTIO_NET_CTRL_GUEST_OFFLOADS) {
        status = virtio_net_handle_offloads(n, ctrl.cmd, iov, out_num);
    }

    s = iov_from_buf(in_sg, in_num, 0, &status, sizeof(status));
    assert(s == sizeof(status));

    g_free(iov2);
    return sizeof(status);
}

static void virtio_net_handle_ctrl(VirtIODevice *vdev, VirtQueue *vq)
{
    VirtQueueElement *elem;

    for (;;) {
        size_t written;
        elem = virtqueue_pop(vq, sizeof(VirtQueueElement));
        if (!elem) {
            break;
        }

        written = virtio_net_handle_ctrl_iov(vdev, elem->in_sg, elem->in_num,
                                             elem->out_sg, elem->out_num);
        if (written > 0) {
            virtqueue_push(vq, elem, written);
            virtio_notify(vdev, vq);
            g_free(elem);
        } else {
            virtqueue_detach_element(vq, elem, 0);
            g_free(elem);
            break;
        }
    }
}

/* RX */

static void virtio_net_handle_rx(VirtIODevice *vdev, VirtQueue *vq)
{
    VirtIONet *n = VIRTIO_NET(vdev);
    int queue_index = vq2q(virtio_get_queue_index(vq));

    qemu_flush_queued_packets(qemu_get_subqueue(n->nic, queue_index));
}

static bool virtio_net_can_receive(NetClientState *nc)
{
    VirtIONet *n = qemu_get_nic_opaque(nc);
    VirtIODevice *vdev = VIRTIO_DEVICE(n);
    VirtIONetQueue *q = virtio_net_get_subqueue(nc);

    if (!vdev->vm_running) {
        return false;
    }

    if (nc->queue_index >= n->curr_queue_pairs) {
        return false;
    }

    if (!virtio_queue_ready(q->rx_vq) ||
        !(vdev->status & VIRTIO_CONFIG_S_DRIVER_OK)) {
        return false;
    }

    return true;
}

static int virtio_net_has_buffers(VirtIONetQueue *q, int bufsize)
{
    VirtIONet *n = q->n;
    if (virtio_queue_empty(q->rx_vq) ||
        (n->mergeable_rx_bufs &&
         !virtqueue_avail_bytes(q->rx_vq, bufsize, 0))) {
        virtio_queue_set_notification(q->rx_vq, 1);

        /* To avoid a race condition where the guest has made some buffers
         * available after the above check but before notification was
         * enabled, check for available buffers again.
         */
        if (virtio_queue_empty(q->rx_vq) ||
            (n->mergeable_rx_bufs &&
             !virtqueue_avail_bytes(q->rx_vq, bufsize, 0))) {
            return 0;
        }
    }

    virtio_queue_set_notification(q->rx_vq, 0);
    return 1;
}

static void virtio_net_hdr_swap(VirtIODevice *vdev, struct virtio_net_hdr *hdr)
{
    virtio_tswap16s(vdev, &hdr->hdr_len);
    virtio_tswap16s(vdev, &hdr->gso_size);
    virtio_tswap16s(vdev, &hdr->csum_start);
    virtio_tswap16s(vdev, &hdr->csum_offset);
}

/* dhclient uses AF_PACKET but doesn't pass auxdata to the kernel so
 * it never finds out that the packets don't have valid checksums.  This
 * causes dhclient to get upset.  Fedora's carried a patch for ages to
 * fix this with Xen but it hasn't appeared in an upstream release of
 * dhclient yet.
 *
 * To avoid breaking existing guests, we catch udp packets and add
 * checksums.  This is terrible but it's better than hacking the guest
 * kernels.
 *
 * N.B. if we introduce a zero-copy API, this operation is no longer free so
 * we should provide a mechanism to disable it to avoid polluting the host
 * cache.
 */
static void work_around_broken_dhclient(struct virtio_net_hdr *hdr,
                                        uint8_t *buf, size_t size)
{
    if ((hdr->flags & VIRTIO_NET_HDR_F_NEEDS_CSUM) && /* missing csum */
        (size > 27 && size < 1500) && /* normal sized MTU */
        (buf[12] == 0x08 && buf[13] == 0x00) && /* ethertype == IPv4 */
        (buf[23] == 17) && /* ip.protocol == UDP */
        (buf[34] == 0 && buf[35] == 67)) { /* udp.srcport == bootps */
        net_checksum_calculate(buf, size, CSUM_UDP);
        hdr->flags &= ~VIRTIO_NET_HDR_F_NEEDS_CSUM;
    }
}

static void receive_header(VirtIONet *n, const struct iovec *iov, int iov_cnt,
                           const void *buf, size_t size)
{
    if (n->has_vnet_hdr) {
        /* FIXME this cast is evil */
        void *wbuf = (void *)buf;
        work_around_broken_dhclient(wbuf, wbuf + n->host_hdr_len,
                                    size - n->host_hdr_len);

        if (n->needs_vnet_hdr_swap) {
            virtio_net_hdr_swap(VIRTIO_DEVICE(n), wbuf);
        }
        iov_from_buf(iov, iov_cnt, 0, buf, sizeof(struct virtio_net_hdr));
    } else {
        struct virtio_net_hdr hdr = {
            .flags = 0,
            .gso_type = VIRTIO_NET_HDR_GSO_NONE
        };
        iov_from_buf(iov, iov_cnt, 0, &hdr, sizeof hdr);
    }
}

static int receive_filter(VirtIONet *n, const uint8_t *buf, int size)
{
    static const uint8_t bcast[] = {0xff, 0xff, 0xff, 0xff, 0xff, 0xff};
    static const uint8_t vlan[] = {0x81, 0x00};
    uint8_t *ptr = (uint8_t *)buf;
    int i;

    if (n->promisc)
        return 1;

    ptr += n->host_hdr_len;

    if (!memcmp(&ptr[12], vlan, sizeof(vlan))) {
        int vid = lduw_be_p(ptr + 14) & 0xfff;
        if (!(n->vlans[vid >> 5] & (1U << (vid & 0x1f))))
            return 0;
    }

    if (ptr[0] & 1) { // multicast
        if (!memcmp(ptr, bcast, sizeof(bcast))) {
            return !n->nobcast;
        } else if (n->nomulti) {
            return 0;
        } else if (n->allmulti || n->mac_table.multi_overflow) {
            return 1;
        }

        for (i = n->mac_table.first_multi; i < n->mac_table.in_use; i++) {
            if (!memcmp(ptr, &n->mac_table.macs[i * ETH_ALEN], ETH_ALEN)) {
                return 1;
            }
        }
    } else { // unicast
        if (n->nouni) {
            return 0;
        } else if (n->alluni || n->mac_table.uni_overflow) {
            return 1;
        } else if (!memcmp(ptr, n->mac, ETH_ALEN)) {
            return 1;
        }

        for (i = 0; i < n->mac_table.first_multi; i++) {
            if (!memcmp(ptr, &n->mac_table.macs[i * ETH_ALEN], ETH_ALEN)) {
                return 1;
            }
        }
    }

    return 0;
}

static uint8_t virtio_net_get_hash_type(bool hasip4,
                                        bool hasip6,
                                        EthL4HdrProto l4hdr_proto,
                                        uint32_t types)
{
    if (hasip4) {
        switch (l4hdr_proto) {
        case ETH_L4_HDR_PROTO_TCP:
            if (types & VIRTIO_NET_RSS_HASH_TYPE_TCPv4) {
                return NetPktRssIpV4Tcp;
            }
            break;

        case ETH_L4_HDR_PROTO_UDP:
            if (types & VIRTIO_NET_RSS_HASH_TYPE_UDPv4) {
                return NetPktRssIpV4Udp;
            }
            break;

        default:
            break;
        }

        if (types & VIRTIO_NET_RSS_HASH_TYPE_IPv4) {
            return NetPktRssIpV4;
        }
    } else if (hasip6) {
        switch (l4hdr_proto) {
        case ETH_L4_HDR_PROTO_TCP:
            if (types & VIRTIO_NET_RSS_HASH_TYPE_TCP_EX) {
                return NetPktRssIpV6TcpEx;
            }
            if (types & VIRTIO_NET_RSS_HASH_TYPE_TCPv6) {
                return NetPktRssIpV6Tcp;
            }
            break;
<<<<<<< HEAD

        case ETH_L4_HDR_PROTO_UDP:
            if (types & VIRTIO_NET_RSS_HASH_TYPE_UDP_EX) {
                return NetPktRssIpV6UdpEx;
            }
            if (types & VIRTIO_NET_RSS_HASH_TYPE_UDPv6) {
                return NetPktRssIpV6Udp;
            }
            break;

=======

        case ETH_L4_HDR_PROTO_UDP:
            if (types & VIRTIO_NET_RSS_HASH_TYPE_UDP_EX) {
                return NetPktRssIpV6UdpEx;
            }
            if (types & VIRTIO_NET_RSS_HASH_TYPE_UDPv6) {
                return NetPktRssIpV6Udp;
            }
            break;

>>>>>>> 5ebde3b5
        default:
            break;
        }

        if (types & VIRTIO_NET_RSS_HASH_TYPE_IP_EX) {
            return NetPktRssIpV6Ex;
        }
        if (types & VIRTIO_NET_RSS_HASH_TYPE_IPv6) {
            return NetPktRssIpV6;
        }
    }
    return 0xff;
}

static void virtio_set_packet_hash(const uint8_t *buf, uint8_t report,
                                   uint32_t hash)
{
    struct virtio_net_hdr_v1_hash *hdr = (void *)buf;
    hdr->hash_value = hash;
    hdr->hash_report = report;
}

static int virtio_net_process_rss(NetClientState *nc, const uint8_t *buf,
                                  size_t size)
{
    VirtIONet *n = qemu_get_nic_opaque(nc);
    unsigned int index = nc->queue_index, new_index = index;
    struct NetRxPkt *pkt = n->rx_pkt;
    uint8_t net_hash_type;
    uint32_t hash;
    bool hasip4, hasip6;
    EthL4HdrProto l4hdr_proto;
    static const uint8_t reports[NetPktRssIpV6UdpEx + 1] = {
        VIRTIO_NET_HASH_REPORT_IPv4,
        VIRTIO_NET_HASH_REPORT_TCPv4,
        VIRTIO_NET_HASH_REPORT_TCPv6,
        VIRTIO_NET_HASH_REPORT_IPv6,
        VIRTIO_NET_HASH_REPORT_IPv6_EX,
        VIRTIO_NET_HASH_REPORT_TCPv6_EX,
        VIRTIO_NET_HASH_REPORT_UDPv4,
        VIRTIO_NET_HASH_REPORT_UDPv6,
        VIRTIO_NET_HASH_REPORT_UDPv6_EX
    };
    struct iovec iov = {
        .iov_base = (void *)buf,
        .iov_len = size
    };

    net_rx_pkt_set_protocols(pkt, &iov, 1, n->host_hdr_len);
    net_rx_pkt_get_protocols(pkt, &hasip4, &hasip6, &l4hdr_proto);
    net_hash_type = virtio_net_get_hash_type(hasip4, hasip6, l4hdr_proto,
                                             n->rss_data.hash_types);
    if (net_hash_type > NetPktRssIpV6UdpEx) {
        if (n->rss_data.populate_hash) {
            virtio_set_packet_hash(buf, VIRTIO_NET_HASH_REPORT_NONE, 0);
        }
        return n->rss_data.redirect ? n->rss_data.default_queue : -1;
    }

    hash = net_rx_pkt_calc_rss_hash(pkt, net_hash_type, n->rss_data.key);

    if (n->rss_data.populate_hash) {
        virtio_set_packet_hash(buf, reports[net_hash_type], hash);
    }

    if (n->rss_data.redirect) {
        new_index = hash & (n->rss_data.indirections_len - 1);
        new_index = n->rss_data.indirections_table[new_index];
    }

    return (index == new_index) ? -1 : new_index;
}

static ssize_t virtio_net_receive_rcu(NetClientState *nc, const uint8_t *buf,
                                      size_t size, bool no_rss)
{
    VirtIONet *n = qemu_get_nic_opaque(nc);
    VirtIONetQueue *q = virtio_net_get_subqueue(nc);
    VirtIODevice *vdev = VIRTIO_DEVICE(n);
    VirtQueueElement *elems[VIRTQUEUE_MAX_SIZE];
    size_t lens[VIRTQUEUE_MAX_SIZE];
    struct iovec mhdr_sg[VIRTQUEUE_MAX_SIZE];
    struct virtio_net_hdr_mrg_rxbuf mhdr;
    unsigned mhdr_cnt = 0;
    size_t offset, i, guest_offset, j;
    ssize_t err;

    if (!virtio_net_can_receive(nc)) {
        return -1;
    }

    if (!no_rss && n->rss_data.enabled && n->rss_data.enabled_software_rss) {
        int index = virtio_net_process_rss(nc, buf, size);
        if (index >= 0) {
            NetClientState *nc2 = qemu_get_subqueue(n->nic, index);
            return virtio_net_receive_rcu(nc2, buf, size, true);
        }
    }

    /* hdr_len refers to the header we supply to the guest */
    if (!virtio_net_has_buffers(q, size + n->guest_hdr_len - n->host_hdr_len)) {
        return 0;
    }

    if (!receive_filter(n, buf, size))
        return size;

    offset = i = 0;

    while (offset < size) {
        VirtQueueElement *elem;
        int len, total;
        const struct iovec *sg;

        total = 0;

        if (i == VIRTQUEUE_MAX_SIZE) {
            virtio_error(vdev, "virtio-net unexpected long buffer chain");
            err = size;
            goto err;
        }

        elem = virtqueue_pop(q->rx_vq, sizeof(VirtQueueElement));
        if (!elem) {
            if (i) {
                virtio_error(vdev, "virtio-net unexpected empty queue: "
                             "i %zd mergeable %d offset %zd, size %zd, "
                             "guest hdr len %zd, host hdr len %zd "
                             "guest features 0x%" PRIx64,
                             i, n->mergeable_rx_bufs, offset, size,
                             n->guest_hdr_len, n->host_hdr_len,
                             vdev->guest_features);
            }
            err = -1;
            goto err;
        }

        if (elem->in_num < 1) {
            virtio_error(vdev,
                         "virtio-net receive queue contains no in buffers");
            virtqueue_detach_element(q->rx_vq, elem, 0);
            g_free(elem);
            err = -1;
            goto err;
        }

        sg = elem->in_sg;
        if (i == 0) {
            assert(offset == 0);
            if (n->mergeable_rx_bufs) {
                mhdr_cnt = iov_copy(mhdr_sg, ARRAY_SIZE(mhdr_sg),
                                    sg, elem->in_num,
                                    offsetof(typeof(mhdr), num_buffers),
                                    sizeof(mhdr.num_buffers));
            }

            receive_header(n, sg, elem->in_num, buf, size);
            if (n->rss_data.populate_hash) {
                offset = sizeof(mhdr);
                iov_from_buf(sg, elem->in_num, offset,
                             buf + offset, n->host_hdr_len - sizeof(mhdr));
            }
            offset = n->host_hdr_len;
            total += n->guest_hdr_len;
            guest_offset = n->guest_hdr_len;
        } else {
            guest_offset = 0;
        }

        /* copy in packet.  ugh */
        len = iov_from_buf(sg, elem->in_num, guest_offset,
                           buf + offset, size - offset);
        total += len;
        offset += len;
        /* If buffers can't be merged, at this point we
         * must have consumed the complete packet.
         * Otherwise, drop it. */
        if (!n->mergeable_rx_bufs && offset < size) {
            virtqueue_unpop(q->rx_vq, elem, total);
            g_free(elem);
            err = size;
            goto err;
        }

        elems[i] = elem;
        lens[i] = total;
        i++;
    }

    if (mhdr_cnt) {
        virtio_stw_p(vdev, &mhdr.num_buffers, i);
        iov_from_buf(mhdr_sg, mhdr_cnt,
                     0,
                     &mhdr.num_buffers, sizeof mhdr.num_buffers);
    }

    for (j = 0; j < i; j++) {
        /* signal other side */
        virtqueue_fill(q->rx_vq, elems[j], lens[j], j);
        g_free(elems[j]);
    }

    virtqueue_flush(q->rx_vq, i);
    virtio_notify(vdev, q->rx_vq);

    return size;

err:
    for (j = 0; j < i; j++) {
        virtqueue_detach_element(q->rx_vq, elems[j], lens[j]);
        g_free(elems[j]);
    }

    return err;
}

static ssize_t virtio_net_do_receive(NetClientState *nc, const uint8_t *buf,
                                  size_t size)
{
    RCU_READ_LOCK_GUARD();

    return virtio_net_receive_rcu(nc, buf, size, false);
}

static void virtio_net_rsc_extract_unit4(VirtioNetRscChain *chain,
                                         const uint8_t *buf,
                                         VirtioNetRscUnit *unit)
{
    uint16_t ip_hdrlen;
    struct ip_header *ip;

    ip = (struct ip_header *)(buf + chain->n->guest_hdr_len
                              + sizeof(struct eth_header));
    unit->ip = (void *)ip;
    ip_hdrlen = (ip->ip_ver_len & 0xF) << 2;
    unit->ip_plen = &ip->ip_len;
    unit->tcp = (struct tcp_header *)(((uint8_t *)unit->ip) + ip_hdrlen);
    unit->tcp_hdrlen = (htons(unit->tcp->th_offset_flags) & 0xF000) >> 10;
    unit->payload = htons(*unit->ip_plen) - ip_hdrlen - unit->tcp_hdrlen;
}

static void virtio_net_rsc_extract_unit6(VirtioNetRscChain *chain,
                                         const uint8_t *buf,
                                         VirtioNetRscUnit *unit)
{
    struct ip6_header *ip6;

    ip6 = (struct ip6_header *)(buf + chain->n->guest_hdr_len
                                 + sizeof(struct eth_header));
    unit->ip = ip6;
    unit->ip_plen = &(ip6->ip6_ctlun.ip6_un1.ip6_un1_plen);
    unit->tcp = (struct tcp_header *)(((uint8_t *)unit->ip)
                                        + sizeof(struct ip6_header));
    unit->tcp_hdrlen = (htons(unit->tcp->th_offset_flags) & 0xF000) >> 10;

    /* There is a difference between payload length in ipv4 and v6,
       ip header is excluded in ipv6 */
    unit->payload = htons(*unit->ip_plen) - unit->tcp_hdrlen;
}

static size_t virtio_net_rsc_drain_seg(VirtioNetRscChain *chain,
                                       VirtioNetRscSeg *seg)
{
    int ret;
    struct virtio_net_hdr_v1 *h;

    h = (struct virtio_net_hdr_v1 *)seg->buf;
    h->flags = 0;
    h->gso_type = VIRTIO_NET_HDR_GSO_NONE;

    if (seg->is_coalesced) {
        h->rsc.segments = seg->packets;
        h->rsc.dup_acks = seg->dup_ack;
        h->flags = VIRTIO_NET_HDR_F_RSC_INFO;
        if (chain->proto == ETH_P_IP) {
            h->gso_type = VIRTIO_NET_HDR_GSO_TCPV4;
        } else {
            h->gso_type = VIRTIO_NET_HDR_GSO_TCPV6;
        }
    }

    ret = virtio_net_do_receive(seg->nc, seg->buf, seg->size);
    QTAILQ_REMOVE(&chain->buffers, seg, next);
    g_free(seg->buf);
    g_free(seg);

    return ret;
}

static void virtio_net_rsc_purge(void *opq)
{
    VirtioNetRscSeg *seg, *rn;
    VirtioNetRscChain *chain = (VirtioNetRscChain *)opq;

    QTAILQ_FOREACH_SAFE(seg, &chain->buffers, next, rn) {
        if (virtio_net_rsc_drain_seg(chain, seg) == 0) {
            chain->stat.purge_failed++;
            continue;
        }
    }

    chain->stat.timer++;
    if (!QTAILQ_EMPTY(&chain->buffers)) {
        timer_mod(chain->drain_timer,
              qemu_clock_get_ns(QEMU_CLOCK_HOST) + chain->n->rsc_timeout);
    }
}

static void virtio_net_rsc_cleanup(VirtIONet *n)
{
    VirtioNetRscChain *chain, *rn_chain;
    VirtioNetRscSeg *seg, *rn_seg;

    QTAILQ_FOREACH_SAFE(chain, &n->rsc_chains, next, rn_chain) {
        QTAILQ_FOREACH_SAFE(seg, &chain->buffers, next, rn_seg) {
            QTAILQ_REMOVE(&chain->buffers, seg, next);
            g_free(seg->buf);
            g_free(seg);
        }

        timer_free(chain->drain_timer);
        QTAILQ_REMOVE(&n->rsc_chains, chain, next);
        g_free(chain);
    }
}

static void virtio_net_rsc_cache_buf(VirtioNetRscChain *chain,
                                     NetClientState *nc,
                                     const uint8_t *buf, size_t size)
{
    uint16_t hdr_len;
    VirtioNetRscSeg *seg;

    hdr_len = chain->n->guest_hdr_len;
    seg = g_new(VirtioNetRscSeg, 1);
    seg->buf = g_malloc(hdr_len + sizeof(struct eth_header)
        + sizeof(struct ip6_header) + VIRTIO_NET_MAX_TCP_PAYLOAD);
    memcpy(seg->buf, buf, size);
    seg->size = size;
    seg->packets = 1;
    seg->dup_ack = 0;
    seg->is_coalesced = 0;
    seg->nc = nc;

    QTAILQ_INSERT_TAIL(&chain->buffers, seg, next);
    chain->stat.cache++;

    switch (chain->proto) {
    case ETH_P_IP:
        virtio_net_rsc_extract_unit4(chain, seg->buf, &seg->unit);
        break;
    case ETH_P_IPV6:
        virtio_net_rsc_extract_unit6(chain, seg->buf, &seg->unit);
        break;
    default:
        g_assert_not_reached();
    }
}

static int32_t virtio_net_rsc_handle_ack(VirtioNetRscChain *chain,
                                         VirtioNetRscSeg *seg,
                                         const uint8_t *buf,
                                         struct tcp_header *n_tcp,
                                         struct tcp_header *o_tcp)
{
    uint32_t nack, oack;
    uint16_t nwin, owin;

    nack = htonl(n_tcp->th_ack);
    nwin = htons(n_tcp->th_win);
    oack = htonl(o_tcp->th_ack);
    owin = htons(o_tcp->th_win);

    if ((nack - oack) >= VIRTIO_NET_MAX_TCP_PAYLOAD) {
        chain->stat.ack_out_of_win++;
        return RSC_FINAL;
    } else if (nack == oack) {
        /* duplicated ack or window probe */
        if (nwin == owin) {
            /* duplicated ack, add dup ack count due to whql test up to 1 */
            chain->stat.dup_ack++;
            return RSC_FINAL;
        } else {
            /* Coalesce window update */
            o_tcp->th_win = n_tcp->th_win;
            chain->stat.win_update++;
            return RSC_COALESCE;
        }
    } else {
        /* pure ack, go to 'C', finalize*/
        chain->stat.pure_ack++;
        return RSC_FINAL;
    }
}

static int32_t virtio_net_rsc_coalesce_data(VirtioNetRscChain *chain,
                                            VirtioNetRscSeg *seg,
                                            const uint8_t *buf,
                                            VirtioNetRscUnit *n_unit)
{
    void *data;
    uint16_t o_ip_len;
    uint32_t nseq, oseq;
    VirtioNetRscUnit *o_unit;

    o_unit = &seg->unit;
    o_ip_len = htons(*o_unit->ip_plen);
    nseq = htonl(n_unit->tcp->th_seq);
    oseq = htonl(o_unit->tcp->th_seq);

    /* out of order or retransmitted. */
    if ((nseq - oseq) > VIRTIO_NET_MAX_TCP_PAYLOAD) {
        chain->stat.data_out_of_win++;
        return RSC_FINAL;
    }

    data = ((uint8_t *)n_unit->tcp) + n_unit->tcp_hdrlen;
    if (nseq == oseq) {
        if ((o_unit->payload == 0) && n_unit->payload) {
            /* From no payload to payload, normal case, not a dup ack or etc */
            chain->stat.data_after_pure_ack++;
            goto coalesce;
        } else {
            return virtio_net_rsc_handle_ack(chain, seg, buf,
                                             n_unit->tcp, o_unit->tcp);
        }
    } else if ((nseq - oseq) != o_unit->payload) {
        /* Not a consistent packet, out of order */
        chain->stat.data_out_of_order++;
        return RSC_FINAL;
    } else {
coalesce:
        if ((o_ip_len + n_unit->payload) > chain->max_payload) {
            chain->stat.over_size++;
            return RSC_FINAL;
        }

        /* Here comes the right data, the payload length in v4/v6 is different,
           so use the field value to update and record the new data len */
        o_unit->payload += n_unit->payload; /* update new data len */

        /* update field in ip header */
        *o_unit->ip_plen = htons(o_ip_len + n_unit->payload);

        /* Bring 'PUSH' big, the whql test guide says 'PUSH' can be coalesced
           for windows guest, while this may change the behavior for linux
           guest (only if it uses RSC feature). */
        o_unit->tcp->th_offset_flags = n_unit->tcp->th_offset_flags;

        o_unit->tcp->th_ack = n_unit->tcp->th_ack;
        o_unit->tcp->th_win = n_unit->tcp->th_win;

        memmove(seg->buf + seg->size, data, n_unit->payload);
        seg->size += n_unit->payload;
        seg->packets++;
        chain->stat.coalesced++;
        return RSC_COALESCE;
    }
}

static int32_t virtio_net_rsc_coalesce4(VirtioNetRscChain *chain,
                                        VirtioNetRscSeg *seg,
                                        const uint8_t *buf, size_t size,
                                        VirtioNetRscUnit *unit)
{
    struct ip_header *ip1, *ip2;

    ip1 = (struct ip_header *)(unit->ip);
    ip2 = (struct ip_header *)(seg->unit.ip);
    if ((ip1->ip_src ^ ip2->ip_src) || (ip1->ip_dst ^ ip2->ip_dst)
        || (unit->tcp->th_sport ^ seg->unit.tcp->th_sport)
        || (unit->tcp->th_dport ^ seg->unit.tcp->th_dport)) {
        chain->stat.no_match++;
        return RSC_NO_MATCH;
    }

    return virtio_net_rsc_coalesce_data(chain, seg, buf, unit);
}

static int32_t virtio_net_rsc_coalesce6(VirtioNetRscChain *chain,
                                        VirtioNetRscSeg *seg,
                                        const uint8_t *buf, size_t size,
                                        VirtioNetRscUnit *unit)
{
    struct ip6_header *ip1, *ip2;

    ip1 = (struct ip6_header *)(unit->ip);
    ip2 = (struct ip6_header *)(seg->unit.ip);
    if (memcmp(&ip1->ip6_src, &ip2->ip6_src, sizeof(struct in6_address))
        || memcmp(&ip1->ip6_dst, &ip2->ip6_dst, sizeof(struct in6_address))
        || (unit->tcp->th_sport ^ seg->unit.tcp->th_sport)
        || (unit->tcp->th_dport ^ seg->unit.tcp->th_dport)) {
            chain->stat.no_match++;
            return RSC_NO_MATCH;
    }

    return virtio_net_rsc_coalesce_data(chain, seg, buf, unit);
}

/* Packets with 'SYN' should bypass, other flag should be sent after drain
 * to prevent out of order */
static int virtio_net_rsc_tcp_ctrl_check(VirtioNetRscChain *chain,
                                         struct tcp_header *tcp)
{
    uint16_t tcp_hdr;
    uint16_t tcp_flag;

    tcp_flag = htons(tcp->th_offset_flags);
    tcp_hdr = (tcp_flag & VIRTIO_NET_TCP_HDR_LENGTH) >> 10;
    tcp_flag &= VIRTIO_NET_TCP_FLAG;
    if (tcp_flag & TH_SYN) {
        chain->stat.tcp_syn++;
        return RSC_BYPASS;
    }

    if (tcp_flag & (TH_FIN | TH_URG | TH_RST | TH_ECE | TH_CWR)) {
        chain->stat.tcp_ctrl_drain++;
        return RSC_FINAL;
    }

    if (tcp_hdr > sizeof(struct tcp_header)) {
        chain->stat.tcp_all_opt++;
        return RSC_FINAL;
    }

    return RSC_CANDIDATE;
}

static size_t virtio_net_rsc_do_coalesce(VirtioNetRscChain *chain,
                                         NetClientState *nc,
                                         const uint8_t *buf, size_t size,
                                         VirtioNetRscUnit *unit)
{
    int ret;
    VirtioNetRscSeg *seg, *nseg;

    if (QTAILQ_EMPTY(&chain->buffers)) {
        chain->stat.empty_cache++;
        virtio_net_rsc_cache_buf(chain, nc, buf, size);
        timer_mod(chain->drain_timer,
              qemu_clock_get_ns(QEMU_CLOCK_HOST) + chain->n->rsc_timeout);
        return size;
    }

    QTAILQ_FOREACH_SAFE(seg, &chain->buffers, next, nseg) {
        if (chain->proto == ETH_P_IP) {
            ret = virtio_net_rsc_coalesce4(chain, seg, buf, size, unit);
        } else {
            ret = virtio_net_rsc_coalesce6(chain, seg, buf, size, unit);
        }

        if (ret == RSC_FINAL) {
            if (virtio_net_rsc_drain_seg(chain, seg) == 0) {
                /* Send failed */
                chain->stat.final_failed++;
                return 0;
            }

            /* Send current packet */
            return virtio_net_do_receive(nc, buf, size);
        } else if (ret == RSC_NO_MATCH) {
            continue;
        } else {
            /* Coalesced, mark coalesced flag to tell calc cksum for ipv4 */
            seg->is_coalesced = 1;
            return size;
        }
    }

    chain->stat.no_match_cache++;
    virtio_net_rsc_cache_buf(chain, nc, buf, size);
    return size;
}

/* Drain a connection data, this is to avoid out of order segments */
static size_t virtio_net_rsc_drain_flow(VirtioNetRscChain *chain,
                                        NetClientState *nc,
                                        const uint8_t *buf, size_t size,
                                        uint16_t ip_start, uint16_t ip_size,
                                        uint16_t tcp_port)
{
    VirtioNetRscSeg *seg, *nseg;
    uint32_t ppair1, ppair2;

    ppair1 = *(uint32_t *)(buf + tcp_port);
    QTAILQ_FOREACH_SAFE(seg, &chain->buffers, next, nseg) {
        ppair2 = *(uint32_t *)(seg->buf + tcp_port);
        if (memcmp(buf + ip_start, seg->buf + ip_start, ip_size)
            || (ppair1 != ppair2)) {
            continue;
        }
        if (virtio_net_rsc_drain_seg(chain, seg) == 0) {
            chain->stat.drain_failed++;
        }

        break;
    }

    return virtio_net_do_receive(nc, buf, size);
}

static int32_t virtio_net_rsc_sanity_check4(VirtioNetRscChain *chain,
                                            struct ip_header *ip,
                                            const uint8_t *buf, size_t size)
{
    uint16_t ip_len;

    /* Not an ipv4 packet */
    if (((ip->ip_ver_len & 0xF0) >> 4) != IP_HEADER_VERSION_4) {
        chain->stat.ip_option++;
        return RSC_BYPASS;
    }

    /* Don't handle packets with ip option */
    if ((ip->ip_ver_len & 0xF) != VIRTIO_NET_IP4_HEADER_LENGTH) {
        chain->stat.ip_option++;
        return RSC_BYPASS;
    }

    if (ip->ip_p != IPPROTO_TCP) {
        chain->stat.bypass_not_tcp++;
        return RSC_BYPASS;
    }

    /* Don't handle packets with ip fragment */
    if (!(htons(ip->ip_off) & IP_DF)) {
        chain->stat.ip_frag++;
        return RSC_BYPASS;
    }

    /* Don't handle packets with ecn flag */
    if (IPTOS_ECN(ip->ip_tos)) {
        chain->stat.ip_ecn++;
        return RSC_BYPASS;
    }

    ip_len = htons(ip->ip_len);
    if (ip_len < (sizeof(struct ip_header) + sizeof(struct tcp_header))
        || ip_len > (size - chain->n->guest_hdr_len -
                     sizeof(struct eth_header))) {
        chain->stat.ip_hacked++;
        return RSC_BYPASS;
    }

    return RSC_CANDIDATE;
}

static size_t virtio_net_rsc_receive4(VirtioNetRscChain *chain,
                                      NetClientState *nc,
                                      const uint8_t *buf, size_t size)
{
    int32_t ret;
    uint16_t hdr_len;
    VirtioNetRscUnit unit;

    hdr_len = ((VirtIONet *)(chain->n))->guest_hdr_len;

    if (size < (hdr_len + sizeof(struct eth_header) + sizeof(struct ip_header)
        + sizeof(struct tcp_header))) {
        chain->stat.bypass_not_tcp++;
        return virtio_net_do_receive(nc, buf, size);
    }

    virtio_net_rsc_extract_unit4(chain, buf, &unit);
    if (virtio_net_rsc_sanity_check4(chain, unit.ip, buf, size)
        != RSC_CANDIDATE) {
        return virtio_net_do_receive(nc, buf, size);
    }

    ret = virtio_net_rsc_tcp_ctrl_check(chain, unit.tcp);
    if (ret == RSC_BYPASS) {
        return virtio_net_do_receive(nc, buf, size);
    } else if (ret == RSC_FINAL) {
        return virtio_net_rsc_drain_flow(chain, nc, buf, size,
                ((hdr_len + sizeof(struct eth_header)) + 12),
                VIRTIO_NET_IP4_ADDR_SIZE,
                hdr_len + sizeof(struct eth_header) + sizeof(struct ip_header));
    }

    return virtio_net_rsc_do_coalesce(chain, nc, buf, size, &unit);
}

static int32_t virtio_net_rsc_sanity_check6(VirtioNetRscChain *chain,
                                            struct ip6_header *ip6,
                                            const uint8_t *buf, size_t size)
{
    uint16_t ip_len;

    if (((ip6->ip6_ctlun.ip6_un1.ip6_un1_flow & 0xF0) >> 4)
        != IP_HEADER_VERSION_6) {
        return RSC_BYPASS;
    }

    /* Both option and protocol is checked in this */
    if (ip6->ip6_ctlun.ip6_un1.ip6_un1_nxt != IPPROTO_TCP) {
        chain->stat.bypass_not_tcp++;
        return RSC_BYPASS;
    }

    ip_len = htons(ip6->ip6_ctlun.ip6_un1.ip6_un1_plen);
    if (ip_len < sizeof(struct tcp_header) ||
        ip_len > (size - chain->n->guest_hdr_len - sizeof(struct eth_header)
                  - sizeof(struct ip6_header))) {
        chain->stat.ip_hacked++;
        return RSC_BYPASS;
    }

    /* Don't handle packets with ecn flag */
    if (IP6_ECN(ip6->ip6_ctlun.ip6_un3.ip6_un3_ecn)) {
        chain->stat.ip_ecn++;
        return RSC_BYPASS;
    }

    return RSC_CANDIDATE;
}

static size_t virtio_net_rsc_receive6(void *opq, NetClientState *nc,
                                      const uint8_t *buf, size_t size)
{
    int32_t ret;
    uint16_t hdr_len;
    VirtioNetRscChain *chain;
    VirtioNetRscUnit unit;

    chain = opq;
    hdr_len = ((VirtIONet *)(chain->n))->guest_hdr_len;

    if (size < (hdr_len + sizeof(struct eth_header) + sizeof(struct ip6_header)
        + sizeof(tcp_header))) {
        return virtio_net_do_receive(nc, buf, size);
    }

    virtio_net_rsc_extract_unit6(chain, buf, &unit);
    if (RSC_CANDIDATE != virtio_net_rsc_sanity_check6(chain,
                                                 unit.ip, buf, size)) {
        return virtio_net_do_receive(nc, buf, size);
    }

    ret = virtio_net_rsc_tcp_ctrl_check(chain, unit.tcp);
    if (ret == RSC_BYPASS) {
        return virtio_net_do_receive(nc, buf, size);
    } else if (ret == RSC_FINAL) {
        return virtio_net_rsc_drain_flow(chain, nc, buf, size,
                ((hdr_len + sizeof(struct eth_header)) + 8),
                VIRTIO_NET_IP6_ADDR_SIZE,
                hdr_len + sizeof(struct eth_header)
                + sizeof(struct ip6_header));
    }

    return virtio_net_rsc_do_coalesce(chain, nc, buf, size, &unit);
}

static VirtioNetRscChain *virtio_net_rsc_lookup_chain(VirtIONet *n,
                                                      NetClientState *nc,
                                                      uint16_t proto)
{
    VirtioNetRscChain *chain;

    if ((proto != (uint16_t)ETH_P_IP) && (proto != (uint16_t)ETH_P_IPV6)) {
        return NULL;
    }

    QTAILQ_FOREACH(chain, &n->rsc_chains, next) {
        if (chain->proto == proto) {
            return chain;
        }
    }

    chain = g_malloc(sizeof(*chain));
    chain->n = n;
    chain->proto = proto;
    if (proto == (uint16_t)ETH_P_IP) {
        chain->max_payload = VIRTIO_NET_MAX_IP4_PAYLOAD;
        chain->gso_type = VIRTIO_NET_HDR_GSO_TCPV4;
    } else {
        chain->max_payload = VIRTIO_NET_MAX_IP6_PAYLOAD;
        chain->gso_type = VIRTIO_NET_HDR_GSO_TCPV6;
    }
    chain->drain_timer = timer_new_ns(QEMU_CLOCK_HOST,
                                      virtio_net_rsc_purge, chain);
    memset(&chain->stat, 0, sizeof(chain->stat));

    QTAILQ_INIT(&chain->buffers);
    QTAILQ_INSERT_TAIL(&n->rsc_chains, chain, next);

    return chain;
}

static ssize_t virtio_net_rsc_receive(NetClientState *nc,
                                      const uint8_t *buf,
                                      size_t size)
{
    uint16_t proto;
    VirtioNetRscChain *chain;
    struct eth_header *eth;
    VirtIONet *n;

    n = qemu_get_nic_opaque(nc);
    if (size < (n->host_hdr_len + sizeof(struct eth_header))) {
        return virtio_net_do_receive(nc, buf, size);
    }

    eth = (struct eth_header *)(buf + n->guest_hdr_len);
    proto = htons(eth->h_proto);

    chain = virtio_net_rsc_lookup_chain(n, nc, proto);
    if (chain) {
        chain->stat.received++;
        if (proto == (uint16_t)ETH_P_IP && n->rsc4_enabled) {
            return virtio_net_rsc_receive4(chain, nc, buf, size);
        } else if (proto == (uint16_t)ETH_P_IPV6 && n->rsc6_enabled) {
            return virtio_net_rsc_receive6(chain, nc, buf, size);
        }
    }
    return virtio_net_do_receive(nc, buf, size);
}

static ssize_t virtio_net_receive(NetClientState *nc, const uint8_t *buf,
                                  size_t size)
{
    VirtIONet *n = qemu_get_nic_opaque(nc);
    if ((n->rsc4_enabled || n->rsc6_enabled)) {
        return virtio_net_rsc_receive(nc, buf, size);
    } else {
        return virtio_net_do_receive(nc, buf, size);
    }
}

static int32_t virtio_net_flush_tx(VirtIONetQueue *q);

static void virtio_net_tx_complete(NetClientState *nc, ssize_t len)
{
    VirtIONet *n = qemu_get_nic_opaque(nc);
    VirtIONetQueue *q = virtio_net_get_subqueue(nc);
    VirtIODevice *vdev = VIRTIO_DEVICE(n);
    int ret;

    virtqueue_push(q->tx_vq, q->async_tx.elem, 0);
    virtio_notify(vdev, q->tx_vq);

    g_free(q->async_tx.elem);
    q->async_tx.elem = NULL;

    virtio_queue_set_notification(q->tx_vq, 1);
    ret = virtio_net_flush_tx(q);
    if (ret >= n->tx_burst) {
        /*
         * the flush has been stopped by tx_burst
         * we will not receive notification for the
         * remainining part, so re-schedule
         */
        virtio_queue_set_notification(q->tx_vq, 0);
        if (q->tx_bh) {
            qemu_bh_schedule(q->tx_bh);
        } else {
            timer_mod(q->tx_timer,
                      qemu_clock_get_ns(QEMU_CLOCK_VIRTUAL) + n->tx_timeout);
        }
        q->tx_waiting = 1;
    }
}

/* TX */
static int32_t virtio_net_flush_tx(VirtIONetQueue *q)
{
    VirtIONet *n = q->n;
    VirtIODevice *vdev = VIRTIO_DEVICE(n);
    VirtQueueElement *elem;
    int32_t num_packets = 0;
    int queue_index = vq2q(virtio_get_queue_index(q->tx_vq));
    if (!(vdev->status & VIRTIO_CONFIG_S_DRIVER_OK)) {
        return num_packets;
    }

    if (q->async_tx.elem) {
        virtio_queue_set_notification(q->tx_vq, 0);
        return num_packets;
    }

    for (;;) {
        ssize_t ret;
        unsigned int out_num;
        struct iovec sg[VIRTQUEUE_MAX_SIZE], sg2[VIRTQUEUE_MAX_SIZE + 1], *out_sg;
        struct virtio_net_hdr_v1_hash vhdr;

        elem = virtqueue_pop(q->tx_vq, sizeof(VirtQueueElement));
        if (!elem) {
            break;
        }

        out_num = elem->out_num;
        out_sg = elem->out_sg;
        if (out_num < 1) {
            virtio_error(vdev, "virtio-net header not in first element");
            goto detach;
        }

        if (n->has_vnet_hdr) {
            if (iov_to_buf(out_sg, out_num, 0, &vhdr, n->guest_hdr_len) <
                n->guest_hdr_len) {
                virtio_error(vdev, "virtio-net header incorrect");
                goto detach;
            }
            if (n->needs_vnet_hdr_swap) {
                virtio_net_hdr_swap(vdev, (void *) &vhdr);
                sg2[0].iov_base = &vhdr;
                sg2[0].iov_len = n->guest_hdr_len;
                out_num = iov_copy(&sg2[1], ARRAY_SIZE(sg2) - 1,
                                   out_sg, out_num,
                                   n->guest_hdr_len, -1);
                if (out_num == VIRTQUEUE_MAX_SIZE) {
                    goto drop;
                }
                out_num += 1;
                out_sg = sg2;
            }
        }
        /*
         * If host wants to see the guest header as is, we can
         * pass it on unchanged. Otherwise, copy just the parts
         * that host is interested in.
         */
        assert(n->host_hdr_len <= n->guest_hdr_len);
        if (n->host_hdr_len != n->guest_hdr_len) {
            unsigned sg_num = iov_copy(sg, ARRAY_SIZE(sg),
                                       out_sg, out_num,
                                       0, n->host_hdr_len);
            sg_num += iov_copy(sg + sg_num, ARRAY_SIZE(sg) - sg_num,
                             out_sg, out_num,
                             n->guest_hdr_len, -1);
            out_num = sg_num;
            out_sg = sg;

            if (out_num < 1) {
                virtio_error(vdev, "virtio-net nothing to send");
                goto detach;
            }
        }

        ret = qemu_sendv_packet_async(qemu_get_subqueue(n->nic, queue_index),
                                      out_sg, out_num, virtio_net_tx_complete);
        if (ret == 0) {
            virtio_queue_set_notification(q->tx_vq, 0);
            q->async_tx.elem = elem;
            return -EBUSY;
        }

drop:
        virtqueue_push(q->tx_vq, elem, 0);
        virtio_notify(vdev, q->tx_vq);
        g_free(elem);

        if (++num_packets >= n->tx_burst) {
            break;
        }
    }
    return num_packets;

detach:
    virtqueue_detach_element(q->tx_vq, elem, 0);
    g_free(elem);
    return -EINVAL;
}

static void virtio_net_tx_timer(void *opaque);

static void virtio_net_handle_tx_timer(VirtIODevice *vdev, VirtQueue *vq)
{
    VirtIONet *n = VIRTIO_NET(vdev);
    VirtIONetQueue *q = &n->vqs[vq2q(virtio_get_queue_index(vq))];

    if (unlikely((n->status & VIRTIO_NET_S_LINK_UP) == 0)) {
        virtio_net_drop_tx_queue_data(vdev, vq);
        return;
    }

    /* This happens when device was stopped but VCPU wasn't. */
    if (!vdev->vm_running) {
        q->tx_waiting = 1;
        return;
    }

    if (q->tx_waiting) {
        /* We already have queued packets, immediately flush */
        timer_del(q->tx_timer);
        virtio_net_tx_timer(q);
    } else {
        /* re-arm timer to flush it (and more) on next tick */
        timer_mod(q->tx_timer,
                  qemu_clock_get_ns(QEMU_CLOCK_VIRTUAL) + n->tx_timeout);
        q->tx_waiting = 1;
        virtio_queue_set_notification(vq, 0);
    }
}

static void virtio_net_handle_tx_bh(VirtIODevice *vdev, VirtQueue *vq)
{
    VirtIONet *n = VIRTIO_NET(vdev);
    VirtIONetQueue *q = &n->vqs[vq2q(virtio_get_queue_index(vq))];

    if (unlikely(n->vhost_started)) {
        return;
    }

    if (unlikely((n->status & VIRTIO_NET_S_LINK_UP) == 0)) {
        virtio_net_drop_tx_queue_data(vdev, vq);
        return;
    }

    if (unlikely(q->tx_waiting)) {
        return;
    }
    q->tx_waiting = 1;
    /* This happens when device was stopped but VCPU wasn't. */
    if (!vdev->vm_running) {
        return;
    }
    virtio_queue_set_notification(vq, 0);
    qemu_bh_schedule(q->tx_bh);
}

static void virtio_net_tx_timer(void *opaque)
{
    VirtIONetQueue *q = opaque;
    VirtIONet *n = q->n;
    VirtIODevice *vdev = VIRTIO_DEVICE(n);
    int ret;

    /* This happens when device was stopped but BH wasn't. */
    if (!vdev->vm_running) {
        /* Make sure tx waiting is set, so we'll run when restarted. */
        assert(q->tx_waiting);
        return;
    }

    q->tx_waiting = 0;

    /* Just in case the driver is not ready on more */
    if (!(vdev->status & VIRTIO_CONFIG_S_DRIVER_OK)) {
        return;
    }

    ret = virtio_net_flush_tx(q);
    if (ret == -EBUSY || ret == -EINVAL) {
        return;
    }
    /*
     * If we flush a full burst of packets, assume there are
     * more coming and immediately rearm
     */
    if (ret >= n->tx_burst) {
        q->tx_waiting = 1;
        timer_mod(q->tx_timer,
                  qemu_clock_get_ns(QEMU_CLOCK_VIRTUAL) + n->tx_timeout);
        return;
    }
    /*
     * If less than a full burst, re-enable notification and flush
     * anything that may have come in while we weren't looking.  If
     * we find something, assume the guest is still active and rearm
     */
    virtio_queue_set_notification(q->tx_vq, 1);
    ret = virtio_net_flush_tx(q);
    if (ret > 0) {
        virtio_queue_set_notification(q->tx_vq, 0);
        q->tx_waiting = 1;
        timer_mod(q->tx_timer,
                  qemu_clock_get_ns(QEMU_CLOCK_VIRTUAL) + n->tx_timeout);
    }
}

static void virtio_net_tx_bh(void *opaque)
{
    VirtIONetQueue *q = opaque;
    VirtIONet *n = q->n;
    VirtIODevice *vdev = VIRTIO_DEVICE(n);
    int32_t ret;

    /* This happens when device was stopped but BH wasn't. */
    if (!vdev->vm_running) {
        /* Make sure tx waiting is set, so we'll run when restarted. */
        assert(q->tx_waiting);
        return;
    }

    q->tx_waiting = 0;

    /* Just in case the driver is not ready on more */
    if (unlikely(!(vdev->status & VIRTIO_CONFIG_S_DRIVER_OK))) {
        return;
    }

    ret = virtio_net_flush_tx(q);
    if (ret == -EBUSY || ret == -EINVAL) {
        return; /* Notification re-enable handled by tx_complete or device
                 * broken */
    }

    /* If we flush a full burst of packets, assume there are
     * more coming and immediately reschedule */
    if (ret >= n->tx_burst) {
        qemu_bh_schedule(q->tx_bh);
        q->tx_waiting = 1;
        return;
    }

    /* If less than a full burst, re-enable notification and flush
     * anything that may have come in while we weren't looking.  If
     * we find something, assume the guest is still active and reschedule */
    virtio_queue_set_notification(q->tx_vq, 1);
    ret = virtio_net_flush_tx(q);
    if (ret == -EINVAL) {
        return;
    } else if (ret > 0) {
        virtio_queue_set_notification(q->tx_vq, 0);
        qemu_bh_schedule(q->tx_bh);
        q->tx_waiting = 1;
    }
}

static void virtio_net_add_queue(VirtIONet *n, int index)
{
    VirtIODevice *vdev = VIRTIO_DEVICE(n);

    n->vqs[index].rx_vq = virtio_add_queue(vdev, n->net_conf.rx_queue_size,
                                           virtio_net_handle_rx);

    if (n->net_conf.tx && !strcmp(n->net_conf.tx, "timer")) {
        n->vqs[index].tx_vq =
            virtio_add_queue(vdev, n->net_conf.tx_queue_size,
                             virtio_net_handle_tx_timer);
        n->vqs[index].tx_timer = timer_new_ns(QEMU_CLOCK_VIRTUAL,
                                              virtio_net_tx_timer,
                                              &n->vqs[index]);
    } else {
        n->vqs[index].tx_vq =
            virtio_add_queue(vdev, n->net_conf.tx_queue_size,
                             virtio_net_handle_tx_bh);
        n->vqs[index].tx_bh = qemu_bh_new_guarded(virtio_net_tx_bh, &n->vqs[index],
                                                  &DEVICE(vdev)->mem_reentrancy_guard);
    }

    n->vqs[index].tx_waiting = 0;
    n->vqs[index].n = n;
}

static void virtio_net_del_queue(VirtIONet *n, int index)
{
    VirtIODevice *vdev = VIRTIO_DEVICE(n);
    VirtIONetQueue *q = &n->vqs[index];
    NetClientState *nc = qemu_get_subqueue(n->nic, index);

    qemu_purge_queued_packets(nc);

    virtio_del_queue(vdev, index * 2);
    if (q->tx_timer) {
        timer_free(q->tx_timer);
        q->tx_timer = NULL;
    } else {
        qemu_bh_delete(q->tx_bh);
        q->tx_bh = NULL;
    }
    q->tx_waiting = 0;
    virtio_del_queue(vdev, index * 2 + 1);
}

static void virtio_net_change_num_queue_pairs(VirtIONet *n, int new_max_queue_pairs)
{
    VirtIODevice *vdev = VIRTIO_DEVICE(n);
    int old_num_queues = virtio_get_num_queues(vdev);
    int new_num_queues = new_max_queue_pairs * 2 + 1;
    int i;

    assert(old_num_queues >= 3);
    assert(old_num_queues % 2 == 1);

    if (old_num_queues == new_num_queues) {
        return;
    }

    /*
     * We always need to remove and add ctrl vq if
     * old_num_queues != new_num_queues. Remove ctrl_vq first,
     * and then we only enter one of the following two loops.
     */
    virtio_del_queue(vdev, old_num_queues - 1);

    for (i = new_num_queues - 1; i < old_num_queues - 1; i += 2) {
        /* new_num_queues < old_num_queues */
        virtio_net_del_queue(n, i / 2);
    }

    for (i = old_num_queues - 1; i < new_num_queues - 1; i += 2) {
        /* new_num_queues > old_num_queues */
        virtio_net_add_queue(n, i / 2);
    }

    /* add ctrl_vq last */
    n->ctrl_vq = virtio_add_queue(vdev, 64, virtio_net_handle_ctrl);
}

static void virtio_net_set_multiqueue(VirtIONet *n, int multiqueue)
{
    int max = multiqueue ? n->max_queue_pairs : 1;

    n->multiqueue = multiqueue;
    virtio_net_change_num_queue_pairs(n, max);

    virtio_net_set_queue_pairs(n);
}

static int virtio_net_post_load_device(void *opaque, int version_id)
{
    VirtIONet *n = opaque;
    VirtIODevice *vdev = VIRTIO_DEVICE(n);
    int i, link_down;

    trace_virtio_net_post_load_device();
    virtio_net_set_mrg_rx_bufs(n, n->mergeable_rx_bufs,
                               virtio_vdev_has_feature(vdev,
                                                       VIRTIO_F_VERSION_1),
                               virtio_vdev_has_feature(vdev,
                                                       VIRTIO_NET_F_HASH_REPORT));

    /* MAC_TABLE_ENTRIES may be different from the saved image */
    if (n->mac_table.in_use > MAC_TABLE_ENTRIES) {
        n->mac_table.in_use = 0;
    }

    if (!virtio_vdev_has_feature(vdev, VIRTIO_NET_F_CTRL_GUEST_OFFLOADS)) {
        n->curr_guest_offloads = virtio_net_supported_guest_offloads(n);
    }

    /*
     * curr_guest_offloads will be later overwritten by the
     * virtio_set_features_nocheck call done from the virtio_load.
     * Here we make sure it is preserved and restored accordingly
     * in the virtio_net_post_load_virtio callback.
     */
    n->saved_guest_offloads = n->curr_guest_offloads;

    virtio_net_set_queue_pairs(n);

    /* Find the first multicast entry in the saved MAC filter */
    for (i = 0; i < n->mac_table.in_use; i++) {
        if (n->mac_table.macs[i * ETH_ALEN] & 1) {
            break;
        }
    }
    n->mac_table.first_multi = i;

    /* nc.link_down can't be migrated, so infer link_down according
     * to link status bit in n->status */
    link_down = (n->status & VIRTIO_NET_S_LINK_UP) == 0;
    for (i = 0; i < n->max_queue_pairs; i++) {
        qemu_get_subqueue(n->nic, i)->link_down = link_down;
    }

    if (virtio_vdev_has_feature(vdev, VIRTIO_NET_F_GUEST_ANNOUNCE) &&
        virtio_vdev_has_feature(vdev, VIRTIO_NET_F_CTRL_VQ)) {
        qemu_announce_timer_reset(&n->announce_timer, migrate_announce_params(),
                                  QEMU_CLOCK_VIRTUAL,
                                  virtio_net_announce_timer, n);
        if (n->announce_timer.round) {
            timer_mod(n->announce_timer.tm,
                      qemu_clock_get_ms(n->announce_timer.type));
        } else {
            qemu_announce_timer_del(&n->announce_timer, false);
        }
    }

    if (n->rss_data.enabled) {
        n->rss_data.enabled_software_rss = n->rss_data.populate_hash;
        if (!n->rss_data.populate_hash) {
            if (!virtio_net_attach_epbf_rss(n)) {
                if (get_vhost_net(qemu_get_queue(n->nic)->peer)) {
                    warn_report("Can't post-load eBPF RSS for vhost");
                } else {
                    warn_report("Can't post-load eBPF RSS - "
                                "fallback to software RSS");
                    n->rss_data.enabled_software_rss = true;
                }
            }
        }

        trace_virtio_net_rss_enable(n->rss_data.hash_types,
                                    n->rss_data.indirections_len,
                                    sizeof(n->rss_data.key));
    } else {
        trace_virtio_net_rss_disable();
    }
    return 0;
}

static int virtio_net_post_load_virtio(VirtIODevice *vdev)
{
    VirtIONet *n = VIRTIO_NET(vdev);
    /*
     * The actual needed state is now in saved_guest_offloads,
     * see virtio_net_post_load_device for detail.
     * Restore it back and apply the desired offloads.
     */
    n->curr_guest_offloads = n->saved_guest_offloads;
    if (peer_has_vnet_hdr(n)) {
        virtio_net_apply_guest_offloads(n);
    }

    return 0;
}

/* tx_waiting field of a VirtIONetQueue */
static const VMStateDescription vmstate_virtio_net_queue_tx_waiting = {
    .name = "virtio-net-queue-tx_waiting",
    .fields = (const VMStateField[]) {
        VMSTATE_UINT32(tx_waiting, VirtIONetQueue),
        VMSTATE_END_OF_LIST()
   },
};

static bool max_queue_pairs_gt_1(void *opaque, int version_id)
{
    return VIRTIO_NET(opaque)->max_queue_pairs > 1;
}

static bool has_ctrl_guest_offloads(void *opaque, int version_id)
{
    return virtio_vdev_has_feature(VIRTIO_DEVICE(opaque),
                                   VIRTIO_NET_F_CTRL_GUEST_OFFLOADS);
}

static bool mac_table_fits(void *opaque, int version_id)
{
    return VIRTIO_NET(opaque)->mac_table.in_use <= MAC_TABLE_ENTRIES;
}

static bool mac_table_doesnt_fit(void *opaque, int version_id)
{
    return !mac_table_fits(opaque, version_id);
}

/* This temporary type is shared by all the WITH_TMP methods
 * although only some fields are used by each.
 */
struct VirtIONetMigTmp {
    VirtIONet      *parent;
    VirtIONetQueue *vqs_1;
    uint16_t        curr_queue_pairs_1;
    uint8_t         has_ufo;
    uint32_t        has_vnet_hdr;
};

/* The 2nd and subsequent tx_waiting flags are loaded later than
 * the 1st entry in the queue_pairs and only if there's more than one
 * entry.  We use the tmp mechanism to calculate a temporary
 * pointer and count and also validate the count.
 */

static int virtio_net_tx_waiting_pre_save(void *opaque)
{
    struct VirtIONetMigTmp *tmp = opaque;

    tmp->vqs_1 = tmp->parent->vqs + 1;
    tmp->curr_queue_pairs_1 = tmp->parent->curr_queue_pairs - 1;
    if (tmp->parent->curr_queue_pairs == 0) {
        tmp->curr_queue_pairs_1 = 0;
    }

    return 0;
}

static int virtio_net_tx_waiting_pre_load(void *opaque)
{
    struct VirtIONetMigTmp *tmp = opaque;

    /* Reuse the pointer setup from save */
    virtio_net_tx_waiting_pre_save(opaque);

    if (tmp->parent->curr_queue_pairs > tmp->parent->max_queue_pairs) {
        error_report("virtio-net: curr_queue_pairs %x > max_queue_pairs %x",
            tmp->parent->curr_queue_pairs, tmp->parent->max_queue_pairs);

        return -EINVAL;
    }

    return 0; /* all good */
}

static const VMStateDescription vmstate_virtio_net_tx_waiting = {
    .name      = "virtio-net-tx_waiting",
    .pre_load  = virtio_net_tx_waiting_pre_load,
    .pre_save  = virtio_net_tx_waiting_pre_save,
    .fields    = (const VMStateField[]) {
        VMSTATE_STRUCT_VARRAY_POINTER_UINT16(vqs_1, struct VirtIONetMigTmp,
                                     curr_queue_pairs_1,
                                     vmstate_virtio_net_queue_tx_waiting,
                                     struct VirtIONetQueue),
        VMSTATE_END_OF_LIST()
    },
};

/* the 'has_ufo' flag is just tested; if the incoming stream has the
 * flag set we need to check that we have it
 */
static int virtio_net_ufo_post_load(void *opaque, int version_id)
{
    struct VirtIONetMigTmp *tmp = opaque;

    if (tmp->has_ufo && !peer_has_ufo(tmp->parent)) {
        error_report("virtio-net: saved image requires TUN_F_UFO support");
        return -EINVAL;
    }

    return 0;
}

static int virtio_net_ufo_pre_save(void *opaque)
{
    struct VirtIONetMigTmp *tmp = opaque;

    tmp->has_ufo = tmp->parent->has_ufo;

    return 0;
}

static const VMStateDescription vmstate_virtio_net_has_ufo = {
    .name      = "virtio-net-ufo",
    .post_load = virtio_net_ufo_post_load,
    .pre_save  = virtio_net_ufo_pre_save,
    .fields    = (const VMStateField[]) {
        VMSTATE_UINT8(has_ufo, struct VirtIONetMigTmp),
        VMSTATE_END_OF_LIST()
    },
};

/* the 'has_vnet_hdr' flag is just tested; if the incoming stream has the
 * flag set we need to check that we have it
 */
static int virtio_net_vnet_post_load(void *opaque, int version_id)
{
    struct VirtIONetMigTmp *tmp = opaque;

    if (tmp->has_vnet_hdr && !peer_has_vnet_hdr(tmp->parent)) {
        error_report("virtio-net: saved image requires vnet_hdr=on");
        return -EINVAL;
    }

    return 0;
}

static int virtio_net_vnet_pre_save(void *opaque)
{
    struct VirtIONetMigTmp *tmp = opaque;

    tmp->has_vnet_hdr = tmp->parent->has_vnet_hdr;

    return 0;
}

static const VMStateDescription vmstate_virtio_net_has_vnet = {
    .name      = "virtio-net-vnet",
    .post_load = virtio_net_vnet_post_load,
    .pre_save  = virtio_net_vnet_pre_save,
    .fields    = (const VMStateField[]) {
        VMSTATE_UINT32(has_vnet_hdr, struct VirtIONetMigTmp),
        VMSTATE_END_OF_LIST()
    },
};

static bool virtio_net_rss_needed(void *opaque)
{
    return VIRTIO_NET(opaque)->rss_data.enabled;
}

static const VMStateDescription vmstate_virtio_net_rss = {
    .name      = "virtio-net-device/rss",
    .version_id = 1,
    .minimum_version_id = 1,
    .needed = virtio_net_rss_needed,
    .fields = (const VMStateField[]) {
        VMSTATE_BOOL(rss_data.enabled, VirtIONet),
        VMSTATE_BOOL(rss_data.redirect, VirtIONet),
        VMSTATE_BOOL(rss_data.populate_hash, VirtIONet),
        VMSTATE_UINT32(rss_data.hash_types, VirtIONet),
        VMSTATE_UINT16(rss_data.indirections_len, VirtIONet),
        VMSTATE_UINT16(rss_data.default_queue, VirtIONet),
        VMSTATE_UINT8_ARRAY(rss_data.key, VirtIONet,
                            VIRTIO_NET_RSS_MAX_KEY_SIZE),
        VMSTATE_VARRAY_UINT16_ALLOC(rss_data.indirections_table, VirtIONet,
                                    rss_data.indirections_len, 0,
                                    vmstate_info_uint16, uint16_t),
        VMSTATE_END_OF_LIST()
    },
};

static const VMStateDescription vmstate_virtio_net_device = {
    .name = "virtio-net-device",
    .version_id = VIRTIO_NET_VM_VERSION,
    .minimum_version_id = VIRTIO_NET_VM_VERSION,
    .post_load = virtio_net_post_load_device,
    .fields = (const VMStateField[]) {
        VMSTATE_UINT8_ARRAY(mac, VirtIONet, ETH_ALEN),
        VMSTATE_STRUCT_POINTER(vqs, VirtIONet,
                               vmstate_virtio_net_queue_tx_waiting,
                               VirtIONetQueue),
        VMSTATE_UINT32(mergeable_rx_bufs, VirtIONet),
        VMSTATE_UINT16(status, VirtIONet),
        VMSTATE_UINT8(promisc, VirtIONet),
        VMSTATE_UINT8(allmulti, VirtIONet),
        VMSTATE_UINT32(mac_table.in_use, VirtIONet),

        /* Guarded pair: If it fits we load it, else we throw it away
         * - can happen if source has a larger MAC table.; post-load
         *  sets flags in this case.
         */
        VMSTATE_VBUFFER_MULTIPLY(mac_table.macs, VirtIONet,
                                0, mac_table_fits, mac_table.in_use,
                                 ETH_ALEN),
        VMSTATE_UNUSED_VARRAY_UINT32(VirtIONet, mac_table_doesnt_fit, 0,
                                     mac_table.in_use, ETH_ALEN),

        /* Note: This is an array of uint32's that's always been saved as a
         * buffer; hold onto your endiannesses; it's actually used as a bitmap
         * but based on the uint.
         */
        VMSTATE_BUFFER_POINTER_UNSAFE(vlans, VirtIONet, 0, MAX_VLAN >> 3),
        VMSTATE_WITH_TMP(VirtIONet, struct VirtIONetMigTmp,
                         vmstate_virtio_net_has_vnet),
        VMSTATE_UINT8(mac_table.multi_overflow, VirtIONet),
        VMSTATE_UINT8(mac_table.uni_overflow, VirtIONet),
        VMSTATE_UINT8(alluni, VirtIONet),
        VMSTATE_UINT8(nomulti, VirtIONet),
        VMSTATE_UINT8(nouni, VirtIONet),
        VMSTATE_UINT8(nobcast, VirtIONet),
        VMSTATE_WITH_TMP(VirtIONet, struct VirtIONetMigTmp,
                         vmstate_virtio_net_has_ufo),
        VMSTATE_SINGLE_TEST(max_queue_pairs, VirtIONet, max_queue_pairs_gt_1, 0,
                            vmstate_info_uint16_equal, uint16_t),
        VMSTATE_UINT16_TEST(curr_queue_pairs, VirtIONet, max_queue_pairs_gt_1),
        VMSTATE_WITH_TMP(VirtIONet, struct VirtIONetMigTmp,
                         vmstate_virtio_net_tx_waiting),
        VMSTATE_UINT64_TEST(curr_guest_offloads, VirtIONet,
                            has_ctrl_guest_offloads),
        VMSTATE_END_OF_LIST()
    },
    .subsections = (const VMStateDescription * const []) {
        &vmstate_virtio_net_rss,
        NULL
    }
};

static NetClientInfo net_virtio_info = {
    .type = NET_CLIENT_DRIVER_NIC,
    .size = sizeof(NICState),
    .can_receive = virtio_net_can_receive,
    .receive = virtio_net_receive,
    .link_status_changed = virtio_net_set_link_status,
    .query_rx_filter = virtio_net_query_rxfilter,
    .announce = virtio_net_announce,
};

static bool virtio_net_guest_notifier_pending(VirtIODevice *vdev, int idx)
{
    VirtIONet *n = VIRTIO_NET(vdev);
    NetClientState *nc;
    assert(n->vhost_started);
    if (!n->multiqueue && idx == 2) {
        /* Must guard against invalid features and bogus queue index
         * from being set by malicious guest, or penetrated through
         * buggy migration stream.
         */
        if (!virtio_vdev_has_feature(vdev, VIRTIO_NET_F_CTRL_VQ)) {
            qemu_log_mask(LOG_GUEST_ERROR,
                          "%s: bogus vq index ignored\n", __func__);
            return false;
        }
        nc = qemu_get_subqueue(n->nic, n->max_queue_pairs);
    } else {
        nc = qemu_get_subqueue(n->nic, vq2q(idx));
    }
    /*
     * Add the check for configure interrupt, Use VIRTIO_CONFIG_IRQ_IDX -1
     * as the macro of configure interrupt's IDX, If this driver does not
     * support, the function will return false
     */

    if (idx == VIRTIO_CONFIG_IRQ_IDX) {
        return vhost_net_config_pending(get_vhost_net(nc->peer));
    }
    return vhost_net_virtqueue_pending(get_vhost_net(nc->peer), idx);
}

static void virtio_net_guest_notifier_mask(VirtIODevice *vdev, int idx,
                                           bool mask)
{
    VirtIONet *n = VIRTIO_NET(vdev);
    NetClientState *nc;
    assert(n->vhost_started);
    if (!n->multiqueue && idx == 2) {
        /* Must guard against invalid features and bogus queue index
         * from being set by malicious guest, or penetrated through
         * buggy migration stream.
         */
        if (!virtio_vdev_has_feature(vdev, VIRTIO_NET_F_CTRL_VQ)) {
            qemu_log_mask(LOG_GUEST_ERROR,
                          "%s: bogus vq index ignored\n", __func__);
            return;
        }
        nc = qemu_get_subqueue(n->nic, n->max_queue_pairs);
    } else {
        nc = qemu_get_subqueue(n->nic, vq2q(idx));
    }
    /*
     *Add the check for configure interrupt, Use VIRTIO_CONFIG_IRQ_IDX -1
     * as the macro of configure interrupt's IDX, If this driver does not
     * support, the function will return
     */

    if (idx == VIRTIO_CONFIG_IRQ_IDX) {
        vhost_net_config_mask(get_vhost_net(nc->peer), vdev, mask);
        return;
    }
    vhost_net_virtqueue_mask(get_vhost_net(nc->peer), vdev, idx, mask);
}

static void virtio_net_set_config_size(VirtIONet *n, uint64_t host_features)
{
    virtio_add_feature(&host_features, VIRTIO_NET_F_MAC);

    n->config_size = virtio_get_config_size(&cfg_size_params, host_features);
}

void virtio_net_set_netclient_name(VirtIONet *n, const char *name,
                                   const char *type)
{
    /*
     * The name can be NULL, the netclient name will be type.x.
     */
    assert(type != NULL);

    g_free(n->netclient_name);
    g_free(n->netclient_type);
    n->netclient_name = g_strdup(name);
    n->netclient_type = g_strdup(type);
}

static bool failover_unplug_primary(VirtIONet *n, DeviceState *dev)
{
    HotplugHandler *hotplug_ctrl;
    PCIDevice *pci_dev;
    Error *err = NULL;

    hotplug_ctrl = qdev_get_hotplug_handler(dev);
    if (hotplug_ctrl) {
        pci_dev = PCI_DEVICE(dev);
        pci_dev->partially_hotplugged = true;
        hotplug_handler_unplug_request(hotplug_ctrl, dev, &err);
        if (err) {
            error_report_err(err);
            return false;
        }
    } else {
        return false;
    }
    return true;
}

static bool failover_replug_primary(VirtIONet *n, DeviceState *dev,
                                    Error **errp)
{
    Error *err = NULL;
    HotplugHandler *hotplug_ctrl;
    PCIDevice *pdev = PCI_DEVICE(dev);
    BusState *primary_bus;

    if (!pdev->partially_hotplugged) {
        return true;
    }
    primary_bus = dev->parent_bus;
    if (!primary_bus) {
        error_setg(errp, "virtio_net: couldn't find primary bus");
        return false;
    }
    qdev_set_parent_bus(dev, primary_bus, &error_abort);
    qatomic_set(&n->failover_primary_hidden, false);
    hotplug_ctrl = qdev_get_hotplug_handler(dev);
    if (hotplug_ctrl) {
        hotplug_handler_pre_plug(hotplug_ctrl, dev, &err);
        if (err) {
            goto out;
        }
        hotplug_handler_plug(hotplug_ctrl, dev, &err);
    }
    pdev->partially_hotplugged = false;

out:
    error_propagate(errp, err);
    return !err;
}

static void virtio_net_handle_migration_primary(VirtIONet *n, MigrationEvent *e)
{
    bool should_be_hidden;
    Error *err = NULL;
    DeviceState *dev = failover_find_primary_device(n);

    if (!dev) {
        return;
    }

    should_be_hidden = qatomic_read(&n->failover_primary_hidden);

    if (e->type == MIG_EVENT_PRECOPY_SETUP && !should_be_hidden) {
        if (failover_unplug_primary(n, dev)) {
            vmstate_unregister(VMSTATE_IF(dev), qdev_get_vmsd(dev), dev);
            qapi_event_send_unplug_primary(dev->id);
            qatomic_set(&n->failover_primary_hidden, true);
        } else {
            warn_report("couldn't unplug primary device");
        }
    } else if (e->type == MIG_EVENT_PRECOPY_FAILED) {
        /* We already unplugged the device let's plug it back */
        if (!failover_replug_primary(n, dev, &err)) {
            if (err) {
                error_report_err(err);
            }
        }
    }
}

static int virtio_net_migration_state_notifier(NotifierWithReturn *notifier,
                                               MigrationEvent *e, Error **errp)
{
    VirtIONet *n = container_of(notifier, VirtIONet, migration_state);
    virtio_net_handle_migration_primary(n, e);
    return 0;
}

static bool failover_hide_primary_device(DeviceListener *listener,
                                         const QDict *device_opts,
                                         bool from_json,
                                         Error **errp)
{
    VirtIONet *n = container_of(listener, VirtIONet, primary_listener);
    const char *standby_id;

    if (!device_opts) {
        return false;
    }

    if (!qdict_haskey(device_opts, "failover_pair_id")) {
        return false;
    }

    if (!qdict_haskey(device_opts, "id")) {
        error_setg(errp, "Device with failover_pair_id needs to have id");
        return false;
    }

    standby_id = qdict_get_str(device_opts, "failover_pair_id");
    if (g_strcmp0(standby_id, n->netclient_name) != 0) {
        return false;
    }

    /*
     * The hide helper can be called several times for a given device.
     * Check there is only one primary for a virtio-net device but
     * don't duplicate the qdict several times if it's called for the same
     * device.
     */
    if (n->primary_opts) {
        const char *old, *new;
        /* devices with failover_pair_id always have an id */
        old = qdict_get_str(n->primary_opts, "id");
        new = qdict_get_str(device_opts, "id");
        if (strcmp(old, new) != 0) {
            error_setg(errp, "Cannot attach more than one primary device to "
                       "'%s': '%s' and '%s'", n->netclient_name, old, new);
            return false;
        }
    } else {
        n->primary_opts = qdict_clone_shallow(device_opts);
        n->primary_opts_from_json = from_json;
    }

    /* failover_primary_hidden is set during feature negotiation */
    return qatomic_read(&n->failover_primary_hidden);
}

static void virtio_net_device_realize(DeviceState *dev, Error **errp)
{
    VirtIODevice *vdev = VIRTIO_DEVICE(dev);
    VirtIONet *n = VIRTIO_NET(dev);
    NetClientState *nc;
    int i;

    if (n->net_conf.mtu) {
        n->host_features |= (1ULL << VIRTIO_NET_F_MTU);
    }

    if (n->net_conf.duplex_str) {
        if (strncmp(n->net_conf.duplex_str, "half", 5) == 0) {
            n->net_conf.duplex = DUPLEX_HALF;
        } else if (strncmp(n->net_conf.duplex_str, "full", 5) == 0) {
            n->net_conf.duplex = DUPLEX_FULL;
        } else {
            error_setg(errp, "'duplex' must be 'half' or 'full'");
            return;
        }
        n->host_features |= (1ULL << VIRTIO_NET_F_SPEED_DUPLEX);
    } else {
        n->net_conf.duplex = DUPLEX_UNKNOWN;
    }

    if (n->net_conf.speed < SPEED_UNKNOWN) {
        error_setg(errp, "'speed' must be between 0 and INT_MAX");
        return;
    }
    if (n->net_conf.speed >= 0) {
        n->host_features |= (1ULL << VIRTIO_NET_F_SPEED_DUPLEX);
    }

    if (n->failover) {
        n->primary_listener.hide_device = failover_hide_primary_device;
        qatomic_set(&n->failover_primary_hidden, true);
        device_listener_register(&n->primary_listener);
        migration_add_notifier(&n->migration_state,
                               virtio_net_migration_state_notifier);
        n->host_features |= (1ULL << VIRTIO_NET_F_STANDBY);
    }

    virtio_net_set_config_size(n, n->host_features);
    virtio_init(vdev, VIRTIO_ID_NET, n->config_size);

    /*
     * We set a lower limit on RX queue size to what it always was.
     * Guests that want a smaller ring can always resize it without
     * help from us (using virtio 1 and up).
     */
    if (n->net_conf.rx_queue_size < VIRTIO_NET_RX_QUEUE_MIN_SIZE ||
        n->net_conf.rx_queue_size > VIRTQUEUE_MAX_SIZE ||
        !is_power_of_2(n->net_conf.rx_queue_size)) {
        error_setg(errp, "Invalid rx_queue_size (= %" PRIu16 "), "
                   "must be a power of 2 between %d and %d.",
                   n->net_conf.rx_queue_size, VIRTIO_NET_RX_QUEUE_MIN_SIZE,
                   VIRTQUEUE_MAX_SIZE);
        virtio_cleanup(vdev);
        return;
    }

    if (n->net_conf.tx_queue_size < VIRTIO_NET_TX_QUEUE_MIN_SIZE ||
        n->net_conf.tx_queue_size > virtio_net_max_tx_queue_size(n) ||
        !is_power_of_2(n->net_conf.tx_queue_size)) {
        error_setg(errp, "Invalid tx_queue_size (= %" PRIu16 "), "
                   "must be a power of 2 between %d and %d",
                   n->net_conf.tx_queue_size, VIRTIO_NET_TX_QUEUE_MIN_SIZE,
                   virtio_net_max_tx_queue_size(n));
        virtio_cleanup(vdev);
        return;
    }

    n->max_ncs = MAX(n->nic_conf.peers.queues, 1);

    /*
     * Figure out the datapath queue pairs since the backend could
     * provide control queue via peers as well.
     */
    if (n->nic_conf.peers.queues) {
        for (i = 0; i < n->max_ncs; i++) {
            if (n->nic_conf.peers.ncs[i]->is_datapath) {
                ++n->max_queue_pairs;
            }
        }
    }
    n->max_queue_pairs = MAX(n->max_queue_pairs, 1);

    if (n->max_queue_pairs * 2 + 1 > VIRTIO_QUEUE_MAX) {
        error_setg(errp, "Invalid number of queue pairs (= %" PRIu32 "), "
                   "must be a positive integer less than %d.",
                   n->max_queue_pairs, (VIRTIO_QUEUE_MAX - 1) / 2);
        virtio_cleanup(vdev);
        return;
    }
    n->vqs = g_new0(VirtIONetQueue, n->max_queue_pairs);
    n->curr_queue_pairs = 1;
    n->tx_timeout = n->net_conf.txtimer;

    if (n->net_conf.tx && strcmp(n->net_conf.tx, "timer")
                       && strcmp(n->net_conf.tx, "bh")) {
        warn_report("virtio-net: "
                    "Unknown option tx=%s, valid options: \"timer\" \"bh\"",
                    n->net_conf.tx);
        error_printf("Defaulting to \"bh\"");
    }

    n->net_conf.tx_queue_size = MIN(virtio_net_max_tx_queue_size(n),
                                    n->net_conf.tx_queue_size);

    for (i = 0; i < n->max_queue_pairs; i++) {
        virtio_net_add_queue(n, i);
    }

    n->ctrl_vq = virtio_add_queue(vdev, 64, virtio_net_handle_ctrl);
    qemu_macaddr_default_if_unset(&n->nic_conf.macaddr);
    memcpy(&n->mac[0], &n->nic_conf.macaddr, sizeof(n->mac));
    n->status = VIRTIO_NET_S_LINK_UP;
    qemu_announce_timer_reset(&n->announce_timer, migrate_announce_params(),
                              QEMU_CLOCK_VIRTUAL,
                              virtio_net_announce_timer, n);
    n->announce_timer.round = 0;

    if (n->netclient_type) {
        /*
         * Happen when virtio_net_set_netclient_name has been called.
         */
        n->nic = qemu_new_nic(&net_virtio_info, &n->nic_conf,
                              n->netclient_type, n->netclient_name,
                              &dev->mem_reentrancy_guard, n);
    } else {
        n->nic = qemu_new_nic(&net_virtio_info, &n->nic_conf,
                              object_get_typename(OBJECT(dev)), dev->id,
                              &dev->mem_reentrancy_guard, n);
    }

    for (i = 0; i < n->max_queue_pairs; i++) {
        n->nic->ncs[i].do_not_pad = true;
    }

    peer_test_vnet_hdr(n);
    if (peer_has_vnet_hdr(n)) {
        for (i = 0; i < n->max_queue_pairs; i++) {
            qemu_using_vnet_hdr(qemu_get_subqueue(n->nic, i)->peer, true);
        }
        n->host_hdr_len = sizeof(struct virtio_net_hdr);
    } else {
        n->host_hdr_len = 0;
    }

    qemu_format_nic_info_str(qemu_get_queue(n->nic), n->nic_conf.macaddr.a);

    n->vqs[0].tx_waiting = 0;
    n->tx_burst = n->net_conf.txburst;
    virtio_net_set_mrg_rx_bufs(n, 0, 0, 0);
    n->promisc = 1; /* for compatibility */

    n->mac_table.macs = g_malloc0(MAC_TABLE_ENTRIES * ETH_ALEN);

    n->vlans = g_malloc0(MAX_VLAN >> 3);

    nc = qemu_get_queue(n->nic);
    nc->rxfilter_notify_enabled = 1;

   if (nc->peer && nc->peer->info->type == NET_CLIENT_DRIVER_VHOST_VDPA) {
        struct virtio_net_config netcfg = {};
        memcpy(&netcfg.mac, &n->nic_conf.macaddr, ETH_ALEN);
        vhost_net_set_config(get_vhost_net(nc->peer),
            (uint8_t *)&netcfg, 0, ETH_ALEN, VHOST_SET_CONFIG_TYPE_FRONTEND);
    }
    QTAILQ_INIT(&n->rsc_chains);
    n->qdev = dev;

    net_rx_pkt_init(&n->rx_pkt);

    if (virtio_has_feature(n->host_features, VIRTIO_NET_F_RSS)) {
        virtio_net_load_ebpf(n, errp);
    }
}

static void virtio_net_device_unrealize(DeviceState *dev)
{
    VirtIODevice *vdev = VIRTIO_DEVICE(dev);
    VirtIONet *n = VIRTIO_NET(dev);
    int i, max_queue_pairs;

    if (virtio_has_feature(n->host_features, VIRTIO_NET_F_RSS)) {
        virtio_net_unload_ebpf(n);
    }

    /* This will stop vhost backend if appropriate. */
    virtio_net_set_status(vdev, 0);

    g_free(n->netclient_name);
    n->netclient_name = NULL;
    g_free(n->netclient_type);
    n->netclient_type = NULL;

    g_free(n->mac_table.macs);
    g_free(n->vlans);

    if (n->failover) {
        qobject_unref(n->primary_opts);
        device_listener_unregister(&n->primary_listener);
        migration_remove_notifier(&n->migration_state);
    } else {
        assert(n->primary_opts == NULL);
    }

    max_queue_pairs = n->multiqueue ? n->max_queue_pairs : 1;
    for (i = 0; i < max_queue_pairs; i++) {
        virtio_net_del_queue(n, i);
    }
    /* delete also control vq */
    virtio_del_queue(vdev, max_queue_pairs * 2);
    qemu_announce_timer_del(&n->announce_timer, false);
    g_free(n->vqs);
    qemu_del_nic(n->nic);
    virtio_net_rsc_cleanup(n);
    g_free(n->rss_data.indirections_table);
    net_rx_pkt_uninit(n->rx_pkt);
    virtio_cleanup(vdev);
}

static void virtio_net_instance_init(Object *obj)
{
    VirtIONet *n = VIRTIO_NET(obj);

    /*
     * The default config_size is sizeof(struct virtio_net_config).
     * Can be overridden with virtio_net_set_config_size.
     */
    n->config_size = sizeof(struct virtio_net_config);
    device_add_bootindex_property(obj, &n->nic_conf.bootindex,
                                  "bootindex", "/ethernet-phy@0",
                                  DEVICE(n));

    ebpf_rss_init(&n->ebpf_rss);
}

static int virtio_net_pre_save(void *opaque)
{
    VirtIONet *n = opaque;

    /* At this point, backend must be stopped, otherwise
     * it might keep writing to memory. */
    assert(!n->vhost_started);

    return 0;
}

static bool primary_unplug_pending(void *opaque)
{
    DeviceState *dev = opaque;
    DeviceState *primary;
    VirtIODevice *vdev = VIRTIO_DEVICE(dev);
    VirtIONet *n = VIRTIO_NET(vdev);

    if (!virtio_vdev_has_feature(vdev, VIRTIO_NET_F_STANDBY)) {
        return false;
    }
    primary = failover_find_primary_device(n);
    return primary ? primary->pending_deleted_event : false;
}

static bool dev_unplug_pending(void *opaque)
{
    DeviceState *dev = opaque;
    VirtioDeviceClass *vdc = VIRTIO_DEVICE_GET_CLASS(dev);

    return vdc->primary_unplug_pending(dev);
}

static struct vhost_dev *virtio_net_get_vhost(VirtIODevice *vdev)
{
    VirtIONet *n = VIRTIO_NET(vdev);
    NetClientState *nc = qemu_get_queue(n->nic);
    struct vhost_net *net = get_vhost_net(nc->peer);
    return &net->dev;
}

static const VMStateDescription vmstate_virtio_net = {
    .name = "virtio-net",
    .minimum_version_id = VIRTIO_NET_VM_VERSION,
    .version_id = VIRTIO_NET_VM_VERSION,
    .fields = (const VMStateField[]) {
        VMSTATE_VIRTIO_DEVICE,
        VMSTATE_END_OF_LIST()
    },
    .pre_save = virtio_net_pre_save,
    .dev_unplug_pending = dev_unplug_pending,
};

static Property virtio_net_properties[] = {
    DEFINE_PROP_BIT64("csum", VirtIONet, host_features,
                    VIRTIO_NET_F_CSUM, true),
    DEFINE_PROP_BIT64("guest_csum", VirtIONet, host_features,
                    VIRTIO_NET_F_GUEST_CSUM, true),
    DEFINE_PROP_BIT64("gso", VirtIONet, host_features, VIRTIO_NET_F_GSO, true),
    DEFINE_PROP_BIT64("guest_tso4", VirtIONet, host_features,
                    VIRTIO_NET_F_GUEST_TSO4, true),
    DEFINE_PROP_BIT64("guest_tso6", VirtIONet, host_features,
                    VIRTIO_NET_F_GUEST_TSO6, true),
    DEFINE_PROP_BIT64("guest_ecn", VirtIONet, host_features,
                    VIRTIO_NET_F_GUEST_ECN, true),
    DEFINE_PROP_BIT64("guest_ufo", VirtIONet, host_features,
                    VIRTIO_NET_F_GUEST_UFO, true),
    DEFINE_PROP_BIT64("guest_announce", VirtIONet, host_features,
                    VIRTIO_NET_F_GUEST_ANNOUNCE, true),
    DEFINE_PROP_BIT64("host_tso4", VirtIONet, host_features,
                    VIRTIO_NET_F_HOST_TSO4, true),
    DEFINE_PROP_BIT64("host_tso6", VirtIONet, host_features,
                    VIRTIO_NET_F_HOST_TSO6, true),
    DEFINE_PROP_BIT64("host_ecn", VirtIONet, host_features,
                    VIRTIO_NET_F_HOST_ECN, true),
    DEFINE_PROP_BIT64("host_ufo", VirtIONet, host_features,
                    VIRTIO_NET_F_HOST_UFO, true),
    DEFINE_PROP_BIT64("mrg_rxbuf", VirtIONet, host_features,
                    VIRTIO_NET_F_MRG_RXBUF, true),
    DEFINE_PROP_BIT64("status", VirtIONet, host_features,
                    VIRTIO_NET_F_STATUS, true),
    DEFINE_PROP_BIT64("ctrl_vq", VirtIONet, host_features,
                    VIRTIO_NET_F_CTRL_VQ, true),
    DEFINE_PROP_BIT64("ctrl_rx", VirtIONet, host_features,
                    VIRTIO_NET_F_CTRL_RX, true),
    DEFINE_PROP_BIT64("ctrl_vlan", VirtIONet, host_features,
                    VIRTIO_NET_F_CTRL_VLAN, true),
    DEFINE_PROP_BIT64("ctrl_rx_extra", VirtIONet, host_features,
                    VIRTIO_NET_F_CTRL_RX_EXTRA, true),
    DEFINE_PROP_BIT64("ctrl_mac_addr", VirtIONet, host_features,
                    VIRTIO_NET_F_CTRL_MAC_ADDR, true),
    DEFINE_PROP_BIT64("ctrl_guest_offloads", VirtIONet, host_features,
                    VIRTIO_NET_F_CTRL_GUEST_OFFLOADS, true),
    DEFINE_PROP_BIT64("mq", VirtIONet, host_features, VIRTIO_NET_F_MQ, false),
    DEFINE_PROP_BIT64("rss", VirtIONet, host_features,
                    VIRTIO_NET_F_RSS, false),
    DEFINE_PROP_BIT64("hash", VirtIONet, host_features,
                    VIRTIO_NET_F_HASH_REPORT, false),
    DEFINE_PROP_ARRAY("ebpf-rss-fds", VirtIONet, nr_ebpf_rss_fds,
                      ebpf_rss_fds, qdev_prop_string, char*),
    DEFINE_PROP_BIT64("guest_rsc_ext", VirtIONet, host_features,
                    VIRTIO_NET_F_RSC_EXT, false),
    DEFINE_PROP_UINT32("rsc_interval", VirtIONet, rsc_timeout,
                       VIRTIO_NET_RSC_DEFAULT_INTERVAL),
    DEFINE_NIC_PROPERTIES(VirtIONet, nic_conf),
    DEFINE_PROP_UINT32("x-txtimer", VirtIONet, net_conf.txtimer,
                       TX_TIMER_INTERVAL),
    DEFINE_PROP_INT32("x-txburst", VirtIONet, net_conf.txburst, TX_BURST),
    DEFINE_PROP_STRING("tx", VirtIONet, net_conf.tx),
    DEFINE_PROP_UINT16("rx_queue_size", VirtIONet, net_conf.rx_queue_size,
                       VIRTIO_NET_RX_QUEUE_DEFAULT_SIZE),
    DEFINE_PROP_UINT16("tx_queue_size", VirtIONet, net_conf.tx_queue_size,
                       VIRTIO_NET_TX_QUEUE_DEFAULT_SIZE),
    DEFINE_PROP_UINT16("host_mtu", VirtIONet, net_conf.mtu, 0),
    DEFINE_PROP_BOOL("x-mtu-bypass-backend", VirtIONet, mtu_bypass_backend,
                     true),
    DEFINE_PROP_INT32("speed", VirtIONet, net_conf.speed, SPEED_UNKNOWN),
    DEFINE_PROP_STRING("duplex", VirtIONet, net_conf.duplex_str),
    DEFINE_PROP_BOOL("failover", VirtIONet, failover, false),
    DEFINE_PROP_BIT64("guest_uso4", VirtIONet, host_features,
                      VIRTIO_NET_F_GUEST_USO4, true),
    DEFINE_PROP_BIT64("guest_uso6", VirtIONet, host_features,
                      VIRTIO_NET_F_GUEST_USO6, true),
    DEFINE_PROP_BIT64("host_uso", VirtIONet, host_features,
                      VIRTIO_NET_F_HOST_USO, true),
    DEFINE_PROP_END_OF_LIST(),
};

static void virtio_net_class_init(ObjectClass *klass, void *data)
{
    DeviceClass *dc = DEVICE_CLASS(klass);
    VirtioDeviceClass *vdc = VIRTIO_DEVICE_CLASS(klass);

    device_class_set_props(dc, virtio_net_properties);
    dc->vmsd = &vmstate_virtio_net;
    set_bit(DEVICE_CATEGORY_NETWORK, dc->categories);
    vdc->realize = virtio_net_device_realize;
    vdc->unrealize = virtio_net_device_unrealize;
    vdc->get_config = virtio_net_get_config;
    vdc->set_config = virtio_net_set_config;
    vdc->get_features = virtio_net_get_features;
    vdc->set_features = virtio_net_set_features;
    vdc->bad_features = virtio_net_bad_features;
    vdc->reset = virtio_net_reset;
    vdc->queue_reset = virtio_net_queue_reset;
    vdc->queue_enable = virtio_net_queue_enable;
    vdc->set_status = virtio_net_set_status;
    vdc->guest_notifier_mask = virtio_net_guest_notifier_mask;
    vdc->guest_notifier_pending = virtio_net_guest_notifier_pending;
    vdc->legacy_features |= (0x1 << VIRTIO_NET_F_GSO);
    vdc->post_load = virtio_net_post_load_virtio;
    vdc->vmsd = &vmstate_virtio_net_device;
    vdc->primary_unplug_pending = primary_unplug_pending;
    vdc->get_vhost = virtio_net_get_vhost;
    vdc->toggle_device_iotlb = vhost_toggle_device_iotlb;
}

static const TypeInfo virtio_net_info = {
    .name = TYPE_VIRTIO_NET,
    .parent = TYPE_VIRTIO_DEVICE,
    .instance_size = sizeof(VirtIONet),
    .instance_init = virtio_net_instance_init,
    .class_init = virtio_net_class_init,
};

static void virtio_register_types(void)
{
    type_register_static(&virtio_net_info);
}

type_init(virtio_register_types)<|MERGE_RESOLUTION|>--- conflicted
+++ resolved
@@ -1845,7 +1845,6 @@
                 return NetPktRssIpV6Tcp;
             }
             break;
-<<<<<<< HEAD
 
         case ETH_L4_HDR_PROTO_UDP:
             if (types & VIRTIO_NET_RSS_HASH_TYPE_UDP_EX) {
@@ -1856,18 +1855,6 @@
             }
             break;
 
-=======
-
-        case ETH_L4_HDR_PROTO_UDP:
-            if (types & VIRTIO_NET_RSS_HASH_TYPE_UDP_EX) {
-                return NetPktRssIpV6UdpEx;
-            }
-            if (types & VIRTIO_NET_RSS_HASH_TYPE_UDPv6) {
-                return NetPktRssIpV6Udp;
-            }
-            break;
-
->>>>>>> 5ebde3b5
         default:
             break;
         }
