--- conflicted
+++ resolved
@@ -1762,11 +1762,7 @@
     if (s->last_scr_width <= 0 || s->last_scr_height <= 0)
         return;
 
-<<<<<<< HEAD
-    if (is_buffer_shared(surface)) {
-=======
     if (!surface_is_allocated(surface)) {
->>>>>>> ae35f033
         /* unshare buffer, otherwise the blanking corrupts vga vram */
         surface = qemu_create_displaysurface(s->last_scr_width,
                                              s->last_scr_height);
