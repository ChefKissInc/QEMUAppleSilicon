--- conflicted
+++ resolved
@@ -151,14 +151,11 @@
     uint64_t romask = ldq_le_p(&s->romask[addr]);
     uint64_t w1cmask = ldq_le_p(&s->w1cmask[addr]);
     uint64_t oldval = ldq_le_p(&s->mmior[addr]);
-<<<<<<< HEAD
-=======
 
     uint64_t oldval_preserved = oldval & (romask | w1cmask);
     uint64_t newval_write = val & ~romask;
     uint64_t newval_w1c_set = val & w1cmask;
 
->>>>>>> e0006a86
     stq_le_p(&s->mmior[addr],
              (oldval_preserved | newval_write) & ~newval_w1c_set);
 }
