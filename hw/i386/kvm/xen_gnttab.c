/*
 * QEMU Xen emulation: Grant table support
 *
 * Copyright © 2022 Amazon.com, Inc. or its affiliates. All Rights Reserved.
 *
 * Authors: David Woodhouse <dwmw2@infradead.org>
 *
 * This work is licensed under the terms of the GNU GPL, version 2 or later.
 * See the COPYING file in the top-level directory.
 */

#include "qemu/osdep.h"
#include "qemu/host-utils.h"
#include "qemu/module.h"
#include "qemu/lockable.h"
#include "qemu/main-loop.h"
#include "qapi/error.h"
#include "qom/object.h"
#include "exec/target_page.h"
#include "exec/address-spaces.h"
#include "migration/vmstate.h"

#include "hw/sysbus.h"
#include "hw/xen/xen.h"
#include "hw/xen/xen_backend_ops.h"
#include "xen_overlay.h"
#include "xen_gnttab.h"
#include "xen_primary_console.h"

#include "sysemu/kvm.h"
#include "sysemu/kvm_xen.h"

#include "hw/xen/interface/memory.h"
#include "hw/xen/interface/grant_table.h"

#define TYPE_XEN_GNTTAB "xen-gnttab"
OBJECT_DECLARE_SIMPLE_TYPE(XenGnttabState, XEN_GNTTAB)

#define ENTRIES_PER_FRAME_V1 (XEN_PAGE_SIZE / sizeof(grant_entry_v1_t))

static struct gnttab_backend_ops emu_gnttab_backend_ops;

struct XenGnttabState {
    /*< private >*/
    SysBusDevice busdev;
    /*< public >*/

    QemuMutex gnt_lock;

    uint32_t nr_frames;
    uint32_t max_frames;

    union {
        grant_entry_v1_t *v1;
        /* Theoretically, v2 support could be added here. */
    } entries;

    MemoryRegion gnt_frames;
    MemoryRegion *gnt_aliases;
    uint64_t *gnt_frame_gpas;

    uint8_t *map_track;
};

struct XenGnttabState *xen_gnttab_singleton;

static void xen_gnttab_realize(DeviceState *dev, Error **errp)
{
    XenGnttabState *s = XEN_GNTTAB(dev);
    int i;

    if (xen_mode != XEN_EMULATE) {
        error_setg(errp, "Xen grant table support is for Xen emulation");
        return;
    }
    s->max_frames = kvm_xen_get_gnttab_max_frames();
    memory_region_init_ram(&s->gnt_frames, OBJECT(dev), "xen:grant_table",
                           XEN_PAGE_SIZE * s->max_frames, &error_abort);
    memory_region_set_enabled(&s->gnt_frames, true);
    s->entries.v1 = memory_region_get_ram_ptr(&s->gnt_frames);

    /* Create individual page-sizes aliases for overlays */
    s->gnt_aliases = (void *)g_new0(MemoryRegion, s->max_frames);
    s->gnt_frame_gpas = (void *)g_new(uint64_t, s->max_frames);
    for (i = 0; i < s->max_frames; i++) {
        memory_region_init_alias(&s->gnt_aliases[i], OBJECT(dev),
                                 NULL, &s->gnt_frames,
                                 i * XEN_PAGE_SIZE, XEN_PAGE_SIZE);
        s->gnt_frame_gpas[i] = INVALID_GPA;
    }

    s->nr_frames = 0;
    memset(s->entries.v1, 0, XEN_PAGE_SIZE * s->max_frames);
    s->entries.v1[GNTTAB_RESERVED_XENSTORE].flags = GTF_permit_access;
    s->entries.v1[GNTTAB_RESERVED_XENSTORE].frame = XEN_SPECIAL_PFN(XENSTORE);

    qemu_mutex_init(&s->gnt_lock);

    xen_gnttab_singleton = s;

    s->map_track = g_new0(uint8_t, s->max_frames * ENTRIES_PER_FRAME_V1);

    xen_gnttab_ops = &emu_gnttab_backend_ops;
}

static int xen_gnttab_post_load(void *opaque, int version_id)
{
    XenGnttabState *s = XEN_GNTTAB(opaque);
    uint32_t i;

    for (i = 0; i < s->nr_frames; i++) {
        if (s->gnt_frame_gpas[i] != INVALID_GPA) {
            xen_overlay_do_map_page(&s->gnt_aliases[i], s->gnt_frame_gpas[i]);
        }
    }
    return 0;
}

static bool xen_gnttab_is_needed(void *opaque)
{
    return xen_mode == XEN_EMULATE;
}

static const VMStateDescription xen_gnttab_vmstate = {
    .name = "xen_gnttab",
    .version_id = 1,
    .minimum_version_id = 1,
    .needed = xen_gnttab_is_needed,
    .post_load = xen_gnttab_post_load,
    .fields = (VMStateField[]) {
        VMSTATE_UINT32(nr_frames, XenGnttabState),
        VMSTATE_VARRAY_UINT32(gnt_frame_gpas, XenGnttabState, nr_frames, 0,
                              vmstate_info_uint64, uint64_t),
        VMSTATE_END_OF_LIST()
    }
};

static void xen_gnttab_class_init(ObjectClass *klass, void *data)
{
    DeviceClass *dc = DEVICE_CLASS(klass);

    dc->realize = xen_gnttab_realize;
    dc->vmsd = &xen_gnttab_vmstate;
}

static const TypeInfo xen_gnttab_info = {
    .name          = TYPE_XEN_GNTTAB,
    .parent        = TYPE_SYS_BUS_DEVICE,
    .instance_size = sizeof(XenGnttabState),
    .class_init    = xen_gnttab_class_init,
};

void xen_gnttab_create(void)
{
    xen_gnttab_singleton = XEN_GNTTAB(sysbus_create_simple(TYPE_XEN_GNTTAB,
                                                           -1, NULL));
}

static void xen_gnttab_register_types(void)
{
    type_register_static(&xen_gnttab_info);
}

type_init(xen_gnttab_register_types)

int xen_gnttab_map_page(uint64_t idx, uint64_t gfn)
{
    XenGnttabState *s = xen_gnttab_singleton;
    uint64_t gpa = gfn << XEN_PAGE_SHIFT;

    if (!s) {
        return -ENOTSUP;
    }

    if (idx >= s->max_frames) {
        return -EINVAL;
    }

    QEMU_IOTHREAD_LOCK_GUARD();
    QEMU_LOCK_GUARD(&s->gnt_lock);

    xen_overlay_do_map_page(&s->gnt_aliases[idx], gpa);

    s->gnt_frame_gpas[idx] = gpa;

    if (s->nr_frames <= idx) {
        s->nr_frames = idx + 1;
    }

    return 0;
}

int xen_gnttab_set_version_op(struct gnttab_set_version *set)
{
    int ret;

    switch (set->version) {
    case 1:
        ret = 0;
        break;

    case 2:
        /* Behave as before set_version was introduced. */
        ret = -ENOSYS;
        break;

    default:
        ret = -EINVAL;
    }

    set->version = 1;
    return ret;
}

int xen_gnttab_get_version_op(struct gnttab_get_version *get)
{
    if (get->dom != DOMID_SELF && get->dom != xen_domid) {
        return -ESRCH;
    }

    get->version = 1;
    return 0;
}

int xen_gnttab_query_size_op(struct gnttab_query_size *size)
{
    XenGnttabState *s = xen_gnttab_singleton;

    if (!s) {
        return -ENOTSUP;
    }

    if (size->dom != DOMID_SELF && size->dom != xen_domid) {
        size->status = GNTST_bad_domain;
        return 0;
    }

    size->status = GNTST_okay;
    size->nr_frames = s->nr_frames;
    size->max_nr_frames = s->max_frames;
    return 0;
}

/* Track per-open refs, to allow close() to clean up. */
struct active_ref {
    MemoryRegionSection mrs;
    void *virtaddr;
    uint32_t refcnt;
    int prot;
};

static void gnt_unref(XenGnttabState *s, grant_ref_t ref,
                      MemoryRegionSection *mrs, int prot)
{
    if (mrs && mrs->mr) {
        if (prot & PROT_WRITE) {
            memory_region_set_dirty(mrs->mr, mrs->offset_within_region,
                                    XEN_PAGE_SIZE);
        }
        memory_region_unref(mrs->mr);
        mrs->mr = NULL;
    }
    assert(s->map_track[ref] != 0);

    if (--s->map_track[ref] == 0) {
        grant_entry_v1_t *gnt_p = &s->entries.v1[ref];
        qatomic_and(&gnt_p->flags, (uint16_t)~(GTF_reading | GTF_writing));
    }
}

static uint64_t gnt_ref(XenGnttabState *s, grant_ref_t ref, int prot)
{
    uint16_t mask = GTF_type_mask | GTF_sub_page;
    grant_entry_v1_t gnt, *gnt_p;
    int retries = 0;

    if (ref >= s->max_frames * ENTRIES_PER_FRAME_V1 ||
        s->map_track[ref] == UINT8_MAX) {
        return INVALID_GPA;
    }

    if (prot & PROT_WRITE) {
        mask |= GTF_readonly;
    }

    gnt_p = &s->entries.v1[ref];

    /*
     * The guest can legitimately be changing the GTF_readonly flag. Allow
     * that, but don't let a malicious guest cause a livelock.
     */
    for (retries = 0; retries < 5; retries++) {
        uint16_t new_flags;

        /* Read the entry before an atomic operation on its flags */
        gnt = *(volatile grant_entry_v1_t *)gnt_p;

        if ((gnt.flags & mask) != GTF_permit_access ||
            gnt.domid != DOMID_QEMU) {
            return INVALID_GPA;
        }

        new_flags = gnt.flags | GTF_reading;
        if (prot & PROT_WRITE) {
            new_flags |= GTF_writing;
        }

        if (qatomic_cmpxchg(&gnt_p->flags, gnt.flags, new_flags) == gnt.flags) {
            return (uint64_t)gnt.frame << XEN_PAGE_SHIFT;
        }
    }

    return INVALID_GPA;
}

struct xengntdev_handle {
    GHashTable *active_maps;
};

static int xen_be_gnttab_set_max_grants(struct xengntdev_handle *xgt,
                                        uint32_t nr_grants)
{
    return 0;
}

static void *xen_be_gnttab_map_refs(struct xengntdev_handle *xgt,
                                    uint32_t count, uint32_t domid,
                                    uint32_t *refs, int prot)
{
    XenGnttabState *s = xen_gnttab_singleton;
    struct active_ref *act;

    if (!s) {
        errno = ENOTSUP;
        return NULL;
    }

    if (domid != xen_domid) {
        errno = EINVAL;
        return NULL;
    }

    if (!count || count > 4096) {
        errno = EINVAL;
        return NULL;
    }

    /*
     * Making a contiguous mapping from potentially discontiguous grant
     * references would be... distinctly non-trivial. We don't support it.
     * Even changing the API to return an array of pointers, one per page,
     * wouldn't be simple to use in PV backends because some structures
     * actually cross page boundaries (e.g. 32-bit blkif_response ring
     * entries are 12 bytes).
     */
    if (count != 1) {
        errno = EINVAL;
        return NULL;
    }

    QEMU_LOCK_GUARD(&s->gnt_lock);

    act = g_hash_table_lookup(xgt->active_maps, GINT_TO_POINTER(refs[0]));
    if (act) {
        if ((prot & PROT_WRITE) && !(act->prot & PROT_WRITE)) {
            if (gnt_ref(s, refs[0], prot) == INVALID_GPA) {
                return NULL;
            }
            act->prot |= PROT_WRITE;
        }
        act->refcnt++;
    } else {
        uint64_t gpa = gnt_ref(s, refs[0], prot);
        if (gpa == INVALID_GPA) {
            errno = EINVAL;
            return NULL;
        }

        act = g_new0(struct active_ref, 1);
        act->prot = prot;
        act->refcnt = 1;
        act->mrs = memory_region_find(get_system_memory(), gpa, XEN_PAGE_SIZE);

        if (act->mrs.mr &&
            !int128_lt(act->mrs.size, int128_make64(XEN_PAGE_SIZE)) &&
            memory_region_get_ram_addr(act->mrs.mr) != RAM_ADDR_INVALID) {
            act->virtaddr = qemu_map_ram_ptr(act->mrs.mr->ram_block,
                                             act->mrs.offset_within_region);
        }
        if (!act->virtaddr) {
            gnt_unref(s, refs[0], &act->mrs, 0);
            g_free(act);
            errno = EINVAL;
            return NULL;
        }

        s->map_track[refs[0]]++;
        g_hash_table_insert(xgt->active_maps, GINT_TO_POINTER(refs[0]), act);
    }

    return act->virtaddr;
}

static gboolean do_unmap(gpointer key, gpointer value, gpointer user_data)
{
    XenGnttabState *s = user_data;
    grant_ref_t gref = GPOINTER_TO_INT(key);
    struct active_ref *act = value;

    gnt_unref(s, gref, &act->mrs, act->prot);
    g_free(act);
    return true;
}

static int xen_be_gnttab_unmap(struct xengntdev_handle *xgt,
                               void *start_address, uint32_t *refs,
                               uint32_t count)
{
    XenGnttabState *s = xen_gnttab_singleton;
    struct active_ref *act;

    if (!s) {
        return -ENOTSUP;
    }

    if (count != 1) {
        return -EINVAL;
    }

    QEMU_LOCK_GUARD(&s->gnt_lock);

    act = g_hash_table_lookup(xgt->active_maps, GINT_TO_POINTER(refs[0]));
    if (!act) {
        return -ENOENT;
    }

    if (act->virtaddr != start_address) {
        return -EINVAL;
    }

    if (!--act->refcnt) {
        do_unmap(GINT_TO_POINTER(refs[0]), act, s);
        g_hash_table_remove(xgt->active_maps, GINT_TO_POINTER(refs[0]));
    }

    return 0;
}

/*
 * This looks a bit like the one for true Xen in xen-operations.c but
 * in emulation we don't support multi-page mappings. And under Xen we
 * *want* the multi-page mappings so we have fewer bounces through the
 * kernel and the hypervisor. So the code paths end up being similar,
 * but different.
 */
static int xen_be_gnttab_copy(struct xengntdev_handle *xgt, bool to_domain,
                              uint32_t domid, XenGrantCopySegment *segs,
                              uint32_t nr_segs, Error **errp)
{
    int prot = to_domain ? PROT_WRITE : PROT_READ;
    unsigned int i;

    for (i = 0; i < nr_segs; i++) {
        XenGrantCopySegment *seg = &segs[i];
        void *page;
        uint32_t ref = to_domain ? seg->dest.foreign.ref :
            seg->source.foreign.ref;

        page = xen_be_gnttab_map_refs(xgt, 1, domid, &ref, prot);
        if (!page) {
            if (errp) {
                error_setg_errno(errp, errno,
                                 "xen_be_gnttab_map_refs failed");
            }
            return -errno;
        }

        if (to_domain) {
            memcpy(page + seg->dest.foreign.offset, seg->source.virt,
                   seg->len);
        } else {
            memcpy(seg->dest.virt, page + seg->source.foreign.offset,
                   seg->len);
        }

        if (xen_be_gnttab_unmap(xgt, page, &ref, 1)) {
            if (errp) {
                error_setg_errno(errp, errno, "xen_be_gnttab_unmap failed");
            }
            return -errno;
        }
    }

    return 0;
}

static struct xengntdev_handle *xen_be_gnttab_open(void)
{
    struct xengntdev_handle *xgt = g_new0(struct xengntdev_handle, 1);

    xgt->active_maps = g_hash_table_new(g_direct_hash, g_direct_equal);
    return xgt;
}

static int xen_be_gnttab_close(struct xengntdev_handle *xgt)
{
    XenGnttabState *s = xen_gnttab_singleton;

    if (!s) {
        return -ENOTSUP;
    }

    g_hash_table_foreach_remove(xgt->active_maps, do_unmap, s);
    g_hash_table_destroy(xgt->active_maps);
    g_free(xgt);
    return 0;
}

static struct gnttab_backend_ops emu_gnttab_backend_ops = {
    .open = xen_be_gnttab_open,
    .close = xen_be_gnttab_close,
    .grant_copy = xen_be_gnttab_copy,
    .set_max_grants = xen_be_gnttab_set_max_grants,
    .map_refs = xen_be_gnttab_map_refs,
    .unmap = xen_be_gnttab_unmap,
};

int xen_gnttab_reset(void)
{
    XenGnttabState *s = xen_gnttab_singleton;

    if (!s) {
        return -ENOTSUP;
    }

    QEMU_LOCK_GUARD(&s->gnt_lock);

    s->nr_frames = 0;

    memset(s->entries.v1, 0, XEN_PAGE_SIZE * s->max_frames);
    s->entries.v1[GNTTAB_RESERVED_XENSTORE].flags = GTF_permit_access;
    s->entries.v1[GNTTAB_RESERVED_XENSTORE].frame = XEN_SPECIAL_PFN(XENSTORE);

<<<<<<< HEAD
=======
    if (xen_primary_console_get_pfn()) {
        s->entries.v1[GNTTAB_RESERVED_CONSOLE].flags = GTF_permit_access;
        s->entries.v1[GNTTAB_RESERVED_CONSOLE].frame = XEN_SPECIAL_PFN(CONSOLE);
    }

>>>>>>> 1600b9f4
    return 0;
}<|MERGE_RESOLUTION|>--- conflicted
+++ resolved
@@ -541,13 +541,10 @@
     s->entries.v1[GNTTAB_RESERVED_XENSTORE].flags = GTF_permit_access;
     s->entries.v1[GNTTAB_RESERVED_XENSTORE].frame = XEN_SPECIAL_PFN(XENSTORE);
 
-<<<<<<< HEAD
-=======
     if (xen_primary_console_get_pfn()) {
         s->entries.v1[GNTTAB_RESERVED_CONSOLE].flags = GTF_permit_access;
         s->entries.v1[GNTTAB_RESERVED_CONSOLE].frame = XEN_SPECIAL_PFN(CONSOLE);
     }
 
->>>>>>> 1600b9f4
     return 0;
 }