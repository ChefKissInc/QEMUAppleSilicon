--- conflicted
+++ resolved
@@ -29,13 +29,9 @@
 #include "chardev/char-fe.h"
 #include "qemu/timer.h"
 #include "qemu/error-report.h"
-<<<<<<< HEAD
-#include "exec/tswap.h"
-=======
 #include "exec/address-spaces.h"
 #include "exec/tswap.h"
 #include "sysemu/dma.h"
->>>>>>> 78385bc7
 
 #define RISCV_DEBUG_HTIF 0
 #define HTIF_DEBUG(fmt, ...)                                                   \
