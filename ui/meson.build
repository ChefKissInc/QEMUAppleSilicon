system_ss.add(pixman)
specific_ss.add(when: ['CONFIG_SYSTEM_ONLY'], if_true: pixman)   # for the include path
specific_ss.add(when: ['CONFIG_SYSTEM_ONLY'], if_true: opengl)   # for the include path

system_ss.add(png)
system_ss.add(files(
  'clipboard.c',
  'console.c',
  'cursor.c',
  'input-keymap.c',
  'input-legacy.c',
  'input-barrier.c',
  'input.c',
  'kbd-state.c',
  'keymaps.c',
  'qemu-pixman.c',
  'ui-hmp-cmds.c',
  'ui-qmp-cmds.c',
  'util.c',
))
system_ss.add(when: pixman, if_true: files('console-vc.c'), if_false: files('console-vc-stubs.c'))
if dbus_display
  system_ss.add(files('dbus-module.c'))
endif
system_ss.add([spice_headers, files('spice-module.c')])
system_ss.add(when: spice_protocol, if_true: files('vdagent.c'))

if host_os == 'linux'
  system_ss.add(files('input-linux.c', 'udmabuf.c'))
endif
system_ss.add(when: cocoa, if_true: files('cocoa.m'))

vnc_ss = ss.source_set()
vnc_ss.add(files(
  'vnc.c',
  'vnc-enc-zlib.c',
  'vnc-enc-hextile.c',
  'vnc-enc-tight.c',
  'vnc-palette.c',
  'vnc-enc-zrle.c',
  'vnc-auth-vencrypt.c',
  'vnc-ws.c',
  'vnc-jobs.c',
  'vnc-clipboard.c',
))
vnc_ss.add(zlib, jpeg, gnutls)
vnc_ss.add(when: sasl, if_true: files('vnc-auth-sasl.c'))
system_ss.add_all(when: [vnc, pixman], if_true: vnc_ss)
system_ss.add(when: vnc, if_false: files('vnc-stubs.c'))

ui_modules = {}

if curses.found()
  curses_ss = ss.source_set()
  curses_ss.add(when: [curses, iconv], if_true: [files('curses.c'), pixman])
  ui_modules += {'curses' : curses_ss}
endif

system_ss.add(opengl)
if opengl.found()
  opengl_ss = ss.source_set()
  opengl_ss.add(gbm, pixman)
  opengl_ss.add(when: [opengl],
               if_true: files('shader.c', 'console-gl.c', 'egl-helpers.c', 'egl-context.c'))
  ui_modules += {'opengl' : opengl_ss}
endif

if opengl.found()
  egl_headless_ss = ss.source_set()
  egl_headless_ss.add(when: [opengl, pixman],
                      if_true: [files('egl-headless.c'), gbm])
  ui_modules += {'egl-headless' : egl_headless_ss}
endif

if dbus_display
  dbus_ss = ss.source_set()
  env = environment()
  env.set('HOST_OS', host_os)
  xml = custom_target('dbus-display preprocess',
                      input: 'dbus-display1.xml',
                      output: 'dbus-display1.xml',
                      env: env,
                      command: [xml_pp, '@INPUT@', '@OUTPUT@'])
  dbus_display1 = custom_target('dbus-display gdbus-codegen',
                                output: ['dbus-display1.h', 'dbus-display1.c'],
                                input: xml,
                                command: [gdbus_codegen, '@INPUT@',
                                          '--glib-min-required', '2.64',
                                          '--output-directory', meson.current_build_dir(),
                                          '--interface-prefix', 'org.qemu.',
                                          '--c-namespace', 'QemuDBus',
                                          '--generate-c-code', '@BASENAME@'])
<<<<<<< HEAD
  dbus_display1_lib = static_library('dbus-display1', dbus_display1, dependencies: gio)
  dbus_display1_dep = declare_dependency(link_with: dbus_display1_lib, sources: dbus_display1[0])
=======
  dbus_display1_dep = declare_dependency(sources: dbus_display1, dependencies: gio)
>>>>>>> c25df57a
  dbus_ss.add(when: [gio, dbus_display1_dep],
              if_true: [files(
                'dbus-chardev.c',
                'dbus-clipboard.c',
                'dbus-console.c',
                'dbus-error.c',
                'dbus-listener.c',
                'dbus.c',
              ), opengl, gbm, pixman])
  ui_modules += {'dbus' : dbus_ss}
endif

if gtk.found()
  if host_os == 'windows'
    system_ss.add(files('win32-kbd-hook.c'))
  endif

  gtk_ss = ss.source_set()
  gtk_ss.add(gtk, vte, pixman, files('gtk.c'))
  if have_gtk_clipboard
    gtk_ss.add(files('gtk-clipboard.c'))
  endif
  gtk_ss.add(when: x11, if_true: files('x_keymap.c'))
  gtk_ss.add(when: opengl, if_true: files('gtk-gl-area.c'))
  gtk_ss.add(when: [x11, opengl], if_true: files('gtk-egl.c'))
  ui_modules += {'gtk' : gtk_ss}
endif

if sdl.found()
  if host_os == 'windows'
    system_ss.add(files('win32-kbd-hook.c'))
  endif

  sdl_ss = ss.source_set()
  sdl_ss.add(sdl, sdl_image, pixman, glib, files(
    'sdl2-2d.c',
    'sdl2-input.c',
    'sdl2.c',
  ))
  sdl_ss.add(when: opengl, if_true: files('sdl2-gl.c'))
  sdl_ss.add(when: x11, if_true: files('x_keymap.c'))
  ui_modules += {'sdl' : sdl_ss}
endif

if spice.found()
  spice_core_ss = ss.source_set()
  spice_core_ss.add(spice, pixman, files(
    'spice-core.c',
    'spice-input.c',
    'spice-display.c'
  ))
  ui_modules += {'spice-core' : spice_core_ss}

  if gio.found()
    spice_ss = ss.source_set()
    spice_ss.add(spice, gio, pixman, files('spice-app.c'))
    ui_modules += {'spice-app': spice_ss}
  endif
endif

keymaps = [
  ['atset1', 'qcode'],
  ['linux', 'qcode'],
  ['qcode', 'atset1'],
  ['qcode', 'atset2'],
  ['qcode', 'atset3'],
  ['qcode', 'linux'],
  ['qcode', 'qnum'],
  ['qcode', 'sun'],
  ['qnum', 'qcode'],
  ['usb', 'qcode'],
  ['win32', 'qcode'],
  ['x11', 'qcode'],
  ['xorgevdev', 'qcode'],
  ['xorgkbd', 'qcode'],
  ['xorgxquartz', 'qcode'],
  ['xorgxwin', 'qcode'],
  ['osx', 'qcode'],
]

if have_system or xkbcommon.found()
  keycodemapdb_proj = subproject('keycodemapdb', required: true)
  foreach e : keymaps
    output = 'input-keymap-@0@-to-@1@.c.inc'.format(e[0], e[1])
    genh += custom_target(output,
                  output: output,
                  capture: true,
                  input: keycodemapdb_proj.get_variable('keymaps_csv'),
                  command: [python, keycodemapdb_proj.get_variable('keymap_gen').full_path(),
                            'code-map', '--lang', 'glib2',
                            '--varname', 'qemu_input_map_@0@_to_@1@'.format(e[0], e[1]),
                            '@INPUT0@', e[0], e[1]])
  endforeach
endif

subdir('shader')

if have_system
  subdir('icons')

  install_data('qemu.desktop', install_dir: qemu_desktopdir)
endif

modules += {'ui': ui_modules}<|MERGE_RESOLUTION|>--- conflicted
+++ resolved
@@ -90,12 +90,7 @@
                                           '--interface-prefix', 'org.qemu.',
                                           '--c-namespace', 'QemuDBus',
                                           '--generate-c-code', '@BASENAME@'])
-<<<<<<< HEAD
-  dbus_display1_lib = static_library('dbus-display1', dbus_display1, dependencies: gio)
-  dbus_display1_dep = declare_dependency(link_with: dbus_display1_lib, sources: dbus_display1[0])
-=======
   dbus_display1_dep = declare_dependency(sources: dbus_display1, dependencies: gio)
->>>>>>> c25df57a
   dbus_ss.add(when: [gio, dbus_display1_dep],
               if_true: [files(
                 'dbus-chardev.c',
