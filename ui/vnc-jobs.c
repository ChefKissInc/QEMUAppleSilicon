--- conflicted
+++ resolved
@@ -188,11 +188,6 @@
     local->write_pixels = orig->write_pixels;
     local->client_pf = orig->client_pf;
     local->client_endian = orig->client_endian;
-<<<<<<< HEAD
-    local->tight = orig->tight;
-    local->zlib = orig->zlib;
-=======
->>>>>>> e0006a86
     local->hextile = orig->hextile;
     local->client_width = orig->client_width;
     local->client_height = orig->client_height;
