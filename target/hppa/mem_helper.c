/*
 *  HPPA memory access helper routines
 *
 *  Copyright (c) 2017 Helge Deller
 *
 * This library is free software; you can redistribute it and/or
 * modify it under the terms of the GNU Lesser General Public
 * License as published by the Free Software Foundation; either
 * version 2.1 of the License, or (at your option) any later version.
 *
 * This library is distributed in the hope that it will be useful,
 * but WITHOUT ANY WARRANTY; without even the implied warranty of
 * MERCHANTABILITY or FITNESS FOR A PARTICULAR PURPOSE.  See the GNU
 * Lesser General Public License for more details.
 *
 * You should have received a copy of the GNU Lesser General Public
 * License along with this library; if not, see <http://www.gnu.org/licenses/>.
 */

#include "qemu/osdep.h"
#include "qemu/log.h"
#include "cpu.h"
#include "exec/exec-all.h"
#include "exec/helper-proto.h"
#include "hw/core/cpu.h"
#include "trace.h"

hwaddr hppa_abs_to_phys_pa2_w1(vaddr addr)
{
    /*
     * Figure H-8 "62-bit Absolute Accesses when PSW W-bit is 1" describes
     * an algorithm in which a 62-bit absolute address is transformed to
     * a 64-bit physical address.  This must then be combined with that
     * pictured in Figure H-11 "Physical Address Space Mapping", in which
     * the full physical address is truncated to the N-bit physical address
     * supported by the implementation.
     *
     * Since the supported physical address space is below 54 bits, the
     * H-8 algorithm is moot and all that is left is to truncate.
     */
    QEMU_BUILD_BUG_ON(TARGET_PHYS_ADDR_SPACE_BITS > 54);
    return sextract64(addr, 0, TARGET_PHYS_ADDR_SPACE_BITS);
}

hwaddr hppa_abs_to_phys_pa2_w0(vaddr addr)
{
    /*
     * See Figure H-10, "Absolute Accesses when PSW W-bit is 0",
     * combined with Figure H-11, as above.
     */
    if (likely(extract32(addr, 28, 4) != 0xf)) {
        /* Memory address space */
        addr = (uint32_t)addr;
    } else if (extract32(addr, 24, 4) != 0) {
        /* I/O address space */
        addr = (int32_t)addr;
    } else {
        /*
         * PDC address space:
         * Figures H-10 and H-11 of the parisc2.0 spec do not specify
         * where to map into the 64-bit PDC address space.
         * We map with an offset which equals the 32-bit address, which
         * is what can be seen on physical machines too.
         */
        addr = (uint32_t)addr;
        addr |= -1ull << (TARGET_PHYS_ADDR_SPACE_BITS - 4);
    }
    return addr;
}

static HPPATLBEntry *hppa_find_tlb(CPUHPPAState *env, vaddr addr)
{
    IntervalTreeNode *i = interval_tree_iter_first(&env->tlb_root, addr, addr);

    if (i) {
        HPPATLBEntry *ent = container_of(i, HPPATLBEntry, itree);
        trace_hppa_tlb_find_entry(env, ent, ent->entry_valid,
                                  ent->itree.start, ent->itree.last, ent->pa);
        return ent;
    }
    trace_hppa_tlb_find_entry_not_found(env, addr);
    return NULL;
}

static void hppa_flush_tlb_ent(CPUHPPAState *env, HPPATLBEntry *ent,
                               bool force_flush_btlb)
{
    CPUState *cs = env_cpu(env);
    bool is_btlb;

    if (!ent->entry_valid) {
        return;
    }

    trace_hppa_tlb_flush_ent(env, ent, ent->itree.start,
                             ent->itree.last, ent->pa);

    tlb_flush_range_by_mmuidx(cs, ent->itree.start,
                              ent->itree.last - ent->itree.start + 1,
                              HPPA_MMU_FLUSH_MASK, TARGET_LONG_BITS);

    /* Never clear BTLBs, unless forced to do so. */
    is_btlb = ent < &env->tlb[HPPA_BTLB_ENTRIES(env)];
    if (is_btlb && !force_flush_btlb) {
        return;
    }

    interval_tree_remove(&ent->itree, &env->tlb_root);
    memset(ent, 0, sizeof(*ent));

    if (!is_btlb) {
        ent->unused_next = env->tlb_unused;
        env->tlb_unused = ent;
    }
}

static void hppa_flush_tlb_range(CPUHPPAState *env, vaddr va_b, vaddr va_e)
{
    IntervalTreeNode *i, *n;

    i = interval_tree_iter_first(&env->tlb_root, va_b, va_e);
    for (; i ; i = n) {
        HPPATLBEntry *ent = container_of(i, HPPATLBEntry, itree);

        /*
         * Find the next entry now: In the normal case the current entry
         * will be removed, but in the BTLB case it will remain.
         */
        n = interval_tree_iter_next(i, va_b, va_e);
        hppa_flush_tlb_ent(env, ent, false);
    }
}

static HPPATLBEntry *hppa_alloc_tlb_ent(CPUHPPAState *env)
{
    HPPATLBEntry *ent = env->tlb_unused;

    if (ent == NULL) {
        uint32_t btlb_entries = HPPA_BTLB_ENTRIES(env);
        uint32_t i = env->tlb_last;

        if (i < btlb_entries || i >= ARRAY_SIZE(env->tlb)) {
            i = btlb_entries;
        }
        env->tlb_last = i + 1;

        ent = &env->tlb[i];
        hppa_flush_tlb_ent(env, ent, false);
    }

    env->tlb_unused = ent->unused_next;
    return ent;
}

#define ACCESS_ID_MASK 0xffff

/* Return the set of protections allowed by a PID match. */
static int match_prot_id_1(uint32_t access_id, uint32_t prot_id)
{
    if (((access_id ^ (prot_id >> 1)) & ACCESS_ID_MASK) == 0) {
        return (prot_id & 1
                ? PAGE_EXEC | PAGE_READ
                : PAGE_EXEC | PAGE_READ | PAGE_WRITE);
    }
    return 0;
}

static int match_prot_id32(CPUHPPAState *env, uint32_t access_id)
{
    int r, i;

    for (i = CR_PID1; i <= CR_PID4; ++i) {
        r = match_prot_id_1(access_id, env->cr[i]);
        if (r) {
            return r;
        }
    }
    return 0;
}

static int match_prot_id64(CPUHPPAState *env, uint32_t access_id)
{
    int r, i;

    for (i = CR_PID1; i <= CR_PID4; ++i) {
        r = match_prot_id_1(access_id, env->cr[i]);
        if (r) {
            return r;
        }
        r = match_prot_id_1(access_id, env->cr[i] >> 32);
        if (r) {
            return r;
        }
    }
    return 0;
}

int hppa_get_physical_address(CPUHPPAState *env, vaddr addr, int mmu_idx,
                              int type, hwaddr *pphys, int *pprot,
                              HPPATLBEntry **tlb_entry)
{
    hwaddr phys;
    int prot, r_prot, w_prot, x_prot, priv;
    HPPATLBEntry *ent;
    int ret = -1;

    if (tlb_entry) {
        *tlb_entry = NULL;
    }

    /* Virtual translation disabled.  Map absolute to physical.  */
    if (MMU_IDX_MMU_DISABLED(mmu_idx)) {
        switch (mmu_idx) {
        case MMU_ABS_W_IDX:
            phys = hppa_abs_to_phys_pa2_w1(addr);
            break;
        case MMU_ABS_IDX:
            if (hppa_is_pa20(env)) {
                phys = hppa_abs_to_phys_pa2_w0(addr);
            } else {
                phys = (uint32_t)addr;
            }
            break;
        default:
            g_assert_not_reached();
        }
        prot = PAGE_READ | PAGE_WRITE | PAGE_EXEC;
        goto egress;
    }

    /* Find a valid tlb entry that matches the virtual address.  */
    ent = hppa_find_tlb(env, addr);
    if (ent == NULL) {
        phys = 0;
        prot = 0;
        ret = (type == PAGE_EXEC) ? EXCP_ITLB_MISS : EXCP_DTLB_MISS;
        goto egress;
    }

    if (tlb_entry) {
        *tlb_entry = ent;
    }

    /* We now know the physical address.  */
    phys = ent->pa + (addr - ent->itree.start);

    /* Map TLB access_rights field to QEMU protection.  */
    priv = MMU_IDX_TO_PRIV(mmu_idx);
    r_prot = (priv <= ent->ar_pl1) * PAGE_READ;
    w_prot = (priv <= ent->ar_pl2) * PAGE_WRITE;
    x_prot = (ent->ar_pl2 <= priv && priv <= ent->ar_pl1) * PAGE_EXEC;
    switch (ent->ar_type) {
    case 0: /* read-only: data page */
        prot = r_prot;
        break;
    case 1: /* read/write: dynamic data page */
        prot = r_prot | w_prot;
        break;
    case 2: /* read/execute: normal code page */
        prot = r_prot | x_prot;
        break;
    case 3: /* read/write/execute: dynamic code page */
        prot = r_prot | w_prot | x_prot;
        break;
    default: /* execute: promote to privilege level type & 3 */
        prot = x_prot;
        break;
    }

    /*
     * No guest access type indicates a non-architectural access from
     * within QEMU.  Bypass checks for access, D, B, P and T bits.
     */
    if (type == 0) {
        goto egress;
    }

    /* access_id == 0 means public page and no check is performed */
    if (ent->access_id && MMU_IDX_TO_P(mmu_idx)) {
        int access_prot = (hppa_is_pa20(env)
                           ? match_prot_id64(env, ent->access_id)
                           : match_prot_id32(env, ent->access_id));
        if (unlikely(!(type & access_prot))) {
            /* Not allowed -- Inst/Data Memory Protection Id Fault. */
            ret = type & PAGE_EXEC ? EXCP_IMP : EXCP_DMPI;
            goto egress;
        }
        /* Otherwise exclude permissions not allowed (i.e WD). */
        prot &= access_prot;
    }

    if (unlikely(!(prot & type))) {
        /* Not allowed -- Inst/Data Memory Access Rights Fault. */
        ret = (type & PAGE_EXEC) ? EXCP_IMP : EXCP_DMAR;
        goto egress;
    }

    /* In reverse priority order, check for conditions which raise faults.
       As we go, remove PROT bits that cover the condition we want to check.
       In this way, the resulting PROT will force a re-check of the
       architectural TLB entry for the next access.  */
    if (unlikely(!ent->d)) {
        if (type & PAGE_WRITE) {
            /* The D bit is not set -- TLB Dirty Bit Fault.  */
            ret = EXCP_TLB_DIRTY;
        }
        prot &= PAGE_READ | PAGE_EXEC;
    }
    if (unlikely(ent->b)) {
        if (type & PAGE_WRITE) {
            /* The B bit is set -- Data Memory Break Fault.  */
            ret = EXCP_DMB;
        }
        prot &= PAGE_READ | PAGE_EXEC;
    }
    if (unlikely(ent->t)) {
        if (!(type & PAGE_EXEC)) {
            /* The T bit is set -- Page Reference Fault.  */
            ret = EXCP_PAGE_REF;
        }
        prot &= PAGE_EXEC;
    }

 egress:
    *pphys = phys;
    *pprot = prot;
    trace_hppa_tlb_get_physical_address(env, ret, prot, addr, phys);
    return ret;
}

hwaddr hppa_cpu_get_phys_page_debug(CPUState *cs, vaddr addr)
{
    HPPACPU *cpu = HPPA_CPU(cs);
    hwaddr phys;
    int prot, excp, mmu_idx;

    /* If the (data) mmu is disabled, bypass translation.  */
    /* ??? We really ought to know if the code mmu is disabled too,
       in order to get the correct debugging dumps.  */
    mmu_idx = (cpu->env.psw & PSW_D ? MMU_KERNEL_IDX :
               cpu->env.psw & PSW_W ? MMU_ABS_W_IDX : MMU_ABS_IDX);

    excp = hppa_get_physical_address(&cpu->env, addr, mmu_idx, 0,
                                     &phys, &prot, NULL);

    /* Since we're translating for debugging, the only error that is a
       hard error is no translation at all.  Otherwise, while a real cpu
       access might not have permission, the debugger does.  */
    return excp == EXCP_DTLB_MISS ? -1 : phys;
}

void hppa_set_ior_and_isr(CPUHPPAState *env, vaddr addr, bool mmu_disabled)
{
    if (env->psw & PSW_Q) {
        /*
         * For pa1.x, the offset and space never overlap, and so we
         * simply extract the high and low part of the virtual address.
         *
         * For pa2.0, the formation of these are described in section
         * "Interruption Parameter Registers", page 2-15.
         */
        env->cr[CR_IOR] = (uint32_t)addr;
        env->cr[CR_ISR] = addr >> 32;

        if (hppa_is_pa20(env)) {
            if (mmu_disabled) {
                /*
                 * If data translation was disabled, the ISR contains
                 * the upper portion of the abs address, zero-extended.
                 */
                env->cr[CR_ISR] &= 0x3fffffff;
            } else {
                /*
                 * If data translation was enabled, the upper two bits
                 * of the IOR (the b field) are equal to the two space
                 * bits from the base register used to form the gva.
                 */
                uint64_t b;

                b = env->unwind_breg ? env->gr[env->unwind_breg] : 0;
                b >>= (env->psw & PSW_W ? 62 : 30);
                env->cr[CR_IOR] |= b << 62;
            }
        }
    }
}

G_NORETURN static void
raise_exception_with_ior(CPUHPPAState *env, int excp, uintptr_t retaddr,
                         vaddr addr, bool mmu_disabled)
{
    CPUState *cs = env_cpu(env);

    cs->exception_index = excp;
<<<<<<< HEAD
    hppa_set_ior_and_isr(env, addr, mmu_disabled);

    cpu_loop_exit_restore(cs, retaddr);
=======
    cpu_restore_state(cs, retaddr);
    hppa_set_ior_and_isr(env, addr, mmu_disabled);

    cpu_loop_exit(cs);
}

void hppa_cpu_do_transaction_failed(CPUState *cs, hwaddr physaddr,
                                     vaddr addr, unsigned size,
                                     MMUAccessType access_type,
                                     int mmu_idx, MemTxAttrs attrs,
                                     MemTxResult response, uintptr_t retaddr)
{
    CPUHPPAState *env = cpu_env(cs);

    qemu_log_mask(LOG_GUEST_ERROR, "HPMC at " TARGET_FMT_lx ":" TARGET_FMT_lx
                " while accessing I/O at %#08" HWADDR_PRIx "\n",
                env->iasq_f, env->iaoq_f, physaddr);

    /* FIXME: Enable HPMC exceptions when firmware has clean device probing */
    if (0) {
        raise_exception_with_ior(env, EXCP_HPMC, retaddr, addr,
                                 MMU_IDX_MMU_DISABLED(mmu_idx));
    }
>>>>>>> c25df57a
}

bool hppa_cpu_tlb_fill(CPUState *cs, vaddr addr, int size,
                       MMUAccessType type, int mmu_idx,
                       bool probe, uintptr_t retaddr)
{
    HPPACPU *cpu = HPPA_CPU(cs);
    CPUHPPAState *env = &cpu->env;
    HPPATLBEntry *ent;
    int prot, excp, a_prot;
    hwaddr phys;

    switch (type) {
    case MMU_INST_FETCH:
        a_prot = PAGE_EXEC;
        break;
    case MMU_DATA_STORE:
        a_prot = PAGE_WRITE;
        break;
    default:
        a_prot = PAGE_READ;
        break;
    }

    excp = hppa_get_physical_address(env, addr, mmu_idx,
                                     a_prot, &phys, &prot, &ent);
    if (unlikely(excp >= 0)) {
        if (probe) {
            return false;
        }
        trace_hppa_tlb_fill_excp(env, addr, size, type, mmu_idx);

        /* Failure.  Raise the indicated exception.  */
        raise_exception_with_ior(env, excp, retaddr, addr,
                                 MMU_IDX_MMU_DISABLED(mmu_idx));
    }

    trace_hppa_tlb_fill_success(env, addr & TARGET_PAGE_MASK,
                                phys & TARGET_PAGE_MASK, size, type, mmu_idx);

    /*
     * Success!  Store the translation into the QEMU TLB.
     * Note that we always install a single-page entry, because that
     * is what works best with softmmu -- anything else will trigger
     * the large page protection mask.  We do not require this,
     * because we record the large page here in the hppa tlb.
     */
    tlb_set_page(cs, addr & TARGET_PAGE_MASK, phys & TARGET_PAGE_MASK,
                 prot, mmu_idx, TARGET_PAGE_SIZE);
    return true;
}

/* Insert (Insn/Data) TLB Address.  Note this is PA 1.1 only.  */
void HELPER(itlba_pa11)(CPUHPPAState *env, target_ulong addr, target_ulong reg)
{
    HPPATLBEntry *ent;

    /* Zap any old entries covering ADDR. */
    addr &= TARGET_PAGE_MASK;
    hppa_flush_tlb_range(env, addr, addr + TARGET_PAGE_SIZE - 1);

    ent = env->tlb_partial;
    if (ent == NULL) {
        ent = hppa_alloc_tlb_ent(env);
        env->tlb_partial = ent;
    }

    /* Note that ent->entry_valid == 0 already.  */
    ent->itree.start = addr;
    ent->itree.last = addr + TARGET_PAGE_SIZE - 1;
    ent->pa = extract32(reg, 5, 20) << TARGET_PAGE_BITS;
    trace_hppa_tlb_itlba(env, ent, ent->itree.start, ent->itree.last, ent->pa);
}

static void set_access_bits_pa11(CPUHPPAState *env, HPPATLBEntry *ent,
                                 target_ulong reg)
{
    ent->access_id = extract32(reg, 1, 18);
    ent->u = extract32(reg, 19, 1);
    ent->ar_pl2 = extract32(reg, 20, 2);
    ent->ar_pl1 = extract32(reg, 22, 2);
    ent->ar_type = extract32(reg, 24, 3);
    ent->b = extract32(reg, 27, 1);
    ent->d = extract32(reg, 28, 1);
    ent->t = extract32(reg, 29, 1);
    ent->entry_valid = 1;

    interval_tree_insert(&ent->itree, &env->tlb_root);
    trace_hppa_tlb_itlbp(env, ent, ent->access_id, ent->u, ent->ar_pl2,
                         ent->ar_pl1, ent->ar_type, ent->b, ent->d, ent->t);
}

/* Insert (Insn/Data) TLB Protection.  Note this is PA 1.1 only.  */
void HELPER(itlbp_pa11)(CPUHPPAState *env, target_ulong addr, target_ulong reg)
{
    HPPATLBEntry *ent = env->tlb_partial;

    if (ent) {
        env->tlb_partial = NULL;
        if (ent->itree.start <= addr && addr <= ent->itree.last) {
            set_access_bits_pa11(env, ent, reg);
            return;
        }
    }
    qemu_log_mask(LOG_GUEST_ERROR, "ITLBP not following ITLBA\n");
}

static void itlbt_pa20(CPUHPPAState *env, target_ulong r1,
                       target_ulong r2, vaddr va_b)
{
    HPPATLBEntry *ent;
    vaddr va_e;
    uint64_t va_size;
    int mask_shift;

    mask_shift = 2 * (r1 & 0xf);
    va_size = (uint64_t)TARGET_PAGE_SIZE << mask_shift;
    va_b &= -va_size;
    va_e = va_b + va_size - 1;

    hppa_flush_tlb_range(env, va_b, va_e);
    ent = hppa_alloc_tlb_ent(env);

    ent->itree.start = va_b;
    ent->itree.last = va_e;

    /* Extract all 52 bits present in the page table entry. */
    ent->pa = r1 << (TARGET_PAGE_BITS - 5);
    /* Align per the page size. */
    ent->pa &= TARGET_PAGE_MASK << mask_shift;
    /* Ignore the bits beyond physical address space. */
    ent->pa = sextract64(ent->pa, 0, TARGET_PHYS_ADDR_SPACE_BITS);

    ent->t = extract64(r2, 61, 1);
    ent->d = extract64(r2, 60, 1);
    ent->b = extract64(r2, 59, 1);
    ent->ar_type = extract64(r2, 56, 3);
    ent->ar_pl1 = extract64(r2, 54, 2);
    ent->ar_pl2 = extract64(r2, 52, 2);
    ent->u = extract64(r2, 51, 1);
    /* o = bit 50 */
    /* p = bit 49 */
    ent->access_id = extract64(r2, 1, 31);
    ent->entry_valid = 1;

    interval_tree_insert(&ent->itree, &env->tlb_root);
    trace_hppa_tlb_itlba(env, ent, ent->itree.start, ent->itree.last, ent->pa);
    trace_hppa_tlb_itlbp(env, ent, ent->access_id, ent->u,
                         ent->ar_pl2, ent->ar_pl1, ent->ar_type,
                         ent->b, ent->d, ent->t);
}

void HELPER(idtlbt_pa20)(CPUHPPAState *env, target_ulong r1, target_ulong r2)
{
    vaddr va_b = deposit64(env->cr[CR_IOR], 32, 32, env->cr[CR_ISR]);
    itlbt_pa20(env, r1, r2, va_b);
}

void HELPER(iitlbt_pa20)(CPUHPPAState *env, target_ulong r1, target_ulong r2)
{
    vaddr va_b = deposit64(env->cr[CR_IIAOQ], 32, 32, env->cr[CR_IIASQ]);
    itlbt_pa20(env, r1, r2, va_b);
}

/* Purge (Insn/Data) TLB. */
static void ptlb_work(CPUState *cpu, run_on_cpu_data data)
{
    vaddr start = data.target_ptr;
    vaddr end;

    /*
     * PA2.0 allows a range of pages encoded into GR[b], which we have
     * copied into the bottom bits of the otherwise page-aligned address.
     * PA1.x will always provide zero here, for a single page flush.
     */
    end = start & 0xf;
    start &= TARGET_PAGE_MASK;
    end = (vaddr)TARGET_PAGE_SIZE << (2 * end);
    end = start + end - 1;

    hppa_flush_tlb_range(cpu_env(cpu), start, end);
}

/* This is local to the current cpu. */
void HELPER(ptlb_l)(CPUHPPAState *env, target_ulong addr)
{
    trace_hppa_tlb_ptlb_local(env);
    ptlb_work(env_cpu(env), RUN_ON_CPU_TARGET_PTR(addr));
}

/* This is synchronous across all processors.  */
void HELPER(ptlb)(CPUHPPAState *env, target_ulong addr)
{
    CPUState *src = env_cpu(env);
    CPUState *cpu;
    bool wait = false;

    trace_hppa_tlb_ptlb(env);
    run_on_cpu_data data = RUN_ON_CPU_TARGET_PTR(addr);

    CPU_FOREACH(cpu) {
        if (cpu != src) {
            async_run_on_cpu(cpu, ptlb_work, data);
            wait = true;
        }
    }
    if (wait) {
        async_safe_run_on_cpu(src, ptlb_work, data);
    } else {
        ptlb_work(src, data);
    }
}

void hppa_ptlbe(CPUHPPAState *env)
{
    uint32_t btlb_entries = HPPA_BTLB_ENTRIES(env);
    uint32_t i;

    /* Zap the (non-btlb) tlb entries themselves. */
    memset(&env->tlb[btlb_entries], 0,
           sizeof(env->tlb) - btlb_entries * sizeof(env->tlb[0]));
    env->tlb_last = btlb_entries;
    env->tlb_partial = NULL;

    /* Put them all onto the unused list. */
    env->tlb_unused = &env->tlb[btlb_entries];
    for (i = btlb_entries; i < ARRAY_SIZE(env->tlb) - 1; ++i) {
        env->tlb[i].unused_next = &env->tlb[i + 1];
    }

    /* Re-initialize the interval tree with only the btlb entries. */
    memset(&env->tlb_root, 0, sizeof(env->tlb_root));
    for (i = 0; i < btlb_entries; ++i) {
        if (env->tlb[i].entry_valid) {
            interval_tree_insert(&env->tlb[i].itree, &env->tlb_root);
        }
    }

    tlb_flush_by_mmuidx(env_cpu(env), HPPA_MMU_FLUSH_MASK);
}

/* Purge (Insn/Data) TLB entry.  This affects an implementation-defined
   number of pages/entries (we choose all), and is local to the cpu.  */
void HELPER(ptlbe)(CPUHPPAState *env)
{
    trace_hppa_tlb_ptlbe(env);
    qemu_log_mask(CPU_LOG_MMU, "FLUSH ALL TLB ENTRIES\n");
    hppa_ptlbe(env);
}

void cpu_hppa_change_prot_id(CPUHPPAState *env)
{
    tlb_flush_by_mmuidx(env_cpu(env), HPPA_MMU_FLUSH_P_MASK);
}

void HELPER(change_prot_id)(CPUHPPAState *env)
{
    cpu_hppa_change_prot_id(env);
}

target_ulong HELPER(lpa)(CPUHPPAState *env, target_ulong addr)
{
    hwaddr phys;
    int prot, excp;

    excp = hppa_get_physical_address(env, addr, MMU_KERNEL_IDX, 0,
                                     &phys, &prot, NULL);
    if (excp >= 0) {
        if (excp == EXCP_DTLB_MISS) {
            excp = EXCP_NA_DTLB_MISS;
        }
        trace_hppa_tlb_lpa_failed(env, addr);
        raise_exception_with_ior(env, excp, GETPC(), addr, false);
    }
    trace_hppa_tlb_lpa_success(env, addr, phys);
    return phys;
}

/* Return the ar_type of the TLB at VADDR, or -1.  */
int hppa_artype_for_page(CPUHPPAState *env, target_ulong vaddr)
{
    HPPATLBEntry *ent = hppa_find_tlb(env, vaddr);
    return ent ? ent->ar_type : -1;
}

/*
 * diag_btlb() emulates the PDC PDC_BLOCK_TLB firmware call to
 * allow operating systems to modify the Block TLB (BTLB) entries.
 * For implementation details see page 1-13 in
 * https://parisc.wiki.kernel.org/images-parisc/e/ef/Pdc11-v0.96-Ch1-procs.pdf
 */
void HELPER(diag_btlb)(CPUHPPAState *env)
{
    unsigned int phys_page, len, slot;
    int mmu_idx = cpu_mmu_index(env_cpu(env), 0);
    uintptr_t ra = GETPC();
    HPPATLBEntry *btlb;
    uint64_t virt_page;
    uint32_t *vaddr;
    uint32_t btlb_entries = HPPA_BTLB_ENTRIES(env);

    /* BTLBs are not supported on 64-bit CPUs */
    if (btlb_entries == 0) {
        env->gr[28] = -1; /* nonexistent procedure */
        return;
    }

    env->gr[28] = 0; /* PDC_OK */

    switch (env->gr[25]) {
    case 0:
        /* return BTLB parameters */
        qemu_log_mask(CPU_LOG_MMU, "PDC_BLOCK_TLB: PDC_BTLB_INFO\n");
        vaddr = probe_access(env, env->gr[24], 4 * sizeof(uint32_t),
                             MMU_DATA_STORE, mmu_idx, ra);
        if (vaddr == NULL) {
            env->gr[28] = -10; /* invalid argument */
        } else {
            vaddr[0] = cpu_to_be32(1);
            vaddr[1] = cpu_to_be32(16 * 1024);
            vaddr[2] = cpu_to_be32(PA10_BTLB_FIXED);
            vaddr[3] = cpu_to_be32(PA10_BTLB_VARIABLE);
        }
        break;
    case 1:
        /* insert BTLB entry */
        virt_page = env->gr[24];        /* upper 32 bits */
        virt_page <<= 32;
        virt_page |= env->gr[23];       /* lower 32 bits */
        phys_page = env->gr[22];
        len = env->gr[21];
        slot = env->gr[19];
        qemu_log_mask(CPU_LOG_MMU, "PDC_BLOCK_TLB: PDC_BTLB_INSERT "
                    "0x%08llx-0x%08llx: vpage 0x%llx for phys page 0x%04x len %d "
                    "into slot %d\n",
                    (long long) virt_page << TARGET_PAGE_BITS,
                    (long long) (virt_page + len) << TARGET_PAGE_BITS,
                    (long long) virt_page, phys_page, len, slot);
        if (slot < btlb_entries) {
            btlb = &env->tlb[slot];

            /* Force flush of possibly existing BTLB entry. */
            hppa_flush_tlb_ent(env, btlb, true);

            /* Create new BTLB entry */
            btlb->itree.start = virt_page << TARGET_PAGE_BITS;
            btlb->itree.last = btlb->itree.start + len * TARGET_PAGE_SIZE - 1;
            btlb->pa = phys_page << TARGET_PAGE_BITS;
            set_access_bits_pa11(env, btlb, env->gr[20]);
            btlb->t = 0;
            btlb->d = 1;
        } else {
            env->gr[28] = -10; /* invalid argument */
        }
        break;
    case 2:
        /* Purge BTLB entry */
        slot = env->gr[22];
        qemu_log_mask(CPU_LOG_MMU, "PDC_BLOCK_TLB: PDC_BTLB_PURGE slot %d\n",
                                    slot);
        if (slot < btlb_entries) {
            btlb = &env->tlb[slot];
            hppa_flush_tlb_ent(env, btlb, true);
        } else {
            env->gr[28] = -10; /* invalid argument */
        }
        break;
    case 3:
        /* Purge all BTLB entries */
        qemu_log_mask(CPU_LOG_MMU, "PDC_BLOCK_TLB: PDC_BTLB_PURGE_ALL\n");
        for (slot = 0; slot < btlb_entries; slot++) {
            btlb = &env->tlb[slot];
            hppa_flush_tlb_ent(env, btlb, true);
        }
        break;
    default:
        env->gr[28] = -2; /* nonexistent option */
        break;
    }
}<|MERGE_RESOLUTION|>--- conflicted
+++ resolved
@@ -392,11 +392,6 @@
     CPUState *cs = env_cpu(env);
 
     cs->exception_index = excp;
-<<<<<<< HEAD
-    hppa_set_ior_and_isr(env, addr, mmu_disabled);
-
-    cpu_loop_exit_restore(cs, retaddr);
-=======
     cpu_restore_state(cs, retaddr);
     hppa_set_ior_and_isr(env, addr, mmu_disabled);
 
@@ -420,7 +415,6 @@
         raise_exception_with_ior(env, EXCP_HPMC, retaddr, addr,
                                  MMU_IDX_MMU_DISABLED(mmu_idx));
     }
->>>>>>> c25df57a
 }
 
 bool hppa_cpu_tlb_fill(CPUState *cs, vaddr addr, int size,
