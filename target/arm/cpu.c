--- conflicted
+++ resolved
@@ -2114,36 +2114,13 @@
            !cpu_isar_feature(aa32_vfp_simd, cpu) ||
            !arm_feature(env, ARM_FEATURE_XSCALE));
 
-<<<<<<< HEAD
-    if (arm_feature(env, ARM_FEATURE_V8)) {
-        // TODO: better condition for 16k pages
-        pagebits = 14;
-    } else if (arm_feature(env, ARM_FEATURE_V7) &&
-        !arm_feature(env, ARM_FEATURE_M) &&
-        !arm_feature(env, ARM_FEATURE_PMSA)) {
-        /* v7VMSA drops support for the old ARMv5 tiny pages, so we
-         * can use 4K pages.
-         */
-        pagebits = 12;
-    } else {
-        /* For CPUs which might have tiny 1K pages, or which have an
-         * MPU and might have small region sizes, stick with 1K pages.
-         */
-        pagebits = 10;
-    }
-    if (!set_preferred_target_page_bits(pagebits)) {
-        /* This can only ever happen for hotplugging a CPU, or if
-         * the board code incorrectly creates a CPU which it has
-         * promised via minimum_page_size that it will not.
-         */
-        error_setg(errp, "This CPU requires a smaller page size than the "
-                   "system is using");
-        return;
-=======
 #ifndef CONFIG_USER_ONLY
     {
         int pagebits;
-        if (arm_feature(env, ARM_FEATURE_V7) &&
+        if (arm_feature(env, ARM_FEATURE_V8)) {
+            // TODO: Better condition for 16k pages.
+            pagebits = 14;
+        } else if (arm_feature(env, ARM_FEATURE_V7) &&
             !arm_feature(env, ARM_FEATURE_M) &&
             !arm_feature(env, ARM_FEATURE_PMSA)) {
             /*
@@ -2168,7 +2145,6 @@
                        "than the system is using");
             return;
         }
->>>>>>> c25df57a
     }
 #endif
 
