--- conflicted
+++ resolved
@@ -3595,12 +3595,8 @@
     uint64_t par64;
     ARMMMUIdx mmu_idx;
     int el = arm_current_el(env);
-<<<<<<< HEAD
-    bool secure = arm_is_secure_below_el3(env);
+    ARMSecuritySpace ss = arm_security_space(env);
     bool guarded = arm_is_guarded(env);
-=======
-    ARMSecuritySpace ss = arm_security_space(env);
->>>>>>> 1600b9f4
 
     switch (ri->opc2 & 6) {
     case 0:
@@ -3642,13 +3638,8 @@
         break;
     case 4:
         /* stage 1+2 NonSecure PL1: ATS12NSOPR, ATS12NSOPW */
-<<<<<<< HEAD
         mmu_idx = (guarded ? ARMMMUIdx_GE10_1 : ARMMMUIdx_E10_1);
-        secure = false;
-=======
-        mmu_idx = ARMMMUIdx_E10_1;
         ss = ARMSS_NonSecure;
->>>>>>> 1600b9f4
         break;
     case 6:
         /* stage 1+2 NonSecure PL0: ATS12NSOUR, ATS12NSOUW */
@@ -3677,12 +3668,8 @@
     bool guarded = arm_is_guarded(env);
 
     /* There is no SecureEL2 for AArch32. */
-<<<<<<< HEAD
-    par64 = do_ats_write(env, value, access_type, (guarded ? ARMMMUIdx_GE2 : ARMMMUIdx_E2), false);
-=======
-    par64 = do_ats_write(env, value, access_type, ARMMMUIdx_E2,
+    par64 = do_ats_write(env, value, access_type, (guarded ? ARMMMUIdx_GE2 : ARMMMUIdx_E2),
                          ARMSS_NonSecure);
->>>>>>> 1600b9f4
 
     A32_BANKED_CURRENT_REG_SET(env, par, par64);
 #else
@@ -4749,17 +4736,19 @@
     return mask;
 }
 
-static int vae2_tlbmask(CPUARMState *env)
+static uint32_t vae2_tlbmask(CPUARMState *env)
 {
     uint64_t hcr = arm_hcr_el2_eff(env);
-    uint16_t mask;
+    uint32_t mask;
 
     if (hcr & HCR_E2H) {
         mask = ARMMMUIdxBit_E20_2 |
                ARMMMUIdxBit_E20_2_PAN |
-               ARMMMUIdxBit_E20_0;
+               ARMMMUIdxBit_E20_0 |
+               ARMMMUIdxBit_GE20_2 |
+               ARMMMUIdxBit_GE20_2_PAN;
     } else {
-        mask = ARMMMUIdxBit_E2;
+        mask = ARMMMUIdxBit_E2 | ARMMMUIdxBit_GE2;
     }
     return mask;
 }
@@ -4794,6 +4783,7 @@
 {
     uint64_t hcr = arm_hcr_el2_eff(env);
     ARMMMUIdx mmu_idx;
+    bool guarded = arm_is_guarded(env);
 
     /*
      * Only the regime of the mmu_idx below is significant.
@@ -4801,9 +4791,9 @@
      * only has one.
      */
     if (hcr & HCR_E2H) {
-        mmu_idx = ARMMMUIdx_E20_2;
+        mmu_idx = guarded ? ARMMMUIdx_GE20_2 : ARMMMUIdx_E20_2;
     } else {
-        mmu_idx = ARMMMUIdx_E2;
+        mmu_idx = guarded ? ARMMMUIdx_GE2 : ARMMMUIdx_E2;
     }
 
     return tlbbits_for_regime(env, mmu_idx, addr);
@@ -4964,17 +4954,9 @@
     CPUState *cs = env_cpu(env);
     int mask = vae2_tlbmask(env);
     uint64_t pageaddr = sextract64(value << 12, 0, 56);
-<<<<<<< HEAD
-    bool guarded = arm_is_guarded(env);
-    int bits = tlbbits_for_regime(env, (guarded ? ARMMMUIdx_GE2 : ARMMMUIdx_E2), pageaddr);
-
-    tlb_flush_page_bits_by_mmuidx_all_cpus_synced(cs, pageaddr,
-                                                  ARMMMUIdxBit_E2 | ARMMMUIdxBit_GE2, bits);
-=======
     int bits = vae2_tlbbits(env, pageaddr);
 
     tlb_flush_page_bits_by_mmuidx_all_cpus_synced(cs, pageaddr, mask, bits);
->>>>>>> 1600b9f4
 }
 
 static void tlbi_aa64_vae3is_write(CPUARMState *env, const ARMCPRegInfo *ri,
@@ -5146,14 +5128,6 @@
     do_rvae_write(env, value, vae1_tlbmask(env), true);
 }
 
-<<<<<<< HEAD
-static int vae2_tlbmask(CPUARMState *env)
-{
-    return (ARMMMUIdxBit_E2 | ARMMMUIdxBit_GE2);
-}
-
-=======
->>>>>>> 1600b9f4
 static void tlbi_aa64_rvae2_write(CPUARMState *env,
                                   const ARMCPRegInfo *ri,
                                   uint64_t value)
