/*
 * QEMU ARM CP Register access and descriptions
 *
 * Copyright (c) 2022 Linaro Ltd
 *
 * This program is free software; you can redistribute it and/or
 * modify it under the terms of the GNU General Public License
 * as published by the Free Software Foundation; either version 2
 * of the License, or (at your option) any later version.
 *
 * This program is distributed in the hope that it will be useful,
 * but WITHOUT ANY WARRANTY; without even the implied warranty of
 * MERCHANTABILITY or FITNESS FOR A PARTICULAR PURPOSE.  See the
 * GNU General Public License for more details.
 *
 * You should have received a copy of the GNU General Public License
 * along with this program; if not, see
 * <http://www.gnu.org/licenses/gpl-2.0.html>
 */

#ifndef TARGET_ARM_CPREGS_H
#define TARGET_ARM_CPREGS_H

/*
 * ARMCPRegInfo type field bits:
 */
enum {
    /*
     * Register must be handled specially during translation.
     * The method is one of the values below:
     */
    ARM_CP_SPECIAL_MASK          = 0x000f,
    /* Special: no change to PE state: writes ignored, reads ignored. */
    ARM_CP_NOP                   = 0x0001,
    /* Special: sysreg is WFI, for v5 and v6. */
    ARM_CP_WFI                   = 0x0002,
    /* Special: sysreg is NZCV. */
    ARM_CP_NZCV                  = 0x0003,
    /* Special: sysreg is CURRENTEL. */
    ARM_CP_CURRENTEL             = 0x0004,
    /* Special: sysreg is DC ZVA or similar. */
    ARM_CP_DC_ZVA                = 0x0005,
    ARM_CP_DC_GVA                = 0x0006,
    ARM_CP_DC_GZVA               = 0x0007,

    /* Flag: reads produce resetvalue; writes ignored. */
    ARM_CP_CONST                 = 1 << 4,
    /* Flag: For ARM_CP_STATE_AA32, sysreg is 64-bit. */
    ARM_CP_64BIT                 = 1 << 5,
    /*
     * Flag: TB should not be ended after a write to this register
     * (the default is that the TB ends after cp writes).
     */
    ARM_CP_SUPPRESS_TB_END       = 1 << 6,
    /*
     * Flag: Permit a register definition to override a previous definition
     * for the same (cp, is64, crn, crm, opc1, opc2) tuple: either the new
     * or the old must have the ARM_CP_OVERRIDE bit set.
     */
    ARM_CP_OVERRIDE              = 1 << 7,
    /*
     * Flag: Register is an alias view of some underlying state which is also
     * visible via another register, and that the other register is handling
     * migration and reset; registers marked ARM_CP_ALIAS will not be migrated
     * but may have their state set by syncing of register state from KVM.
     */
    ARM_CP_ALIAS                 = 1 << 8,
    /*
     * Flag: Register does I/O and therefore its accesses need to be marked
     * with translator_io_start() and also end the TB. In particular,
     * registers which implement clocks or timers require this.
     */
    ARM_CP_IO                    = 1 << 9,
    /*
     * Flag: Register has no underlying state and does not support raw access
     * for state saving/loading; it will not be used for either migration or
     * KVM state synchronization. Typically this is for "registers" which are
     * actually used as instructions for cache maintenance and so on.
     */
    ARM_CP_NO_RAW                = 1 << 10,
    /*
     * Flag: The read or write hook might raise an exception; the generated
     * code will synchronize the CPU state before calling the hook so that it
     * is safe for the hook to call raise_exception().
     */
    ARM_CP_RAISES_EXC            = 1 << 11,
    /*
     * Flag: Writes to the sysreg might change the exception level - typically
     * on older ARM chips. For those cases we need to re-read the new el when
     * recomputing the translation flags.
     */
    ARM_CP_NEWEL                 = 1 << 12,
    /*
     * Flag: Access check for this sysreg is identical to accessing FPU state
     * from an instruction: use translation fp_access_check().
     */
    ARM_CP_FPU                   = 1 << 13,
    /*
     * Flag: Access check for this sysreg is identical to accessing SVE state
     * from an instruction: use translation sve_access_check().
     */
    ARM_CP_SVE                   = 1 << 14,
    /* Flag: Do not expose in gdb sysreg xml. */
    ARM_CP_NO_GDB                = 1 << 15,
    /*
     * Flags: If EL3 but not EL2...
     *   - UNDEF: discard the cpreg,
     *   -  KEEP: retain the cpreg as is,
     *   -  C_NZ: set const on the cpreg, but retain resetvalue,
     *   -  else: set const on the cpreg, zero resetvalue, aka RES0.
     * See rule RJFFP in section D1.1.3 of DDI0487H.a.
     */
    ARM_CP_EL3_NO_EL2_UNDEF      = 1 << 16,
    ARM_CP_EL3_NO_EL2_KEEP       = 1 << 17,
    ARM_CP_EL3_NO_EL2_C_NZ       = 1 << 18,
    /*
     * Flag: Access check for this sysreg is constrained by the
     * ARM pseudocode function CheckSMEAccess().
     */
    ARM_CP_SME                   = 1 << 19,
};

/*
 * Interface for defining coprocessor registers.
 * Registers are defined in tables of arm_cp_reginfo structs
 * which are passed to define_arm_cp_regs().
 */

/*
 * When looking up a coprocessor register we look for it
 * via an integer which encodes all of:
 *  coprocessor number
 *  Crn, Crm, opc1, opc2 fields
 *  32 or 64 bit register (ie is it accessed via MRC/MCR
 *    or via MRRC/MCRR?)
 *  non-secure/secure bank (AArch32 only)
 * We allow 4 bits for opc1 because MRRC/MCRR have a 4 bit field.
 * (In this case crn and opc2 should be zero.)
 * For AArch64, there is no 32/64 bit size distinction;
 * instead all registers have a 2 bit op0, 3 bit op1 and op2,
 * and 4 bit CRn and CRm. The encoding patterns are chosen
 * to be easy to convert to and from the KVM encodings, and also
 * so that the hashtable can contain both AArch32 and AArch64
 * registers (to allow for interprocessing where we might run
 * 32 bit code on a 64 bit core).
 */
/*
 * This bit is private to our hashtable cpreg; in KVM register
 * IDs the AArch64/32 distinction is the KVM_REG_ARM/ARM64
 * in the upper bits of the 64 bit ID.
 */
#define CP_REG_AA64_SHIFT 28
#define CP_REG_AA64_MASK (1 << CP_REG_AA64_SHIFT)

/*
 * To enable banking of coprocessor registers depending on ns-bit we
 * add a bit to distinguish between secure and non-secure cpregs in the
 * hashtable.
 */
#define CP_REG_NS_SHIFT 29
#define CP_REG_NS_MASK (1 << CP_REG_NS_SHIFT)

#define ENCODE_CP_REG(cp, is64, ns, crn, crm, opc1, opc2)   \
    ((ns) << CP_REG_NS_SHIFT | ((cp) << 16) | ((is64) << 15) |   \
     ((crn) << 11) | ((crm) << 7) | ((opc1) << 3) | (opc2))

#define ENCODE_AA64_CP_REG(cp, crn, crm, op0, op1, op2) \
    (CP_REG_AA64_MASK |                                 \
     ((cp) << CP_REG_ARM_COPROC_SHIFT) |                \
     ((op0) << CP_REG_ARM64_SYSREG_OP0_SHIFT) |         \
     ((op1) << CP_REG_ARM64_SYSREG_OP1_SHIFT) |         \
     ((crn) << CP_REG_ARM64_SYSREG_CRN_SHIFT) |         \
     ((crm) << CP_REG_ARM64_SYSREG_CRM_SHIFT) |         \
     ((op2) << CP_REG_ARM64_SYSREG_OP2_SHIFT))

/*
 * Convert a full 64 bit KVM register ID to the truncated 32 bit
 * version used as a key for the coprocessor register hashtable
 */
static inline uint32_t kvm_to_cpreg_id(uint64_t kvmid)
{
    uint32_t cpregid = kvmid;
    if ((kvmid & CP_REG_ARCH_MASK) == CP_REG_ARM64) {
        cpregid |= CP_REG_AA64_MASK;
    } else {
        if ((kvmid & CP_REG_SIZE_MASK) == CP_REG_SIZE_U64) {
            cpregid |= (1 << 15);
        }

        /*
         * KVM is always non-secure so add the NS flag on AArch32 register
         * entries.
         */
         cpregid |= 1 << CP_REG_NS_SHIFT;
    }
    return cpregid;
}

/*
 * Convert a truncated 32 bit hashtable key into the full
 * 64 bit KVM register ID.
 */
static inline uint64_t cpreg_to_kvm_id(uint32_t cpregid)
{
    uint64_t kvmid;

    if (cpregid & CP_REG_AA64_MASK) {
        kvmid = cpregid & ~CP_REG_AA64_MASK;
        kvmid |= CP_REG_SIZE_U64 | CP_REG_ARM64;
    } else {
        kvmid = cpregid & ~(1 << 15);
        if (cpregid & (1 << 15)) {
            kvmid |= CP_REG_SIZE_U64 | CP_REG_ARM;
        } else {
            kvmid |= CP_REG_SIZE_U32 | CP_REG_ARM;
        }
    }
    return kvmid;
}

/*
 * Valid values for ARMCPRegInfo state field, indicating which of
 * the AArch32 and AArch64 execution states this register is visible in.
 * If the reginfo doesn't explicitly specify then it is AArch32 only.
 * If the reginfo is declared to be visible in both states then a second
 * reginfo is synthesised for the AArch32 view of the AArch64 register,
 * such that the AArch32 view is the lower 32 bits of the AArch64 one.
 * Note that we rely on the values of these enums as we iterate through
 * the various states in some places.
 */
typedef enum {
    ARM_CP_STATE_AA32 = 0,
    ARM_CP_STATE_AA64 = 1,
    ARM_CP_STATE_BOTH = 2,
} CPState;

/*
 * ARM CP register secure state flags.  These flags identify security state
 * attributes for a given CP register entry.
 * The existence of both or neither secure and non-secure flags indicates that
 * the register has both a secure and non-secure hash entry.  A single one of
 * these flags causes the register to only be hashed for the specified
 * security state.
 * Although definitions may have any combination of the S/NS bits, each
 * registered entry will only have one to identify whether the entry is secure
 * or non-secure.
 */
typedef enum {
    ARM_CP_SECSTATE_BOTH = 0,       /* define one cpreg for each secstate */
    ARM_CP_SECSTATE_S =   (1 << 0), /* bit[0]: Secure state register */
    ARM_CP_SECSTATE_NS =  (1 << 1), /* bit[1]: Non-secure state register */
} CPSecureState;

/*
 * Access rights:
 * We define bits for Read and Write access for what rev C of the v7-AR ARM ARM
 * defines as PL0 (user), PL1 (fiq/irq/svc/abt/und/sys, ie privileged), and
 * PL2 (hyp). The other level which has Read and Write bits is Secure PL1
 * (ie any of the privileged modes in Secure state, or Monitor mode).
 * If a register is accessible in one privilege level it's always accessible
 * in higher privilege levels too. Since "Secure PL1" also follows this rule
 * (ie anything visible in PL2 is visible in S-PL1, some things are only
 * visible in S-PL1) but "Secure PL1" is a bit of a mouthful, we bend the
 * terminology a little and call this PL3.
 * In AArch64 things are somewhat simpler as the PLx bits line up exactly
 * with the ELx exception levels.
 *
 * If access permissions for a register are more complex than can be
 * described with these bits, then use a laxer set of restrictions, and
 * do the more restrictive/complex check inside a helper function.
 */
typedef enum {
    PL3_R = 0x80,
    PL3_W = 0x40,
    PL2_R = 0x20 | PL3_R,
    PL2_W = 0x10 | PL3_W,
    PL1_R = 0x08 | PL2_R,
    PL1_W = 0x04 | PL2_W,
    PL0_R = 0x02 | PL1_R,
    PL0_W = 0x01 | PL1_W,

    /*
     * For user-mode some registers are accessible to EL0 via a kernel
     * trap-and-emulate ABI. In this case we define the read permissions
     * as actually being PL0_R. However some bits of any given register
     * may still be masked.
     */
#ifdef CONFIG_USER_ONLY
    PL0U_R = PL0_R,
#else
    PL0U_R = PL1_R,
#endif

    PL3_RW = PL3_R | PL3_W,
    PL2_RW = PL2_R | PL2_W,
    PL1_RW = PL1_R | PL1_W,
    PL0_RW = PL0_R | PL0_W,
} CPAccessRights;

typedef enum CPAccessResult {
    /* Access is permitted */
    CP_ACCESS_OK = 0,

    /*
     * Combined with one of the following, the low 2 bits indicate the
     * target exception level.  If 0, the exception is taken to the usual
     * target EL (EL1 or PL1 if in EL0, otherwise to the current EL).
     */
    CP_ACCESS_EL_MASK = 3,

    /*
     * Access fails due to a configurable trap or enable which would
     * result in a categorized exception syndrome giving information about
     * the failing instruction (ie syndrome category 0x3, 0x4, 0x5, 0x6,
     * 0xc or 0x18).
     */
    CP_ACCESS_TRAP = (1 << 2),
    CP_ACCESS_TRAP_EL2 = CP_ACCESS_TRAP | 2,
    CP_ACCESS_TRAP_EL3 = CP_ACCESS_TRAP | 3,

    /*
     * Access fails and results in an exception syndrome 0x0 ("uncategorized").
     * Note that this is not a catch-all case -- the set of cases which may
     * result in this failure is specifically defined by the architecture.
     * This trap is always to the usual target EL, never directly to a
     * specified target EL.
     */
    CP_ACCESS_TRAP_UNCATEGORIZED = (2 << 2),
} CPAccessResult;

/* Indexes into fgt_read[] */
#define FGTREG_HFGRTR 0
#define FGTREG_HDFGRTR 1
/* Indexes into fgt_write[] */
#define FGTREG_HFGWTR 0
#define FGTREG_HDFGWTR 1
/* Indexes into fgt_exec[] */
#define FGTREG_HFGITR 0

FIELD(HFGRTR_EL2, AFSR0_EL1, 0, 1)
FIELD(HFGRTR_EL2, AFSR1_EL1, 1, 1)
FIELD(HFGRTR_EL2, AIDR_EL1, 2, 1)
FIELD(HFGRTR_EL2, AMAIR_EL1, 3, 1)
FIELD(HFGRTR_EL2, APDAKEY, 4, 1)
FIELD(HFGRTR_EL2, APDBKEY, 5, 1)
FIELD(HFGRTR_EL2, APGAKEY, 6, 1)
FIELD(HFGRTR_EL2, APIAKEY, 7, 1)
FIELD(HFGRTR_EL2, APIBKEY, 8, 1)
FIELD(HFGRTR_EL2, CCSIDR_EL1, 9, 1)
FIELD(HFGRTR_EL2, CLIDR_EL1, 10, 1)
FIELD(HFGRTR_EL2, CONTEXTIDR_EL1, 11, 1)
FIELD(HFGRTR_EL2, CPACR_EL1, 12, 1)
FIELD(HFGRTR_EL2, CSSELR_EL1, 13, 1)
FIELD(HFGRTR_EL2, CTR_EL0, 14, 1)
FIELD(HFGRTR_EL2, DCZID_EL0, 15, 1)
FIELD(HFGRTR_EL2, ESR_EL1, 16, 1)
FIELD(HFGRTR_EL2, FAR_EL1, 17, 1)
FIELD(HFGRTR_EL2, ISR_EL1, 18, 1)
FIELD(HFGRTR_EL2, LORC_EL1, 19, 1)
FIELD(HFGRTR_EL2, LOREA_EL1, 20, 1)
FIELD(HFGRTR_EL2, LORID_EL1, 21, 1)
FIELD(HFGRTR_EL2, LORN_EL1, 22, 1)
FIELD(HFGRTR_EL2, LORSA_EL1, 23, 1)
FIELD(HFGRTR_EL2, MAIR_EL1, 24, 1)
FIELD(HFGRTR_EL2, MIDR_EL1, 25, 1)
FIELD(HFGRTR_EL2, MPIDR_EL1, 26, 1)
FIELD(HFGRTR_EL2, PAR_EL1, 27, 1)
FIELD(HFGRTR_EL2, REVIDR_EL1, 28, 1)
FIELD(HFGRTR_EL2, SCTLR_EL1, 29, 1)
FIELD(HFGRTR_EL2, SCXTNUM_EL1, 30, 1)
FIELD(HFGRTR_EL2, SCXTNUM_EL0, 31, 1)
FIELD(HFGRTR_EL2, TCR_EL1, 32, 1)
FIELD(HFGRTR_EL2, TPIDR_EL1, 33, 1)
FIELD(HFGRTR_EL2, TPIDRRO_EL0, 34, 1)
FIELD(HFGRTR_EL2, TPIDR_EL0, 35, 1)
FIELD(HFGRTR_EL2, TTBR0_EL1, 36, 1)
FIELD(HFGRTR_EL2, TTBR1_EL1, 37, 1)
FIELD(HFGRTR_EL2, VBAR_EL1, 38, 1)
FIELD(HFGRTR_EL2, ICC_IGRPENN_EL1, 39, 1)
FIELD(HFGRTR_EL2, ERRIDR_EL1, 40, 1)
FIELD(HFGRTR_EL2, ERRSELR_EL1, 41, 1)
FIELD(HFGRTR_EL2, ERXFR_EL1, 42, 1)
FIELD(HFGRTR_EL2, ERXCTLR_EL1, 43, 1)
FIELD(HFGRTR_EL2, ERXSTATUS_EL1, 44, 1)
FIELD(HFGRTR_EL2, ERXMISCN_EL1, 45, 1)
FIELD(HFGRTR_EL2, ERXPFGF_EL1, 46, 1)
FIELD(HFGRTR_EL2, ERXPFGCTL_EL1, 47, 1)
FIELD(HFGRTR_EL2, ERXPFGCDN_EL1, 48, 1)
FIELD(HFGRTR_EL2, ERXADDR_EL1, 49, 1)
FIELD(HFGRTR_EL2, NACCDATA_EL1, 50, 1)
/* 51-53: RES0 */
FIELD(HFGRTR_EL2, NSMPRI_EL1, 54, 1)
FIELD(HFGRTR_EL2, NTPIDR2_EL0, 55, 1)
/* 56-63: RES0 */

/* These match HFGRTR but bits for RO registers are RES0 */
FIELD(HFGWTR_EL2, AFSR0_EL1, 0, 1)
FIELD(HFGWTR_EL2, AFSR1_EL1, 1, 1)
FIELD(HFGWTR_EL2, AMAIR_EL1, 3, 1)
FIELD(HFGWTR_EL2, APDAKEY, 4, 1)
FIELD(HFGWTR_EL2, APDBKEY, 5, 1)
FIELD(HFGWTR_EL2, APGAKEY, 6, 1)
FIELD(HFGWTR_EL2, APIAKEY, 7, 1)
FIELD(HFGWTR_EL2, APIBKEY, 8, 1)
FIELD(HFGWTR_EL2, CONTEXTIDR_EL1, 11, 1)
FIELD(HFGWTR_EL2, CPACR_EL1, 12, 1)
FIELD(HFGWTR_EL2, CSSELR_EL1, 13, 1)
FIELD(HFGWTR_EL2, ESR_EL1, 16, 1)
FIELD(HFGWTR_EL2, FAR_EL1, 17, 1)
FIELD(HFGWTR_EL2, LORC_EL1, 19, 1)
FIELD(HFGWTR_EL2, LOREA_EL1, 20, 1)
FIELD(HFGWTR_EL2, LORN_EL1, 22, 1)
FIELD(HFGWTR_EL2, LORSA_EL1, 23, 1)
FIELD(HFGWTR_EL2, MAIR_EL1, 24, 1)
FIELD(HFGWTR_EL2, PAR_EL1, 27, 1)
FIELD(HFGWTR_EL2, SCTLR_EL1, 29, 1)
FIELD(HFGWTR_EL2, SCXTNUM_EL1, 30, 1)
FIELD(HFGWTR_EL2, SCXTNUM_EL0, 31, 1)
FIELD(HFGWTR_EL2, TCR_EL1, 32, 1)
FIELD(HFGWTR_EL2, TPIDR_EL1, 33, 1)
FIELD(HFGWTR_EL2, TPIDRRO_EL0, 34, 1)
FIELD(HFGWTR_EL2, TPIDR_EL0, 35, 1)
FIELD(HFGWTR_EL2, TTBR0_EL1, 36, 1)
FIELD(HFGWTR_EL2, TTBR1_EL1, 37, 1)
FIELD(HFGWTR_EL2, VBAR_EL1, 38, 1)
FIELD(HFGWTR_EL2, ICC_IGRPENN_EL1, 39, 1)
FIELD(HFGWTR_EL2, ERRSELR_EL1, 41, 1)
FIELD(HFGWTR_EL2, ERXCTLR_EL1, 43, 1)
FIELD(HFGWTR_EL2, ERXSTATUS_EL1, 44, 1)
FIELD(HFGWTR_EL2, ERXMISCN_EL1, 45, 1)
FIELD(HFGWTR_EL2, ERXPFGCTL_EL1, 47, 1)
FIELD(HFGWTR_EL2, ERXPFGCDN_EL1, 48, 1)
FIELD(HFGWTR_EL2, ERXADDR_EL1, 49, 1)
FIELD(HFGWTR_EL2, NACCDATA_EL1, 50, 1)
FIELD(HFGWTR_EL2, NSMPRI_EL1, 54, 1)
FIELD(HFGWTR_EL2, NTPIDR2_EL0, 55, 1)

FIELD(HFGITR_EL2, ICIALLUIS, 0, 1)
FIELD(HFGITR_EL2, ICIALLU, 1, 1)
FIELD(HFGITR_EL2, ICIVAU, 2, 1)
FIELD(HFGITR_EL2, DCIVAC, 3, 1)
FIELD(HFGITR_EL2, DCISW, 4, 1)
FIELD(HFGITR_EL2, DCCSW, 5, 1)
FIELD(HFGITR_EL2, DCCISW, 6, 1)
FIELD(HFGITR_EL2, DCCVAU, 7, 1)
FIELD(HFGITR_EL2, DCCVAP, 8, 1)
FIELD(HFGITR_EL2, DCCVADP, 9, 1)
FIELD(HFGITR_EL2, DCCIVAC, 10, 1)
FIELD(HFGITR_EL2, DCZVA, 11, 1)
FIELD(HFGITR_EL2, ATS1E1R, 12, 1)
FIELD(HFGITR_EL2, ATS1E1W, 13, 1)
FIELD(HFGITR_EL2, ATS1E0R, 14, 1)
FIELD(HFGITR_EL2, ATS1E0W, 15, 1)
FIELD(HFGITR_EL2, ATS1E1RP, 16, 1)
FIELD(HFGITR_EL2, ATS1E1WP, 17, 1)
FIELD(HFGITR_EL2, TLBIVMALLE1OS, 18, 1)
FIELD(HFGITR_EL2, TLBIVAE1OS, 19, 1)
FIELD(HFGITR_EL2, TLBIASIDE1OS, 20, 1)
FIELD(HFGITR_EL2, TLBIVAAE1OS, 21, 1)
FIELD(HFGITR_EL2, TLBIVALE1OS, 22, 1)
FIELD(HFGITR_EL2, TLBIVAALE1OS, 23, 1)
FIELD(HFGITR_EL2, TLBIRVAE1OS, 24, 1)
FIELD(HFGITR_EL2, TLBIRVAAE1OS, 25, 1)
FIELD(HFGITR_EL2, TLBIRVALE1OS, 26, 1)
FIELD(HFGITR_EL2, TLBIRVAALE1OS, 27, 1)
FIELD(HFGITR_EL2, TLBIVMALLE1IS, 28, 1)
FIELD(HFGITR_EL2, TLBIVAE1IS, 29, 1)
FIELD(HFGITR_EL2, TLBIASIDE1IS, 30, 1)
FIELD(HFGITR_EL2, TLBIVAAE1IS, 31, 1)
FIELD(HFGITR_EL2, TLBIVALE1IS, 32, 1)
FIELD(HFGITR_EL2, TLBIVAALE1IS, 33, 1)
FIELD(HFGITR_EL2, TLBIRVAE1IS, 34, 1)
FIELD(HFGITR_EL2, TLBIRVAAE1IS, 35, 1)
FIELD(HFGITR_EL2, TLBIRVALE1IS, 36, 1)
FIELD(HFGITR_EL2, TLBIRVAALE1IS, 37, 1)
FIELD(HFGITR_EL2, TLBIRVAE1, 38, 1)
FIELD(HFGITR_EL2, TLBIRVAAE1, 39, 1)
FIELD(HFGITR_EL2, TLBIRVALE1, 40, 1)
FIELD(HFGITR_EL2, TLBIRVAALE1, 41, 1)
FIELD(HFGITR_EL2, TLBIVMALLE1, 42, 1)
FIELD(HFGITR_EL2, TLBIVAE1, 43, 1)
FIELD(HFGITR_EL2, TLBIASIDE1, 44, 1)
FIELD(HFGITR_EL2, TLBIVAAE1, 45, 1)
FIELD(HFGITR_EL2, TLBIVALE1, 46, 1)
FIELD(HFGITR_EL2, TLBIVAALE1, 47, 1)
FIELD(HFGITR_EL2, CFPRCTX, 48, 1)
FIELD(HFGITR_EL2, DVPRCTX, 49, 1)
FIELD(HFGITR_EL2, CPPRCTX, 50, 1)
FIELD(HFGITR_EL2, ERET, 51, 1)
FIELD(HFGITR_EL2, SVC_EL0, 52, 1)
FIELD(HFGITR_EL2, SVC_EL1, 53, 1)
FIELD(HFGITR_EL2, DCCVAC, 54, 1)
FIELD(HFGITR_EL2, NBRBINJ, 55, 1)
FIELD(HFGITR_EL2, NBRBIALL, 56, 1)

FIELD(HDFGRTR_EL2, DBGBCRN_EL1, 0, 1)
FIELD(HDFGRTR_EL2, DBGBVRN_EL1, 1, 1)
FIELD(HDFGRTR_EL2, DBGWCRN_EL1, 2, 1)
FIELD(HDFGRTR_EL2, DBGWVRN_EL1, 3, 1)
FIELD(HDFGRTR_EL2, MDSCR_EL1, 4, 1)
FIELD(HDFGRTR_EL2, DBGCLAIM, 5, 1)
FIELD(HDFGRTR_EL2, DBGAUTHSTATUS_EL1, 6, 1)
FIELD(HDFGRTR_EL2, DBGPRCR_EL1, 7, 1)
/* 8: RES0: OSLAR_EL1 is WO */
FIELD(HDFGRTR_EL2, OSLSR_EL1, 9, 1)
FIELD(HDFGRTR_EL2, OSECCR_EL1, 10, 1)
FIELD(HDFGRTR_EL2, OSDLR_EL1, 11, 1)
FIELD(HDFGRTR_EL2, PMEVCNTRN_EL0, 12, 1)
FIELD(HDFGRTR_EL2, PMEVTYPERN_EL0, 13, 1)
FIELD(HDFGRTR_EL2, PMCCFILTR_EL0, 14, 1)
FIELD(HDFGRTR_EL2, PMCCNTR_EL0, 15, 1)
FIELD(HDFGRTR_EL2, PMCNTEN, 16, 1)
FIELD(HDFGRTR_EL2, PMINTEN, 17, 1)
FIELD(HDFGRTR_EL2, PMOVS, 18, 1)
FIELD(HDFGRTR_EL2, PMSELR_EL0, 19, 1)
/* 20: RES0: PMSWINC_EL0 is WO */
/* 21: RES0: PMCR_EL0 is WO */
FIELD(HDFGRTR_EL2, PMMIR_EL1, 22, 1)
FIELD(HDFGRTR_EL2, PMBLIMITR_EL1, 23, 1)
FIELD(HDFGRTR_EL2, PMBPTR_EL1, 24, 1)
FIELD(HDFGRTR_EL2, PMBSR_EL1, 25, 1)
FIELD(HDFGRTR_EL2, PMSCR_EL1, 26, 1)
FIELD(HDFGRTR_EL2, PMSEVFR_EL1, 27, 1)
FIELD(HDFGRTR_EL2, PMSFCR_EL1, 28, 1)
FIELD(HDFGRTR_EL2, PMSICR_EL1, 29, 1)
FIELD(HDFGRTR_EL2, PMSIDR_EL1, 30, 1)
FIELD(HDFGRTR_EL2, PMSIRR_EL1, 31, 1)
FIELD(HDFGRTR_EL2, PMSLATFR_EL1, 32, 1)
FIELD(HDFGRTR_EL2, TRC, 33, 1)
FIELD(HDFGRTR_EL2, TRCAUTHSTATUS, 34, 1)
FIELD(HDFGRTR_EL2, TRCAUXCTLR, 35, 1)
FIELD(HDFGRTR_EL2, TRCCLAIM, 36, 1)
FIELD(HDFGRTR_EL2, TRCCNTVRn, 37, 1)
/* 38, 39: RES0 */
FIELD(HDFGRTR_EL2, TRCID, 40, 1)
FIELD(HDFGRTR_EL2, TRCIMSPECN, 41, 1)
/* 42: RES0: TRCOSLAR is WO */
FIELD(HDFGRTR_EL2, TRCOSLSR, 43, 1)
FIELD(HDFGRTR_EL2, TRCPRGCTLR, 44, 1)
FIELD(HDFGRTR_EL2, TRCSEQSTR, 45, 1)
FIELD(HDFGRTR_EL2, TRCSSCSRN, 46, 1)
FIELD(HDFGRTR_EL2, TRCSTATR, 47, 1)
FIELD(HDFGRTR_EL2, TRCVICTLR, 48, 1)
/* 49: RES0: TRFCR_EL1 is WO */
FIELD(HDFGRTR_EL2, TRBBASER_EL1, 50, 1)
FIELD(HDFGRTR_EL2, TRBIDR_EL1, 51, 1)
FIELD(HDFGRTR_EL2, TRBLIMITR_EL1, 52, 1)
FIELD(HDFGRTR_EL2, TRBMAR_EL1, 53, 1)
FIELD(HDFGRTR_EL2, TRBPTR_EL1, 54, 1)
FIELD(HDFGRTR_EL2, TRBSR_EL1, 55, 1)
FIELD(HDFGRTR_EL2, TRBTRG_EL1, 56, 1)
FIELD(HDFGRTR_EL2, PMUSERENR_EL0, 57, 1)
FIELD(HDFGRTR_EL2, PMCEIDN_EL0, 58, 1)
FIELD(HDFGRTR_EL2, NBRBIDR, 59, 1)
FIELD(HDFGRTR_EL2, NBRBCTL, 60, 1)
FIELD(HDFGRTR_EL2, NBRBDATA, 61, 1)
FIELD(HDFGRTR_EL2, NPMSNEVFR_EL1, 62, 1)
FIELD(HDFGRTR_EL2, PMBIDR_EL1, 63, 1)

/*
 * These match HDFGRTR_EL2, but bits for RO registers are RES0.
 * A few bits are for WO registers, where the HDFGRTR_EL2 bit is RES0.
 */
FIELD(HDFGWTR_EL2, DBGBCRN_EL1, 0, 1)
FIELD(HDFGWTR_EL2, DBGBVRN_EL1, 1, 1)
FIELD(HDFGWTR_EL2, DBGWCRN_EL1, 2, 1)
FIELD(HDFGWTR_EL2, DBGWVRN_EL1, 3, 1)
FIELD(HDFGWTR_EL2, MDSCR_EL1, 4, 1)
FIELD(HDFGWTR_EL2, DBGCLAIM, 5, 1)
FIELD(HDFGWTR_EL2, DBGPRCR_EL1, 7, 1)
FIELD(HDFGWTR_EL2, OSLAR_EL1, 8, 1)
FIELD(HDFGWTR_EL2, OSLSR_EL1, 9, 1)
FIELD(HDFGWTR_EL2, OSECCR_EL1, 10, 1)
FIELD(HDFGWTR_EL2, OSDLR_EL1, 11, 1)
FIELD(HDFGWTR_EL2, PMEVCNTRN_EL0, 12, 1)
FIELD(HDFGWTR_EL2, PMEVTYPERN_EL0, 13, 1)
FIELD(HDFGWTR_EL2, PMCCFILTR_EL0, 14, 1)
FIELD(HDFGWTR_EL2, PMCCNTR_EL0, 15, 1)
FIELD(HDFGWTR_EL2, PMCNTEN, 16, 1)
FIELD(HDFGWTR_EL2, PMINTEN, 17, 1)
FIELD(HDFGWTR_EL2, PMOVS, 18, 1)
FIELD(HDFGWTR_EL2, PMSELR_EL0, 19, 1)
FIELD(HDFGWTR_EL2, PMSWINC_EL0, 20, 1)
FIELD(HDFGWTR_EL2, PMCR_EL0, 21, 1)
FIELD(HDFGWTR_EL2, PMBLIMITR_EL1, 23, 1)
FIELD(HDFGWTR_EL2, PMBPTR_EL1, 24, 1)
FIELD(HDFGWTR_EL2, PMBSR_EL1, 25, 1)
FIELD(HDFGWTR_EL2, PMSCR_EL1, 26, 1)
FIELD(HDFGWTR_EL2, PMSEVFR_EL1, 27, 1)
FIELD(HDFGWTR_EL2, PMSFCR_EL1, 28, 1)
FIELD(HDFGWTR_EL2, PMSICR_EL1, 29, 1)
FIELD(HDFGWTR_EL2, PMSIRR_EL1, 31, 1)
FIELD(HDFGWTR_EL2, PMSLATFR_EL1, 32, 1)
FIELD(HDFGWTR_EL2, TRC, 33, 1)
FIELD(HDFGWTR_EL2, TRCAUXCTLR, 35, 1)
FIELD(HDFGWTR_EL2, TRCCLAIM, 36, 1)
FIELD(HDFGWTR_EL2, TRCCNTVRn, 37, 1)
FIELD(HDFGWTR_EL2, TRCIMSPECN, 41, 1)
FIELD(HDFGWTR_EL2, TRCOSLAR, 42, 1)
FIELD(HDFGWTR_EL2, TRCPRGCTLR, 44, 1)
FIELD(HDFGWTR_EL2, TRCSEQSTR, 45, 1)
FIELD(HDFGWTR_EL2, TRCSSCSRN, 46, 1)
FIELD(HDFGWTR_EL2, TRCVICTLR, 48, 1)
FIELD(HDFGWTR_EL2, TRFCR_EL1, 49, 1)
FIELD(HDFGWTR_EL2, TRBBASER_EL1, 50, 1)
FIELD(HDFGWTR_EL2, TRBLIMITR_EL1, 52, 1)
FIELD(HDFGWTR_EL2, TRBMAR_EL1, 53, 1)
FIELD(HDFGWTR_EL2, TRBPTR_EL1, 54, 1)
FIELD(HDFGWTR_EL2, TRBSR_EL1, 55, 1)
FIELD(HDFGWTR_EL2, TRBTRG_EL1, 56, 1)
FIELD(HDFGWTR_EL2, PMUSERENR_EL0, 57, 1)
FIELD(HDFGWTR_EL2, NBRBCTL, 60, 1)
FIELD(HDFGWTR_EL2, NBRBDATA, 61, 1)
FIELD(HDFGWTR_EL2, NPMSNEVFR_EL1, 62, 1)

/* Which fine-grained trap bit register to check, if any */
FIELD(FGT, TYPE, 10, 3)
FIELD(FGT, REV, 9, 1) /* Is bit sense reversed? */
FIELD(FGT, IDX, 6, 3) /* Index within a uint64_t[] array */
FIELD(FGT, BITPOS, 0, 6) /* Bit position within the uint64_t */

/*
 * Macros to define FGT_##bitname enum constants to use in ARMCPRegInfo::fgt
 * fields. We assume for brevity's sake that there are no duplicated
 * bit names across the various FGT registers.
 */
#define DO_BIT(REG, BITNAME)                                    \
    FGT_##BITNAME = FGT_##REG | R_##REG##_EL2_##BITNAME##_SHIFT

/* Some bits have reversed sense, so 0 means trap and 1 means not */
#define DO_REV_BIT(REG, BITNAME)                                        \
    FGT_##BITNAME = FGT_##REG | FGT_REV | R_##REG##_EL2_##BITNAME##_SHIFT

typedef enum FGTBit {
    /*
     * These bits tell us which register arrays to use:
     * if FGT_R is set then reads are checked against fgt_read[];
     * if FGT_W is set then writes are checked against fgt_write[];
     * if FGT_EXEC is set then all accesses are checked against fgt_exec[].
     *
     * For almost all bits in the R/W register pairs, the bit exists in
     * both registers for a RW register, in HFGRTR/HDFGRTR for a RO register
     * with the corresponding HFGWTR/HDFGTWTR bit being RES0, and vice-versa
     * for a WO register. There are unfortunately a couple of exceptions
     * (PMCR_EL0, TRFCR_EL1) where the register being trapped is RW but
     * the FGT system only allows trapping of writes, not reads.
     *
     * Note that we arrange these bits so that a 0 FGTBit means "no trap".
     */
    FGT_R = 1 << R_FGT_TYPE_SHIFT,
    FGT_W = 2 << R_FGT_TYPE_SHIFT,
    FGT_EXEC = 4 << R_FGT_TYPE_SHIFT,
    FGT_RW = FGT_R | FGT_W,
    /* Bit to identify whether trap bit is reversed sense */
    FGT_REV = R_FGT_REV_MASK,

    /*
     * If a bit exists in HFGRTR/HDFGRTR then either the register being
     * trapped is RO or the bit also exists in HFGWTR/HDFGWTR, so we either
     * want to trap for both reads and writes or else it's harmless to mark
     * it as trap-on-writes.
     * If a bit exists only in HFGWTR/HDFGWTR then either the register being
     * trapped is WO, or else it is one of the two oddball special cases
     * which are RW but have only a write trap. We mark these as only
     * FGT_W so we get the right behaviour for those special cases.
     * (If a bit was added in future that provided only a read trap for an
     * RW register we'd need to do something special to get the FGT_R bit
     * only. But this seems unlikely to happen.)
     *
     * So for the DO_BIT/DO_REV_BIT macros: use FGT_HFGRTR/FGT_HDFGRTR if
     * the bit exists in that register. Otherwise use FGT_HFGWTR/FGT_HDFGWTR.
     */
    FGT_HFGRTR = FGT_RW | (FGTREG_HFGRTR << R_FGT_IDX_SHIFT),
    FGT_HFGWTR = FGT_W | (FGTREG_HFGWTR << R_FGT_IDX_SHIFT),
    FGT_HDFGRTR = FGT_RW | (FGTREG_HDFGRTR << R_FGT_IDX_SHIFT),
    FGT_HDFGWTR = FGT_W | (FGTREG_HDFGWTR << R_FGT_IDX_SHIFT),
    FGT_HFGITR = FGT_EXEC | (FGTREG_HFGITR << R_FGT_IDX_SHIFT),

    /* Trap bits in HFGRTR_EL2 / HFGWTR_EL2, starting from bit 0. */
    DO_BIT(HFGRTR, AFSR0_EL1),
    DO_BIT(HFGRTR, AFSR1_EL1),
    DO_BIT(HFGRTR, AIDR_EL1),
    DO_BIT(HFGRTR, AMAIR_EL1),
    DO_BIT(HFGRTR, APDAKEY),
    DO_BIT(HFGRTR, APDBKEY),
    DO_BIT(HFGRTR, APGAKEY),
    DO_BIT(HFGRTR, APIAKEY),
    DO_BIT(HFGRTR, APIBKEY),
    DO_BIT(HFGRTR, CCSIDR_EL1),
    DO_BIT(HFGRTR, CLIDR_EL1),
    DO_BIT(HFGRTR, CONTEXTIDR_EL1),
    DO_BIT(HFGRTR, CPACR_EL1),
    DO_BIT(HFGRTR, CSSELR_EL1),
    DO_BIT(HFGRTR, CTR_EL0),
    DO_BIT(HFGRTR, DCZID_EL0),
    DO_BIT(HFGRTR, ESR_EL1),
    DO_BIT(HFGRTR, FAR_EL1),
    DO_BIT(HFGRTR, ISR_EL1),
    DO_BIT(HFGRTR, LORC_EL1),
    DO_BIT(HFGRTR, LOREA_EL1),
    DO_BIT(HFGRTR, LORID_EL1),
    DO_BIT(HFGRTR, LORN_EL1),
    DO_BIT(HFGRTR, LORSA_EL1),
    DO_BIT(HFGRTR, MAIR_EL1),
    DO_BIT(HFGRTR, MIDR_EL1),
    DO_BIT(HFGRTR, MPIDR_EL1),
    DO_BIT(HFGRTR, PAR_EL1),
    DO_BIT(HFGRTR, REVIDR_EL1),
    DO_BIT(HFGRTR, SCTLR_EL1),
    DO_BIT(HFGRTR, SCXTNUM_EL1),
    DO_BIT(HFGRTR, SCXTNUM_EL0),
    DO_BIT(HFGRTR, TCR_EL1),
    DO_BIT(HFGRTR, TPIDR_EL1),
    DO_BIT(HFGRTR, TPIDRRO_EL0),
    DO_BIT(HFGRTR, TPIDR_EL0),
    DO_BIT(HFGRTR, TTBR0_EL1),
    DO_BIT(HFGRTR, TTBR1_EL1),
    DO_BIT(HFGRTR, VBAR_EL1),
    DO_BIT(HFGRTR, ICC_IGRPENN_EL1),
    DO_BIT(HFGRTR, ERRIDR_EL1),
    DO_REV_BIT(HFGRTR, NSMPRI_EL1),
    DO_REV_BIT(HFGRTR, NTPIDR2_EL0),

    /* Trap bits in HDFGRTR_EL2 / HDFGWTR_EL2, starting from bit 0. */
    DO_BIT(HDFGRTR, DBGBCRN_EL1),
    DO_BIT(HDFGRTR, DBGBVRN_EL1),
    DO_BIT(HDFGRTR, DBGWCRN_EL1),
    DO_BIT(HDFGRTR, DBGWVRN_EL1),
    DO_BIT(HDFGRTR, MDSCR_EL1),
    DO_BIT(HDFGRTR, DBGCLAIM),
    DO_BIT(HDFGWTR, OSLAR_EL1),
    DO_BIT(HDFGRTR, OSLSR_EL1),
    DO_BIT(HDFGRTR, OSECCR_EL1),
    DO_BIT(HDFGRTR, OSDLR_EL1),
    DO_BIT(HDFGRTR, PMEVCNTRN_EL0),
    DO_BIT(HDFGRTR, PMEVTYPERN_EL0),
    DO_BIT(HDFGRTR, PMCCFILTR_EL0),
    DO_BIT(HDFGRTR, PMCCNTR_EL0),
    DO_BIT(HDFGRTR, PMCNTEN),
    DO_BIT(HDFGRTR, PMINTEN),
    DO_BIT(HDFGRTR, PMOVS),
    DO_BIT(HDFGRTR, PMSELR_EL0),
    DO_BIT(HDFGWTR, PMSWINC_EL0),
    DO_BIT(HDFGWTR, PMCR_EL0),
    DO_BIT(HDFGRTR, PMMIR_EL1),
    DO_BIT(HDFGRTR, PMCEIDN_EL0),

    /* Trap bits in HFGITR_EL2, starting from bit 0 */
    DO_BIT(HFGITR, ICIALLUIS),
    DO_BIT(HFGITR, ICIALLU),
    DO_BIT(HFGITR, ICIVAU),
    DO_BIT(HFGITR, DCIVAC),
    DO_BIT(HFGITR, DCISW),
    DO_BIT(HFGITR, DCCSW),
    DO_BIT(HFGITR, DCCISW),
    DO_BIT(HFGITR, DCCVAU),
    DO_BIT(HFGITR, DCCVAP),
    DO_BIT(HFGITR, DCCVADP),
    DO_BIT(HFGITR, DCCIVAC),
    DO_BIT(HFGITR, DCZVA),
    DO_BIT(HFGITR, ATS1E1R),
    DO_BIT(HFGITR, ATS1E1W),
    DO_BIT(HFGITR, ATS1E0R),
    DO_BIT(HFGITR, ATS1E0W),
    DO_BIT(HFGITR, ATS1E1RP),
    DO_BIT(HFGITR, ATS1E1WP),
    DO_BIT(HFGITR, TLBIVMALLE1OS),
    DO_BIT(HFGITR, TLBIVAE1OS),
    DO_BIT(HFGITR, TLBIASIDE1OS),
    DO_BIT(HFGITR, TLBIVAAE1OS),
    DO_BIT(HFGITR, TLBIVALE1OS),
    DO_BIT(HFGITR, TLBIVAALE1OS),
    DO_BIT(HFGITR, TLBIRVAE1OS),
    DO_BIT(HFGITR, TLBIRVAAE1OS),
    DO_BIT(HFGITR, TLBIRVALE1OS),
    DO_BIT(HFGITR, TLBIRVAALE1OS),
    DO_BIT(HFGITR, TLBIVMALLE1IS),
    DO_BIT(HFGITR, TLBIVAE1IS),
    DO_BIT(HFGITR, TLBIASIDE1IS),
    DO_BIT(HFGITR, TLBIVAAE1IS),
    DO_BIT(HFGITR, TLBIVALE1IS),
    DO_BIT(HFGITR, TLBIVAALE1IS),
    DO_BIT(HFGITR, TLBIRVAE1IS),
    DO_BIT(HFGITR, TLBIRVAAE1IS),
    DO_BIT(HFGITR, TLBIRVALE1IS),
    DO_BIT(HFGITR, TLBIRVAALE1IS),
    DO_BIT(HFGITR, TLBIRVAE1),
    DO_BIT(HFGITR, TLBIRVAAE1),
    DO_BIT(HFGITR, TLBIRVALE1),
    DO_BIT(HFGITR, TLBIRVAALE1),
    DO_BIT(HFGITR, TLBIVMALLE1),
    DO_BIT(HFGITR, TLBIVAE1),
    DO_BIT(HFGITR, TLBIASIDE1),
    DO_BIT(HFGITR, TLBIVAAE1),
    DO_BIT(HFGITR, TLBIVALE1),
    DO_BIT(HFGITR, TLBIVAALE1),
    DO_BIT(HFGITR, CFPRCTX),
    DO_BIT(HFGITR, DVPRCTX),
    DO_BIT(HFGITR, CPPRCTX),
    DO_BIT(HFGITR, DCCVAC),
} FGTBit;

#undef DO_BIT
#undef DO_REV_BIT

typedef struct ARMCPRegInfo ARMCPRegInfo;

/*
 * Access functions for coprocessor registers. These cannot fail and
 * may not raise exceptions.
 */
typedef uint64_t CPReadFn(CPUARMState *env, const ARMCPRegInfo *opaque);
typedef void CPWriteFn(CPUARMState *env, const ARMCPRegInfo *opaque,
                       uint64_t value);
/* Access permission check functions for coprocessor registers. */
typedef CPAccessResult CPAccessFn(CPUARMState *env,
                                  const ARMCPRegInfo *opaque,
                                  bool isread);
/* Hook function for register reset */
typedef void CPResetFn(CPUARMState *env, const ARMCPRegInfo *opaque);

#define CP_ANY 0xff

/* Definition of an ARM coprocessor register */
struct ARMCPRegInfo {
    /* Name of register (useful mainly for debugging, need not be unique) */
    const char *name;
    /*
     * Location of register: coprocessor number and (crn,crm,opc1,opc2)
     * tuple. Any of crm, opc1 and opc2 may be CP_ANY to indicate a
     * 'wildcard' field -- any value of that field in the MRC/MCR insn
     * will be decoded to this register. The register read and write
     * callbacks will be passed an ARMCPRegInfo with the crn/crm/opc1/opc2
     * used by the program, so it is possible to register a wildcard and
     * then behave differently on read/write if necessary.
     * For 64 bit registers, only crm and opc1 are relevant; crn and opc2
     * must both be zero.
     * For AArch64-visible registers, opc0 is also used.
     * Since there are no "coprocessors" in AArch64, cp is purely used as a
     * way to distinguish (for KVM's benefit) guest-visible system registers
     * from demuxed ones provided to preserve the "no side effects on
     * KVM register read/write from QEMU" semantics. cp==0x13 is guest
     * visible (to match KVM's encoding); cp==0 will be converted to
     * cp==0x13 when the ARMCPRegInfo is registered, for convenience.
     */
    uint8_t cp;
    uint8_t crn;
    uint8_t crm;
    uint8_t opc0;
    uint8_t opc1;
    uint8_t opc2;
    /* Execution state in which this register is visible: ARM_CP_STATE_* */
    CPState state;
    /* Register type: ARM_CP_* bits/values */
    int type;
    /* Access rights: PL*_[RW] */
    CPAccessRights access;
    /* Security state: ARM_CP_SECSTATE_* bits/values */
    CPSecureState secure;
    /*
     * Which fine-grained trap register bit to check, if any. This
     * value encodes both the trap register and bit within it.
     */
    FGTBit fgt;
    /*
     * The opaque pointer passed to define_arm_cp_regs_with_opaque() when
     * this register was defined: can be used to hand data through to the
     * register read/write functions, since they are passed the ARMCPRegInfo*.
     */
    void *opaque;
    /*
     * Value of this register, if it is ARM_CP_CONST. Otherwise, if
     * fieldoffset is non-zero, the reset value of the register.
     */
    uint64_t resetvalue;
    /*
     * Offset of the field in CPUARMState for this register.
     * This is not needed if either:
     *  1. type is ARM_CP_CONST or one of the ARM_CP_SPECIALs
     *  2. both readfn and writefn are specified
     */
    ptrdiff_t fieldoffset; /* offsetof(CPUARMState, field) */

    /*
     * Offsets of the secure and non-secure fields in CPUARMState for the
     * register if it is banked.  These fields are only used during the static
     * registration of a register.  During hashing the bank associated
     * with a given security state is copied to fieldoffset which is used from
     * there on out.
     *
     * It is expected that register definitions use either fieldoffset or
     * bank_fieldoffsets in the definition but not both.  It is also expected
     * that both bank offsets are set when defining a banked register.  This
     * use indicates that a register is banked.
     */
    ptrdiff_t bank_fieldoffsets[2];

    /*
     * Function for making any access checks for this register in addition to
     * those specified by the 'access' permissions bits. If NULL, no extra
     * checks required. The access check is performed at runtime, not at
     * translate time.
     */
    CPAccessFn *accessfn;
    /*
     * Function for handling reads of this register. If NULL, then reads
     * will be done by loading from the offset into CPUARMState specified
     * by fieldoffset.
     */
    CPReadFn *readfn;
    /*
     * Function for handling writes of this register. If NULL, then writes
     * will be done by writing to the offset into CPUARMState specified
     * by fieldoffset.
     */
    CPWriteFn *writefn;
    /*
     * Function for doing a "raw" read; used when we need to copy
     * coprocessor state to the kernel for KVM or out for
     * migration. This only needs to be provided if there is also a
     * readfn and it has side effects (for instance clear-on-read bits).
     */
    CPReadFn *raw_readfn;
    /*
     * Function for doing a "raw" write; used when we need to copy KVM
     * kernel coprocessor state into userspace, or for inbound
     * migration. This only needs to be provided if there is also a
     * writefn and it masks out "unwritable" bits or has write-one-to-clear
     * or similar behaviour.
     */
    CPWriteFn *raw_writefn;
    /*
     * Function for resetting the register. If NULL, then reset will be done
     * by writing resetvalue to the field specified in fieldoffset. If
     * fieldoffset is 0 then no reset will be done.
     */
    CPResetFn *resetfn;

    /*
     * "Original" writefn and readfn.
     * For ARMv8.1-VHE register aliases, we overwrite the read/write
     * accessor functions of various EL1/EL0 to perform the runtime
     * check for which sysreg should actually be modified, and then
     * forwards the operation.  Before overwriting the accessors,
     * the original function is copied here, so that accesses that
     * really do go to the EL1/EL0 version proceed normally.
     * (The corresponding EL2 register is linked via opaque.)
     */
    CPReadFn *orig_readfn;
    CPWriteFn *orig_writefn;
};

/*
 * Macros which are lvalues for the field in CPUARMState for the
 * ARMCPRegInfo *ri.
 */
#define CPREG_FIELD32(env, ri) \
    (*(uint32_t *)((char *)(env) + (ri)->fieldoffset))
#define CPREG_FIELD64(env, ri) \
    (*(uint64_t *)((char *)(env) + (ri)->fieldoffset))

void define_one_arm_cp_reg_with_opaque(ARMCPU *cpu, const ARMCPRegInfo *reg,
                                       void *opaque);

static inline void define_one_arm_cp_reg(ARMCPU *cpu, const ARMCPRegInfo *regs)
{
    define_one_arm_cp_reg_with_opaque(cpu, regs, NULL);
}

void define_arm_cp_regs_with_opaque_len(ARMCPU *cpu, const ARMCPRegInfo *regs,
                                        void *opaque, size_t len);

#define define_arm_cp_regs_with_opaque(CPU, REGS, OPAQUE)               \
    do {                                                                \
        QEMU_BUILD_BUG_ON(ARRAY_SIZE(REGS) == 0);                       \
        define_arm_cp_regs_with_opaque_len(CPU, REGS, OPAQUE,           \
                                           ARRAY_SIZE(REGS));           \
    } while (0)

#define define_arm_cp_regs(CPU, REGS) \
    define_arm_cp_regs_with_opaque(CPU, REGS, NULL)

const ARMCPRegInfo *get_arm_cp_reginfo(GHashTable *cpregs, uint32_t encoded_cp);

/*
 * Definition of an ARM co-processor register as viewed from
 * userspace. This is used for presenting sanitised versions of
 * registers to userspace when emulating the Linux AArch64 CPU
 * ID/feature ABI (advertised as HWCAP_CPUID).
 */
typedef struct ARMCPRegUserSpaceInfo {
    /* Name of register */
    const char *name;

    /* Is the name actually a glob pattern */
    bool is_glob;

    /* Only some bits are exported to user space */
    uint64_t exported_bits;

    /* Fixed bits are applied after the mask */
    uint64_t fixed_bits;
} ARMCPRegUserSpaceInfo;

void modify_arm_cp_regs_with_len(ARMCPRegInfo *regs, size_t regs_len,
                                 const ARMCPRegUserSpaceInfo *mods,
                                 size_t mods_len);

#define modify_arm_cp_regs(REGS, MODS)                                  \
    do {                                                                \
        QEMU_BUILD_BUG_ON(ARRAY_SIZE(REGS) == 0);                       \
        QEMU_BUILD_BUG_ON(ARRAY_SIZE(MODS) == 0);                       \
        modify_arm_cp_regs_with_len(REGS, ARRAY_SIZE(REGS),             \
                                    MODS, ARRAY_SIZE(MODS));            \
    } while (0)

/* CPWriteFn that can be used to implement writes-ignored behaviour */
void arm_cp_write_ignore(CPUARMState *env, const ARMCPRegInfo *ri,
                         uint64_t value);
/* CPReadFn that can be used for read-as-zero behaviour */
uint64_t arm_cp_read_zero(CPUARMState *env, const ARMCPRegInfo *ri);

/* CPReadFn that just reads the value from ri->fieldoffset */
uint64_t raw_read(CPUARMState *env, const ARMCPRegInfo *ri);

/* CPWriteFn that just writes the value to ri->fieldoffset */
void raw_write(CPUARMState *env, const ARMCPRegInfo *ri, uint64_t value);

/*
 * CPResetFn that does nothing, for use if no reset is required even
 * if fieldoffset is non zero.
 */
void arm_cp_reset_ignore(CPUARMState *env, const ARMCPRegInfo *opaque);

/*
 * Return true if this reginfo struct's field in the cpu state struct
 * is 64 bits wide.
 */
static inline bool cpreg_field_is_64bit(const ARMCPRegInfo *ri)
{
    return (ri->state == ARM_CP_STATE_AA64) || (ri->type & ARM_CP_64BIT);
}

static inline bool cp_access_ok(int current_el,
                                const ARMCPRegInfo *ri, int isread)
{
    return (ri->access >> ((current_el * 2) + isread)) & 1;
}

/* Raw read of a coprocessor register (as needed for migration, etc) */
uint64_t read_raw_cp_reg(CPUARMState *env, const ARMCPRegInfo *ri);

/*
 * Return true if the cp register encoding is in the "feature ID space" as
 * defined by FEAT_IDST (and thus should be reported with ER_ELx.EC
 * as EC_SYSTEMREGISTERTRAP rather than EC_UNCATEGORIZED).
 */
static inline bool arm_cpreg_encoding_in_idspace(uint8_t opc0, uint8_t opc1,
                                                 uint8_t opc2,
                                                 uint8_t crn, uint8_t crm)
{
    return opc0 == 3 && (opc1 == 0 || opc1 == 1 || opc1 == 3) &&
        crn == 0 && crm < 8;
}

/*
 * As arm_cpreg_encoding_in_idspace(), but take the encoding from an
 * ARMCPRegInfo.
 */
static inline bool arm_cpreg_in_idspace(const ARMCPRegInfo *ri)
{
    return ri->state == ARM_CP_STATE_AA64 &&
        arm_cpreg_encoding_in_idspace(ri->opc0, ri->opc1, ri->opc2,
                                      ri->crn, ri->crm);
}

<<<<<<< HEAD

CPAccessResult access_tvm_trvm(CPUARMState *env, const ARMCPRegInfo *ri,
                               bool isread);
=======
#ifdef CONFIG_USER_ONLY
static inline void define_cortex_a72_a57_a53_cp_reginfo(ARMCPU *cpu) { }
#else
void define_cortex_a72_a57_a53_cp_reginfo(ARMCPU *cpu);
#endif

>>>>>>> 78385bc7
#endif /* TARGET_ARM_CPREGS_H */<|MERGE_RESOLUTION|>--- conflicted
+++ resolved
@@ -1074,16 +1074,13 @@
                                       ri->crn, ri->crm);
 }
 
-<<<<<<< HEAD
-
-CPAccessResult access_tvm_trvm(CPUARMState *env, const ARMCPRegInfo *ri,
-                               bool isread);
-=======
 #ifdef CONFIG_USER_ONLY
 static inline void define_cortex_a72_a57_a53_cp_reginfo(ARMCPU *cpu) { }
 #else
 void define_cortex_a72_a57_a53_cp_reginfo(ARMCPU *cpu);
 #endif
 
->>>>>>> 78385bc7
+
+CPAccessResult access_tvm_trvm(CPUARMState *env, const ARMCPRegInfo *ri,
+                               bool isread);
 #endif /* TARGET_ARM_CPREGS_H */