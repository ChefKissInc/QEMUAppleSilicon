/*
 *  AArch64 specific helpers
 *
 *  Copyright (c) 2013 Alexander Graf <agraf@suse.de>
 *
 * This library is free software; you can redistribute it and/or
 * modify it under the terms of the GNU Lesser General Public
 * License as published by the Free Software Foundation; either
 * version 2.1 of the License, or (at your option) any later version.
 *
 * This library is distributed in the hope that it will be useful,
 * but WITHOUT ANY WARRANTY; without even the implied warranty of
 * MERCHANTABILITY or FITNESS FOR A PARTICULAR PURPOSE.  See the GNU
 * Lesser General Public License for more details.
 *
 * You should have received a copy of the GNU Lesser General Public
 * License along with this library; if not, see <http://www.gnu.org/licenses/>.
 */

#include "qemu/osdep.h"
#include "qemu/units.h"
#include "cpu.h"
#include "gdbstub/helpers.h"
#include "exec/helper-proto.h"
#include "qemu/host-utils.h"
#include "qemu/log.h"
#include "qemu/main-loop.h"
#include "qemu/bitops.h"
#include "internals.h"
#include "qemu/crc32c.h"
#include "exec/exec-all.h"
#include "exec/cpu_ldst.h"
#include "qemu/int128.h"
#include "qemu/atomic128.h"
#include "fpu/softfloat.h"
#include <zlib.h> /* For crc32 */
#include "WKdm.h"

/* C2.4.7 Multiply and divide */
/* special cases for 0 and LLONG_MIN are mandated by the standard */
uint64_t HELPER(udiv64)(uint64_t num, uint64_t den)
{
    if (den == 0) {
        return 0;
    }
    return num / den;
}

int64_t HELPER(sdiv64)(int64_t num, int64_t den)
{
    if (den == 0) {
        return 0;
    }
    if (num == LLONG_MIN && den == -1) {
        return LLONG_MIN;
    }
    return num / den;
}

uint64_t HELPER(rbit64)(uint64_t x)
{
    return revbit64(x);
}

void HELPER(msr_i_spsel)(CPUARMState *env, uint32_t imm)
{
    update_spsel(env, imm);
}

static void daif_check(CPUARMState *env, uint32_t op,
                       uint32_t imm, uintptr_t ra)
{
    /* DAIF update to PSTATE. This is OK from EL0 only if UMA is set.  */
    if (arm_current_el(env) == 0 && !(arm_sctlr(env, 0) & SCTLR_UMA)) {
        raise_exception_ra(env, EXCP_UDEF,
                           syn_aa64_sysregtrap(0, extract32(op, 0, 3),
                                               extract32(op, 3, 3), 4,
                                               imm, 0x1f, 0),
                           exception_target_el(env), ra);
    }
}

void HELPER(msr_i_daifset)(CPUARMState *env, uint32_t imm)
{
    daif_check(env, 0x1e, imm, GETPC());
    env->daif |= (imm << 6) & PSTATE_DAIF;
    arm_rebuild_hflags(env);
}

void HELPER(msr_i_daifclear)(CPUARMState *env, uint32_t imm)
{
    daif_check(env, 0x1f, imm, GETPC());
    env->daif &= ~((imm << 6) & PSTATE_DAIF);
    arm_rebuild_hflags(env);
}

/* Convert a softfloat float_relation_ (as returned by
 * the float*_compare functions) to the correct ARM
 * NZCV flag state.
 */
static inline uint32_t float_rel_to_flags(int res)
{
    uint64_t flags;
    switch (res) {
    case float_relation_equal:
        flags = PSTATE_Z | PSTATE_C;
        break;
    case float_relation_less:
        flags = PSTATE_N;
        break;
    case float_relation_greater:
        flags = PSTATE_C;
        break;
    case float_relation_unordered:
    default:
        flags = PSTATE_C | PSTATE_V;
        break;
    }
    return flags;
}

uint64_t HELPER(vfp_cmph_a64)(uint32_t x, uint32_t y, void *fp_status)
{
    return float_rel_to_flags(float16_compare_quiet(x, y, fp_status));
}

uint64_t HELPER(vfp_cmpeh_a64)(uint32_t x, uint32_t y, void *fp_status)
{
    return float_rel_to_flags(float16_compare(x, y, fp_status));
}

uint64_t HELPER(vfp_cmps_a64)(float32 x, float32 y, void *fp_status)
{
    return float_rel_to_flags(float32_compare_quiet(x, y, fp_status));
}

uint64_t HELPER(vfp_cmpes_a64)(float32 x, float32 y, void *fp_status)
{
    return float_rel_to_flags(float32_compare(x, y, fp_status));
}

uint64_t HELPER(vfp_cmpd_a64)(float64 x, float64 y, void *fp_status)
{
    return float_rel_to_flags(float64_compare_quiet(x, y, fp_status));
}

uint64_t HELPER(vfp_cmped_a64)(float64 x, float64 y, void *fp_status)
{
    return float_rel_to_flags(float64_compare(x, y, fp_status));
}

float32 HELPER(vfp_mulxs)(float32 a, float32 b, void *fpstp)
{
    float_status *fpst = fpstp;

    a = float32_squash_input_denormal(a, fpst);
    b = float32_squash_input_denormal(b, fpst);

    if ((float32_is_zero(a) && float32_is_infinity(b)) ||
        (float32_is_infinity(a) && float32_is_zero(b))) {
        /* 2.0 with the sign bit set to sign(A) XOR sign(B) */
        return make_float32((1U << 30) |
                            ((float32_val(a) ^ float32_val(b)) & (1U << 31)));
    }
    return float32_mul(a, b, fpst);
}

float64 HELPER(vfp_mulxd)(float64 a, float64 b, void *fpstp)
{
    float_status *fpst = fpstp;

    a = float64_squash_input_denormal(a, fpst);
    b = float64_squash_input_denormal(b, fpst);

    if ((float64_is_zero(a) && float64_is_infinity(b)) ||
        (float64_is_infinity(a) && float64_is_zero(b))) {
        /* 2.0 with the sign bit set to sign(A) XOR sign(B) */
        return make_float64((1ULL << 62) |
                            ((float64_val(a) ^ float64_val(b)) & (1ULL << 63)));
    }
    return float64_mul(a, b, fpst);
}

/* 64bit/double versions of the neon float compare functions */
uint64_t HELPER(neon_ceq_f64)(float64 a, float64 b, void *fpstp)
{
    float_status *fpst = fpstp;
    return -float64_eq_quiet(a, b, fpst);
}

uint64_t HELPER(neon_cge_f64)(float64 a, float64 b, void *fpstp)
{
    float_status *fpst = fpstp;
    return -float64_le(b, a, fpst);
}

uint64_t HELPER(neon_cgt_f64)(float64 a, float64 b, void *fpstp)
{
    float_status *fpst = fpstp;
    return -float64_lt(b, a, fpst);
}

/* Reciprocal step and sqrt step. Note that unlike the A32/T32
 * versions, these do a fully fused multiply-add or
 * multiply-add-and-halve.
 */

uint32_t HELPER(recpsf_f16)(uint32_t a, uint32_t b, void *fpstp)
{
    float_status *fpst = fpstp;

    a = float16_squash_input_denormal(a, fpst);
    b = float16_squash_input_denormal(b, fpst);

    a = float16_chs(a);
    if ((float16_is_infinity(a) && float16_is_zero(b)) ||
        (float16_is_infinity(b) && float16_is_zero(a))) {
        return float16_two;
    }
    return float16_muladd(a, b, float16_two, 0, fpst);
}

float32 HELPER(recpsf_f32)(float32 a, float32 b, void *fpstp)
{
    float_status *fpst = fpstp;

    a = float32_squash_input_denormal(a, fpst);
    b = float32_squash_input_denormal(b, fpst);

    a = float32_chs(a);
    if ((float32_is_infinity(a) && float32_is_zero(b)) ||
        (float32_is_infinity(b) && float32_is_zero(a))) {
        return float32_two;
    }
    return float32_muladd(a, b, float32_two, 0, fpst);
}

float64 HELPER(recpsf_f64)(float64 a, float64 b, void *fpstp)
{
    float_status *fpst = fpstp;

    a = float64_squash_input_denormal(a, fpst);
    b = float64_squash_input_denormal(b, fpst);

    a = float64_chs(a);
    if ((float64_is_infinity(a) && float64_is_zero(b)) ||
        (float64_is_infinity(b) && float64_is_zero(a))) {
        return float64_two;
    }
    return float64_muladd(a, b, float64_two, 0, fpst);
}

uint32_t HELPER(rsqrtsf_f16)(uint32_t a, uint32_t b, void *fpstp)
{
    float_status *fpst = fpstp;

    a = float16_squash_input_denormal(a, fpst);
    b = float16_squash_input_denormal(b, fpst);

    a = float16_chs(a);
    if ((float16_is_infinity(a) && float16_is_zero(b)) ||
        (float16_is_infinity(b) && float16_is_zero(a))) {
        return float16_one_point_five;
    }
    return float16_muladd(a, b, float16_three, float_muladd_halve_result, fpst);
}

float32 HELPER(rsqrtsf_f32)(float32 a, float32 b, void *fpstp)
{
    float_status *fpst = fpstp;

    a = float32_squash_input_denormal(a, fpst);
    b = float32_squash_input_denormal(b, fpst);

    a = float32_chs(a);
    if ((float32_is_infinity(a) && float32_is_zero(b)) ||
        (float32_is_infinity(b) && float32_is_zero(a))) {
        return float32_one_point_five;
    }
    return float32_muladd(a, b, float32_three, float_muladd_halve_result, fpst);
}

float64 HELPER(rsqrtsf_f64)(float64 a, float64 b, void *fpstp)
{
    float_status *fpst = fpstp;

    a = float64_squash_input_denormal(a, fpst);
    b = float64_squash_input_denormal(b, fpst);

    a = float64_chs(a);
    if ((float64_is_infinity(a) && float64_is_zero(b)) ||
        (float64_is_infinity(b) && float64_is_zero(a))) {
        return float64_one_point_five;
    }
    return float64_muladd(a, b, float64_three, float_muladd_halve_result, fpst);
}

/* Pairwise long add: add pairs of adjacent elements into
 * double-width elements in the result (eg _s8 is an 8x8->16 op)
 */
uint64_t HELPER(neon_addlp_s8)(uint64_t a)
{
    uint64_t nsignmask = 0x0080008000800080ULL;
    uint64_t wsignmask = 0x8000800080008000ULL;
    uint64_t elementmask = 0x00ff00ff00ff00ffULL;
    uint64_t tmp1, tmp2;
    uint64_t res, signres;

    /* Extract odd elements, sign extend each to a 16 bit field */
    tmp1 = a & elementmask;
    tmp1 ^= nsignmask;
    tmp1 |= wsignmask;
    tmp1 = (tmp1 - nsignmask) ^ wsignmask;
    /* Ditto for the even elements */
    tmp2 = (a >> 8) & elementmask;
    tmp2 ^= nsignmask;
    tmp2 |= wsignmask;
    tmp2 = (tmp2 - nsignmask) ^ wsignmask;

    /* calculate the result by summing bits 0..14, 16..22, etc,
     * and then adjusting the sign bits 15, 23, etc manually.
     * This ensures the addition can't overflow the 16 bit field.
     */
    signres = (tmp1 ^ tmp2) & wsignmask;
    res = (tmp1 & ~wsignmask) + (tmp2 & ~wsignmask);
    res ^= signres;

    return res;
}

uint64_t HELPER(neon_addlp_u8)(uint64_t a)
{
    uint64_t tmp;

    tmp = a & 0x00ff00ff00ff00ffULL;
    tmp += (a >> 8) & 0x00ff00ff00ff00ffULL;
    return tmp;
}

uint64_t HELPER(neon_addlp_s16)(uint64_t a)
{
    int32_t reslo, reshi;

    reslo = (int32_t)(int16_t)a + (int32_t)(int16_t)(a >> 16);
    reshi = (int32_t)(int16_t)(a >> 32) + (int32_t)(int16_t)(a >> 48);

    return (uint32_t)reslo | (((uint64_t)reshi) << 32);
}

uint64_t HELPER(neon_addlp_u16)(uint64_t a)
{
    uint64_t tmp;

    tmp = a & 0x0000ffff0000ffffULL;
    tmp += (a >> 16) & 0x0000ffff0000ffffULL;
    return tmp;
}

/* Floating-point reciprocal exponent - see FPRecpX in ARM ARM */
uint32_t HELPER(frecpx_f16)(uint32_t a, void *fpstp)
{
    float_status *fpst = fpstp;
    uint16_t val16, sbit;
    int16_t exp;

    if (float16_is_any_nan(a)) {
        float16 nan = a;
        if (float16_is_signaling_nan(a, fpst)) {
            float_raise(float_flag_invalid, fpst);
            if (!fpst->default_nan_mode) {
                nan = float16_silence_nan(a, fpst);
            }
        }
        if (fpst->default_nan_mode) {
            nan = float16_default_nan(fpst);
        }
        return nan;
    }

    a = float16_squash_input_denormal(a, fpst);

    val16 = float16_val(a);
    sbit = 0x8000 & val16;
    exp = extract32(val16, 10, 5);

    if (exp == 0) {
        return make_float16(deposit32(sbit, 10, 5, 0x1e));
    } else {
        return make_float16(deposit32(sbit, 10, 5, ~exp));
    }
}

float32 HELPER(frecpx_f32)(float32 a, void *fpstp)
{
    float_status *fpst = fpstp;
    uint32_t val32, sbit;
    int32_t exp;

    if (float32_is_any_nan(a)) {
        float32 nan = a;
        if (float32_is_signaling_nan(a, fpst)) {
            float_raise(float_flag_invalid, fpst);
            if (!fpst->default_nan_mode) {
                nan = float32_silence_nan(a, fpst);
            }
        }
        if (fpst->default_nan_mode) {
            nan = float32_default_nan(fpst);
        }
        return nan;
    }

    a = float32_squash_input_denormal(a, fpst);

    val32 = float32_val(a);
    sbit = 0x80000000ULL & val32;
    exp = extract32(val32, 23, 8);

    if (exp == 0) {
        return make_float32(sbit | (0xfe << 23));
    } else {
        return make_float32(sbit | (~exp & 0xff) << 23);
    }
}

float64 HELPER(frecpx_f64)(float64 a, void *fpstp)
{
    float_status *fpst = fpstp;
    uint64_t val64, sbit;
    int64_t exp;

    if (float64_is_any_nan(a)) {
        float64 nan = a;
        if (float64_is_signaling_nan(a, fpst)) {
            float_raise(float_flag_invalid, fpst);
            if (!fpst->default_nan_mode) {
                nan = float64_silence_nan(a, fpst);
            }
        }
        if (fpst->default_nan_mode) {
            nan = float64_default_nan(fpst);
        }
        return nan;
    }

    a = float64_squash_input_denormal(a, fpst);

    val64 = float64_val(a);
    sbit = 0x8000000000000000ULL & val64;
    exp = extract64(float64_val(a), 52, 11);

    if (exp == 0) {
        return make_float64(sbit | (0x7feULL << 52));
    } else {
        return make_float64(sbit | (~exp & 0x7ffULL) << 52);
    }
}

float32 HELPER(fcvtx_f64_to_f32)(float64 a, CPUARMState *env)
{
    /* Von Neumann rounding is implemented by using round-to-zero
     * and then setting the LSB of the result if Inexact was raised.
     */
    float32 r;
    float_status *fpst = &env->vfp.fp_status;
    float_status tstat = *fpst;
    int exflags;

    set_float_rounding_mode(float_round_to_zero, &tstat);
    set_float_exception_flags(0, &tstat);
    r = float64_to_float32(a, &tstat);
    exflags = get_float_exception_flags(&tstat);
    if (exflags & float_flag_inexact) {
        r = make_float32(float32_val(r) | 1);
    }
    exflags |= get_float_exception_flags(fpst);
    set_float_exception_flags(exflags, fpst);
    return r;
}

/* 64-bit versions of the CRC helpers. Note that although the operation
 * (and the prototypes of crc32c() and crc32() mean that only the bottom
 * 32 bits of the accumulator and result are used, we pass and return
 * uint64_t for convenience of the generated code. Unlike the 32-bit
 * instruction set versions, val may genuinely have 64 bits of data in it.
 * The upper bytes of val (above the number specified by 'bytes') must have
 * been zeroed out by the caller.
 */
uint64_t HELPER(crc32_64)(uint64_t acc, uint64_t val, uint32_t bytes)
{
    uint8_t buf[8];

    stq_le_p(buf, val);

    /* zlib crc32 converts the accumulator and output to one's complement.  */
    return crc32(acc ^ 0xffffffff, buf, bytes) ^ 0xffffffff;
}

uint64_t HELPER(crc32c_64)(uint64_t acc, uint64_t val, uint32_t bytes)
{
    uint8_t buf[8];

    stq_le_p(buf, val);

    /* Linux crc32c converts the output to one's complement.  */
    return crc32c(acc, buf, bytes) ^ 0xffffffff;
}

/*
 * AdvSIMD half-precision
 */

#define ADVSIMD_HELPER(name, suffix) HELPER(glue(glue(advsimd_, name), suffix))

#define ADVSIMD_HALFOP(name) \
uint32_t ADVSIMD_HELPER(name, h)(uint32_t a, uint32_t b, void *fpstp) \
{ \
    float_status *fpst = fpstp; \
    return float16_ ## name(a, b, fpst);    \
}

ADVSIMD_HALFOP(add)
ADVSIMD_HALFOP(sub)
ADVSIMD_HALFOP(mul)
ADVSIMD_HALFOP(div)
ADVSIMD_HALFOP(min)
ADVSIMD_HALFOP(max)
ADVSIMD_HALFOP(minnum)
ADVSIMD_HALFOP(maxnum)

#define ADVSIMD_TWOHALFOP(name)                                         \
uint32_t ADVSIMD_HELPER(name, 2h)(uint32_t two_a, uint32_t two_b, void *fpstp) \
{ \
    float16  a1, a2, b1, b2;                        \
    uint32_t r1, r2;                                \
    float_status *fpst = fpstp;                     \
    a1 = extract32(two_a, 0, 16);                   \
    a2 = extract32(two_a, 16, 16);                  \
    b1 = extract32(two_b, 0, 16);                   \
    b2 = extract32(two_b, 16, 16);                  \
    r1 = float16_ ## name(a1, b1, fpst);            \
    r2 = float16_ ## name(a2, b2, fpst);            \
    return deposit32(r1, 16, 16, r2);               \
}

ADVSIMD_TWOHALFOP(add)
ADVSIMD_TWOHALFOP(sub)
ADVSIMD_TWOHALFOP(mul)
ADVSIMD_TWOHALFOP(div)
ADVSIMD_TWOHALFOP(min)
ADVSIMD_TWOHALFOP(max)
ADVSIMD_TWOHALFOP(minnum)
ADVSIMD_TWOHALFOP(maxnum)

/* Data processing - scalar floating-point and advanced SIMD */
static float16 float16_mulx(float16 a, float16 b, void *fpstp)
{
    float_status *fpst = fpstp;

    a = float16_squash_input_denormal(a, fpst);
    b = float16_squash_input_denormal(b, fpst);

    if ((float16_is_zero(a) && float16_is_infinity(b)) ||
        (float16_is_infinity(a) && float16_is_zero(b))) {
        /* 2.0 with the sign bit set to sign(A) XOR sign(B) */
        return make_float16((1U << 14) |
                            ((float16_val(a) ^ float16_val(b)) & (1U << 15)));
    }
    return float16_mul(a, b, fpst);
}

ADVSIMD_HALFOP(mulx)
ADVSIMD_TWOHALFOP(mulx)

/* fused multiply-accumulate */
uint32_t HELPER(advsimd_muladdh)(uint32_t a, uint32_t b, uint32_t c,
                                 void *fpstp)
{
    float_status *fpst = fpstp;
    return float16_muladd(a, b, c, 0, fpst);
}

uint32_t HELPER(advsimd_muladd2h)(uint32_t two_a, uint32_t two_b,
                                  uint32_t two_c, void *fpstp)
{
    float_status *fpst = fpstp;
    float16  a1, a2, b1, b2, c1, c2;
    uint32_t r1, r2;
    a1 = extract32(two_a, 0, 16);
    a2 = extract32(two_a, 16, 16);
    b1 = extract32(two_b, 0, 16);
    b2 = extract32(two_b, 16, 16);
    c1 = extract32(two_c, 0, 16);
    c2 = extract32(two_c, 16, 16);
    r1 = float16_muladd(a1, b1, c1, 0, fpst);
    r2 = float16_muladd(a2, b2, c2, 0, fpst);
    return deposit32(r1, 16, 16, r2);
}

/*
 * Floating point comparisons produce an integer result. Softfloat
 * routines return float_relation types which we convert to the 0/-1
 * Neon requires.
 */

#define ADVSIMD_CMPRES(test) (test) ? 0xffff : 0

uint32_t HELPER(advsimd_ceq_f16)(uint32_t a, uint32_t b, void *fpstp)
{
    float_status *fpst = fpstp;
    int compare = float16_compare_quiet(a, b, fpst);
    return ADVSIMD_CMPRES(compare == float_relation_equal);
}

uint32_t HELPER(advsimd_cge_f16)(uint32_t a, uint32_t b, void *fpstp)
{
    float_status *fpst = fpstp;
    int compare = float16_compare(a, b, fpst);
    return ADVSIMD_CMPRES(compare == float_relation_greater ||
                          compare == float_relation_equal);
}

uint32_t HELPER(advsimd_cgt_f16)(uint32_t a, uint32_t b, void *fpstp)
{
    float_status *fpst = fpstp;
    int compare = float16_compare(a, b, fpst);
    return ADVSIMD_CMPRES(compare == float_relation_greater);
}

uint32_t HELPER(advsimd_acge_f16)(uint32_t a, uint32_t b, void *fpstp)
{
    float_status *fpst = fpstp;
    float16 f0 = float16_abs(a);
    float16 f1 = float16_abs(b);
    int compare = float16_compare(f0, f1, fpst);
    return ADVSIMD_CMPRES(compare == float_relation_greater ||
                          compare == float_relation_equal);
}

uint32_t HELPER(advsimd_acgt_f16)(uint32_t a, uint32_t b, void *fpstp)
{
    float_status *fpst = fpstp;
    float16 f0 = float16_abs(a);
    float16 f1 = float16_abs(b);
    int compare = float16_compare(f0, f1, fpst);
    return ADVSIMD_CMPRES(compare == float_relation_greater);
}

/* round to integral */
uint32_t HELPER(advsimd_rinth_exact)(uint32_t x, void *fp_status)
{
    return float16_round_to_int(x, fp_status);
}

uint32_t HELPER(advsimd_rinth)(uint32_t x, void *fp_status)
{
    int old_flags = get_float_exception_flags(fp_status), new_flags;
    float16 ret;

    ret = float16_round_to_int(x, fp_status);

    /* Suppress any inexact exceptions the conversion produced */
    if (!(old_flags & float_flag_inexact)) {
        new_flags = get_float_exception_flags(fp_status);
        set_float_exception_flags(new_flags & ~float_flag_inexact, fp_status);
    }

    return ret;
}

/*
 * Half-precision floating point conversion functions
 *
 * There are a multitude of conversion functions with various
 * different rounding modes. This is dealt with by the calling code
 * setting the mode appropriately before calling the helper.
 */

uint32_t HELPER(advsimd_f16tosinth)(uint32_t a, void *fpstp)
{
    float_status *fpst = fpstp;

    /* Invalid if we are passed a NaN */
    if (float16_is_any_nan(a)) {
        float_raise(float_flag_invalid, fpst);
        return 0;
    }
    return float16_to_int16(a, fpst);
}

uint32_t HELPER(advsimd_f16touinth)(uint32_t a, void *fpstp)
{
    float_status *fpst = fpstp;

    /* Invalid if we are passed a NaN */
    if (float16_is_any_nan(a)) {
        float_raise(float_flag_invalid, fpst);
        return 0;
    }
    return float16_to_uint16(a, fpst);
}

static int el_from_spsr(uint32_t spsr)
{
    /* Return the exception level that this SPSR is requesting a return to,
     * or -1 if it is invalid (an illegal return)
     */
    if (spsr & PSTATE_nRW) {
        switch (spsr & CPSR_M) {
        case ARM_CPU_MODE_USR:
            return 0;
        case ARM_CPU_MODE_HYP:
            return 2;
        case ARM_CPU_MODE_FIQ:
        case ARM_CPU_MODE_IRQ:
        case ARM_CPU_MODE_SVC:
        case ARM_CPU_MODE_ABT:
        case ARM_CPU_MODE_UND:
        case ARM_CPU_MODE_SYS:
            return 1;
        case ARM_CPU_MODE_MON:
            /* Returning to Mon from AArch64 is never possible,
             * so this is an illegal return.
             */
        default:
            return -1;
        }
    } else {
        if (extract32(spsr, 1, 1)) {
            /* Return with reserved M[1] bit set */
            return -1;
        }
        if (extract32(spsr, 0, 4) == 1) {
            /* return to EL0 with M[0] bit set */
            return -1;
        }
        return extract32(spsr, 2, 2);
    }
}

static void cpsr_write_from_spsr_elx(CPUARMState *env,
                                     uint32_t val)
{
    uint32_t mask;

    /* Save SPSR_ELx.SS into PSTATE. */
    env->pstate = (env->pstate & ~PSTATE_SS) | (val & PSTATE_SS);
    val &= ~PSTATE_SS;

    /* Move DIT to the correct location for CPSR */
    if (val & PSTATE_DIT) {
        val &= ~PSTATE_DIT;
        val |= CPSR_DIT;
    }

    mask = aarch32_cpsr_valid_mask(env->features, \
        &env_archcpu(env)->isar);
    cpsr_write(env, val, mask, CPSRWriteRaw);
}

void HELPER(exception_return)(CPUARMState *env, uint64_t new_pc)
{
    int cur_el = arm_current_el(env);
    unsigned int spsr_idx = aarch64_banked_spsr_index(cur_el);
    uint32_t spsr;
    int new_el;
    bool return_to_aa64;

    if (arm_is_guarded(env)) {
        spsr = env->gxf.spsr_gl[cur_el];
    } else {
        spsr = env->banked_spsr[spsr_idx];
    }

    return_to_aa64 = (spsr & PSTATE_nRW) == 0;

    aarch64_save_sp(env, cur_el);

    arm_clear_exclusive(env);

    /* We must squash the PSTATE.SS bit to zero unless both of the
     * following hold:
     *  1. debug exceptions are currently disabled
     *  2. singlestep will be active in the EL we return to
     * We check 1 here and 2 after we've done the pstate/cpsr write() to
     * transition to the EL we're going to.
     */
    if (arm_generate_debug_exceptions(env)) {
        spsr &= ~PSTATE_SS;
    }

    new_el = el_from_spsr(spsr);
    if (new_el == -1) {
        goto illegal_return;
    }
    if (new_el > cur_el || (new_el == 2 && !arm_is_el2_enabled(env))) {
        /* Disallow return to an EL which is unimplemented or higher
         * than the current one.
         */
        goto illegal_return;
    }

    if (new_el != 0 && arm_el_is_aa64(env, new_el) != return_to_aa64) {
        /* Return to an EL which is configured for a different register width */
        goto illegal_return;
    }

    if (new_el == 1 && (arm_hcr_el2_eff(env) & HCR_TGE)) {
        goto illegal_return;
    }

    qemu_mutex_lock_iothread();
    arm_call_pre_el_change_hook(env_archcpu(env));
    qemu_mutex_unlock_iothread();

    if (!return_to_aa64) {
        env->aarch64 = false;
        /* We do a raw CPSR write because aarch64_sync_64_to_32()
         * will sort the register banks out for us, and we've already
         * caught all the bad-mode cases in el_from_spsr().
         */
        cpsr_write_from_spsr_elx(env, spsr);
        if (!arm_singlestep_active(env)) {
            env->pstate &= ~PSTATE_SS;
        }
        aarch64_sync_64_to_32(env);

        if (spsr & CPSR_T) {
            env->regs[15] = new_pc & ~0x1;
        } else {
            env->regs[15] = new_pc & ~0x3;
        }
        helper_rebuild_hflags_a32(env, new_el);
        qemu_log_mask(CPU_LOG_INT, "Exception return from AArch64 EL%d to "
                      "AArch32 EL%d PC 0x%" PRIx32 "\n",
                      cur_el, new_el, env->regs[15]);
    } else {
        int tbii;

        env->aarch64 = true;
        spsr &= aarch64_pstate_valid_mask(&env_archcpu(env)->isar);
        pstate_write(env, spsr);
        if (!arm_singlestep_active(env)) {
            env->pstate &= ~PSTATE_SS;
        }
        aarch64_restore_sp(env, new_el);
        helper_rebuild_hflags_a64(env, new_el);

        /*
         * Apply TBI to the exception return address.  We had to delay this
         * until after we selected the new EL, so that we could select the
         * correct TBI+TBID bits.  This is made easier by waiting until after
         * the hflags rebuild, since we can pull the composite TBII field
         * from there.
         */
        tbii = EX_TBFLAG_A64(env->hflags, TBII);
        if ((tbii >> extract64(new_pc, 55, 1)) & 1) {
            /* TBI is enabled. */
            int core_mmu_idx = cpu_mmu_index(env, false);
            if (regime_has_2_ranges(core_to_aa64_mmu_idx(core_mmu_idx))) {
                new_pc = sextract64(new_pc, 0, 56);
            } else {
                new_pc = extract64(new_pc, 0, 56);
            }
        }
        env->pc = new_pc;

        qemu_log_mask(CPU_LOG_INT, "Exception return from AArch64 EL%d to "
                      "AArch64 EL%d PC 0x%" PRIx64 "\n",
                      cur_el, new_el, env->pc);
    }

    /*
     * Note that cur_el can never be 0.  If new_el is 0, then
     * el0_a64 is return_to_aa64, else el0_a64 is ignored.
     */
    aarch64_sve_change_el(env, cur_el, new_el, return_to_aa64);

    qemu_mutex_lock_iothread();
    arm_call_el_change_hook(env_archcpu(env));
    qemu_mutex_unlock_iothread();

    return;

illegal_return:
    /* Illegal return events of various kinds have architecturally
     * mandated behaviour:
     * restore NZCV and DAIF from SPSR_ELx
     * set PSTATE.IL
     * restore PC from ELR_ELx
     * no change to exception level, execution state or stack pointer
     */
    env->pstate |= PSTATE_IL;
    env->pc = new_pc;
    spsr &= PSTATE_NZCV | PSTATE_DAIF;
    spsr |= pstate_read(env) & ~(PSTATE_NZCV | PSTATE_DAIF);
    pstate_write(env, spsr);
    if (!arm_singlestep_active(env)) {
        env->pstate &= ~PSTATE_SS;
    }
    helper_rebuild_hflags_a64(env, cur_el);
    qemu_log_mask(LOG_GUEST_ERROR, "Illegal exception return at EL%d: "
                  "resuming execution at 0x%" PRIx64 "\n", cur_el, env->pc);
}

void HELPER(gexit)(CPUARMState *env)
{
    int cur_el = arm_current_el(env);
    uint32_t spsr = env->gxf.spsr_gl[cur_el];

    aarch64_save_sp(env, cur_el);

    if (arm_generate_debug_exceptions(env)) {
        spsr &= ~PSTATE_SS;
    }

    spsr &= aarch64_pstate_valid_mask(&env_archcpu(env)->isar);
    pstate_write(env, spsr);

    if (!arm_singlestep_active(env)) {
        env->pstate &= ~PSTATE_SS;
    }

    env->gxf.gxf_status_el[cur_el] &= ~1;
    aarch64_restore_sp(env, cur_el);
    env->pc = env->gxf.elr_gl[cur_el];
    helper_rebuild_hflags_a64(env, cur_el);
    qemu_log_mask(CPU_LOG_INT, "Guarded execution exit from AArch64 GL%d to "
                      "AArch64 EL%d PC 0x%" PRIx64 "\n",
                      cur_el, cur_el, env->pc);
    return;
}

/*
 * Square Root and Reciprocal square root
 */

uint32_t HELPER(sqrt_f16)(uint32_t a, void *fpstp)
{
    float_status *s = fpstp;

    return float16_sqrt(a, s);
}

void HELPER(dc_zva)(CPUARMState *env, uint64_t vaddr_in)
{
    /*
     * Implement DC ZVA, which zeroes a fixed-length block of memory.
     * Note that we do not implement the (architecturally mandated)
     * alignment fault for attempts to use this on Device memory
     * (which matches the usual QEMU behaviour of not implementing either
     * alignment faults or any memory attribute handling).
     */
    int blocklen = 4 << env_archcpu(env)->dcz_blocksize;
    uint64_t vaddr = vaddr_in & ~(blocklen - 1);
    int mmu_idx = cpu_mmu_index(env, false);
    void *mem;

    /*
     * Trapless lookup.  In addition to actual invalid page, may
     * return NULL for I/O, watchpoints, clean pages, etc.
     */
    mem = tlb_vaddr_to_host(env, vaddr, MMU_DATA_STORE, mmu_idx);

#ifndef CONFIG_USER_ONLY
    if (unlikely(!mem)) {
        uintptr_t ra = GETPC();

        /*
         * Trap if accessing an invalid page.  DC_ZVA requires that we supply
         * the original pointer for an invalid page.  But watchpoints require
         * that we probe the actual space.  So do both.
         */
        (void) probe_write(env, vaddr_in, 1, mmu_idx, ra);
        mem = probe_write(env, vaddr, blocklen, mmu_idx, ra);

        if (unlikely(!mem)) {
            /*
             * The only remaining reason for mem == NULL is I/O.
             * Just do a series of byte writes as the architecture demands.
             */
            for (int i = 0; i < blocklen; i++) {
                cpu_stb_mmuidx_ra(env, vaddr + i, 0, mmu_idx, ra);
            }
            return;
        }
    }
#endif

    memset(mem, 0, blocklen);
}

<<<<<<< HEAD
static void *get_page_read(CPUARMState *env, uint64_t vaddr_in, int mmu_idx)
{
    uint64_t vaddr = vaddr_in & TARGET_PAGE_MASK;

    void *mem = tlb_vaddr_to_host(env, vaddr, MMU_DATA_LOAD, mmu_idx);
#ifndef CONFIG_USER_ONLY
    if (unlikely(!mem)) {
        uintptr_t ra = GETPC();

        /*
         * Trap if accessing an invalid page.
         */
        (void) probe_read(env, vaddr_in, 1, mmu_idx, ra);
        mem = probe_read(env, vaddr, TARGET_PAGE_SIZE, mmu_idx, ra);
    }
#endif

    return mem;
}

static void *get_page_write(CPUARMState *env, uint64_t vaddr_in, int mmu_idx)
{
    uint64_t vaddr = vaddr_in & TARGET_PAGE_MASK;

    void *mem = tlb_vaddr_to_host(env, vaddr, MMU_DATA_STORE, mmu_idx);
#ifndef CONFIG_USER_ONLY
    if (unlikely(!mem)) {
        uintptr_t ra = GETPC();

        /*
         * Trap if accessing an invalid page.
         */
        (void) probe_write(env, vaddr_in, 1, mmu_idx, ra);
        mem = probe_write(env, vaddr, TARGET_PAGE_SIZE, mmu_idx, ra);
    }
#endif

    return mem;
}

uint64_t HELPER(wkdmc)(CPUARMState *env, uint64_t vaddr_in, uint64_t vaddr_out)
{
    int mmu_idx = cpu_mmu_index(env, false);
    char *in_mem, *out_mem;
    uint8_t scratch[TARGET_PAGE_SIZE];
    uint8_t scratch1[TARGET_PAGE_SIZE];
    vaddr_in &= TARGET_PAGE_MASK;
    vaddr_out &= ~0x3f;
    int out_offset = vaddr_out - (vaddr_out & TARGET_PAGE_MASK);
    int csize = TARGET_PAGE_SIZE - out_offset;

    if (TARGET_PAGE_BITS < 10 || TARGET_PAGE_BITS > 14) {
        return -1;
    }

    in_mem = get_page_read(env, vaddr_in, mmu_idx);
    out_mem = get_page_write(env, vaddr_out, mmu_idx);
    if (in_mem && out_mem) {
        memcpy(scratch1, in_mem, TARGET_PAGE_SIZE);
        int n = WKdm_compress(scratch1, scratch, csize);
        if (n <= 0) {
            return n;
        }
        if (n > csize) {
            return -1;
        }
        memcpy(out_mem + out_offset, scratch, n);
        return n >> 6;
    }
    return -1;
}

uint64_t HELPER(wkdmd)(CPUARMState *env, uint64_t vaddr_in, uint64_t vaddr_out)
{
    int mmu_idx = cpu_mmu_index(env, false);
    uint8_t *in_mem, *out_mem;
    uint8_t scratch[TARGET_PAGE_SIZE];
    uint8_t scratch2[TARGET_PAGE_SIZE];
    vaddr_out &= TARGET_PAGE_MASK;
    vaddr_in &= ~0x3f;
    int in_offset = vaddr_in - (vaddr_in & TARGET_PAGE_MASK);
    int csize = TARGET_PAGE_SIZE - in_offset;

    if (TARGET_PAGE_BITS < 10 || TARGET_PAGE_BITS > 14) {
        return 0x3000;
    }

    in_mem = get_page_read(env, vaddr_in, mmu_idx);
    out_mem = get_page_write(env, vaddr_out, mmu_idx);
    if (in_mem && out_mem) {
        memcpy(scratch, in_mem + in_offset, csize);
        if (WKdm_decompress(scratch, scratch2, csize)) {
            memcpy(out_mem, scratch2, TARGET_PAGE_SIZE);
            return 0;
        }
    }
    return 0x3000;
}
=======
void HELPER(unaligned_access)(CPUARMState *env, uint64_t addr,
                              uint32_t access_type, uint32_t mmu_idx)
{
    arm_cpu_do_unaligned_access(env_cpu(env), addr, access_type,
                                mmu_idx, GETPC());
}
>>>>>>> 78385bc7
<|MERGE_RESOLUTION|>--- conflicted
+++ resolved
@@ -990,7 +990,13 @@
     memset(mem, 0, blocklen);
 }
 
-<<<<<<< HEAD
+void HELPER(unaligned_access)(CPUARMState *env, uint64_t addr,
+                              uint32_t access_type, uint32_t mmu_idx)
+{
+    arm_cpu_do_unaligned_access(env_cpu(env), addr, access_type,
+                                mmu_idx, GETPC());
+}
+
 static void *get_page_read(CPUARMState *env, uint64_t vaddr_in, int mmu_idx)
 {
     uint64_t vaddr = vaddr_in & TARGET_PAGE_MASK;
@@ -1089,11 +1095,3 @@
     }
     return 0x3000;
 }
-=======
-void HELPER(unaligned_access)(CPUARMState *env, uint64_t addr,
-                              uint32_t access_type, uint32_t mmu_idx)
-{
-    arm_cpu_do_unaligned_access(env_cpu(env), addr, access_type,
-                                mmu_idx, GETPC());
-}
->>>>>>> 78385bc7
