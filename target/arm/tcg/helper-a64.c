/*
 *  AArch64 specific helpers
 *
 *  Copyright (c) 2013 Alexander Graf <agraf@suse.de>
 *
 * This library is free software; you can redistribute it and/or
 * modify it under the terms of the GNU Lesser General Public
 * License as published by the Free Software Foundation; either
 * version 2.1 of the License, or (at your option) any later version.
 *
 * This library is distributed in the hope that it will be useful,
 * but WITHOUT ANY WARRANTY; without even the implied warranty of
 * MERCHANTABILITY or FITNESS FOR A PARTICULAR PURPOSE.  See the GNU
 * Lesser General Public License for more details.
 *
 * You should have received a copy of the GNU Lesser General Public
 * License along with this library; if not, see <http://www.gnu.org/licenses/>.
 */

#include "qemu/osdep.h"
#include "qemu/units.h"
#include "cpu.h"
#include "gdbstub/helpers.h"
#include "exec/helper-proto.h"
#include "qemu/host-utils.h"
#include "qemu/log.h"
#include "qemu/main-loop.h"
#include "qemu/bitops.h"
#include "internals.h"
#include "qemu/crc32c.h"
#include "exec/cpu-common.h"
#include "exec/exec-all.h"
#include "exec/cpu_ldst.h"
#include "exec/target_page.h"
#include "qemu/int128.h"
#include "qemu/atomic128.h"
#include "fpu/softfloat.h"
#include <zlib.h> /* for crc32 */
<<<<<<< HEAD
#include "WKdm.h"
=======
#ifdef CONFIG_USER_ONLY
#include "user/page-protection.h"
#endif
#include "vec_internal.h"
>>>>>>> 7c949c53

/* C2.4.7 Multiply and divide */
/* special cases for 0 and LLONG_MIN are mandated by the standard */
uint64_t HELPER(udiv64)(uint64_t num, uint64_t den)
{
    if (den == 0) {
        return 0;
    }
    return num / den;
}

int64_t HELPER(sdiv64)(int64_t num, int64_t den)
{
    if (den == 0) {
        return 0;
    }
    if (num == LLONG_MIN && den == -1) {
        return LLONG_MIN;
    }
    return num / den;
}

uint64_t HELPER(rbit64)(uint64_t x)
{
    return revbit64(x);
}

void HELPER(msr_i_spsel)(CPUARMState *env, uint32_t imm)
{
    update_spsel(env, imm);
}

void HELPER(msr_set_allint_el1)(CPUARMState *env)
{
    /* ALLINT update to PSTATE. */
    if (arm_hcrx_el2_eff(env) & HCRX_TALLINT) {
        raise_exception_ra(env, EXCP_UDEF,
                           syn_aa64_sysregtrap(0, 1, 0, 4, 1, 0x1f, 0), 2,
                           GETPC());
    }

    env->pstate |= PSTATE_ALLINT;
}

static void daif_check(CPUARMState *env, uint32_t op,
                       uint32_t imm, uintptr_t ra)
{
    /* DAIF update to PSTATE. This is OK from EL0 only if UMA is set.  */
    if (arm_current_el(env) == 0 && !(arm_sctlr(env, 0) & SCTLR_UMA)) {
        raise_exception_ra(env, EXCP_UDEF,
                           syn_aa64_sysregtrap(0, extract32(op, 0, 3),
                                               extract32(op, 3, 3), 4,
                                               imm, 0x1f, 0),
                           exception_target_el(env), ra);
    }
}

void HELPER(msr_i_daifset)(CPUARMState *env, uint32_t imm)
{
    daif_check(env, 0x1e, imm, GETPC());
    env->daif |= (imm << 6) & PSTATE_DAIF;
    arm_rebuild_hflags(env);
}

void HELPER(msr_i_daifclear)(CPUARMState *env, uint32_t imm)
{
    daif_check(env, 0x1f, imm, GETPC());
    env->daif &= ~((imm << 6) & PSTATE_DAIF);
    arm_rebuild_hflags(env);
}

/* Convert a softfloat float_relation_ (as returned by
 * the float*_compare functions) to the correct ARM
 * NZCV flag state.
 */
static inline uint32_t float_rel_to_flags(int res)
{
    uint64_t flags;
    switch (res) {
    case float_relation_equal:
        flags = PSTATE_Z | PSTATE_C;
        break;
    case float_relation_less:
        flags = PSTATE_N;
        break;
    case float_relation_greater:
        flags = PSTATE_C;
        break;
    case float_relation_unordered:
    default:
        flags = PSTATE_C | PSTATE_V;
        break;
    }
    return flags;
}

uint64_t HELPER(vfp_cmph_a64)(uint32_t x, uint32_t y, float_status *fp_status)
{
    return float_rel_to_flags(float16_compare_quiet(x, y, fp_status));
}

uint64_t HELPER(vfp_cmpeh_a64)(uint32_t x, uint32_t y, float_status *fp_status)
{
    return float_rel_to_flags(float16_compare(x, y, fp_status));
}

uint64_t HELPER(vfp_cmps_a64)(float32 x, float32 y, float_status *fp_status)
{
    return float_rel_to_flags(float32_compare_quiet(x, y, fp_status));
}

uint64_t HELPER(vfp_cmpes_a64)(float32 x, float32 y, float_status *fp_status)
{
    return float_rel_to_flags(float32_compare(x, y, fp_status));
}

uint64_t HELPER(vfp_cmpd_a64)(float64 x, float64 y, float_status *fp_status)
{
    return float_rel_to_flags(float64_compare_quiet(x, y, fp_status));
}

uint64_t HELPER(vfp_cmped_a64)(float64 x, float64 y, float_status *fp_status)
{
    return float_rel_to_flags(float64_compare(x, y, fp_status));
}

float32 HELPER(vfp_mulxs)(float32 a, float32 b, float_status *fpst)
{
    a = float32_squash_input_denormal(a, fpst);
    b = float32_squash_input_denormal(b, fpst);

    if ((float32_is_zero(a) && float32_is_infinity(b)) ||
        (float32_is_infinity(a) && float32_is_zero(b))) {
        /* 2.0 with the sign bit set to sign(A) XOR sign(B) */
        return make_float32((1U << 30) |
                            ((float32_val(a) ^ float32_val(b)) & (1U << 31)));
    }
    return float32_mul(a, b, fpst);
}

float64 HELPER(vfp_mulxd)(float64 a, float64 b, float_status *fpst)
{
    a = float64_squash_input_denormal(a, fpst);
    b = float64_squash_input_denormal(b, fpst);

    if ((float64_is_zero(a) && float64_is_infinity(b)) ||
        (float64_is_infinity(a) && float64_is_zero(b))) {
        /* 2.0 with the sign bit set to sign(A) XOR sign(B) */
        return make_float64((1ULL << 62) |
                            ((float64_val(a) ^ float64_val(b)) & (1ULL << 63)));
    }
    return float64_mul(a, b, fpst);
}

/* 64bit/double versions of the neon float compare functions */
uint64_t HELPER(neon_ceq_f64)(float64 a, float64 b, float_status *fpst)
{
    return -float64_eq_quiet(a, b, fpst);
}

uint64_t HELPER(neon_cge_f64)(float64 a, float64 b, float_status *fpst)
{
    return -float64_le(b, a, fpst);
}

uint64_t HELPER(neon_cgt_f64)(float64 a, float64 b, float_status *fpst)
{
    return -float64_lt(b, a, fpst);
}

/*
 * Reciprocal step and sqrt step. Note that unlike the A32/T32
 * versions, these do a fully fused multiply-add or
 * multiply-add-and-halve.
 * The FPCR.AH == 1 versions need to avoid flipping the sign of NaN.
 */
#define DO_RECPS(NAME, CTYPE, FLOATTYPE, CHSFN)                         \
    CTYPE HELPER(NAME)(CTYPE a, CTYPE b, float_status *fpst)            \
    {                                                                   \
        a = FLOATTYPE ## _squash_input_denormal(a, fpst);               \
        b = FLOATTYPE ## _squash_input_denormal(b, fpst);               \
        a = FLOATTYPE ## _ ## CHSFN(a);                                 \
        if ((FLOATTYPE ## _is_infinity(a) && FLOATTYPE ## _is_zero(b)) || \
            (FLOATTYPE ## _is_infinity(b) && FLOATTYPE ## _is_zero(a))) { \
            return FLOATTYPE ## _two;                                   \
        }                                                               \
        return FLOATTYPE ## _muladd(a, b, FLOATTYPE ## _two, 0, fpst);  \
    }

DO_RECPS(recpsf_f16, uint32_t, float16, chs)
DO_RECPS(recpsf_f32, float32, float32, chs)
DO_RECPS(recpsf_f64, float64, float64, chs)
DO_RECPS(recpsf_ah_f16, uint32_t, float16, ah_chs)
DO_RECPS(recpsf_ah_f32, float32, float32, ah_chs)
DO_RECPS(recpsf_ah_f64, float64, float64, ah_chs)

#define DO_RSQRTSF(NAME, CTYPE, FLOATTYPE, CHSFN)                       \
    CTYPE HELPER(NAME)(CTYPE a, CTYPE b, float_status *fpst)            \
    {                                                                   \
        a = FLOATTYPE ## _squash_input_denormal(a, fpst);               \
        b = FLOATTYPE ## _squash_input_denormal(b, fpst);               \
        a = FLOATTYPE ## _ ## CHSFN(a);                                 \
        if ((FLOATTYPE ## _is_infinity(a) && FLOATTYPE ## _is_zero(b)) || \
            (FLOATTYPE ## _is_infinity(b) && FLOATTYPE ## _is_zero(a))) { \
            return FLOATTYPE ## _one_point_five;                        \
        }                                                               \
        return FLOATTYPE ## _muladd_scalbn(a, b, FLOATTYPE ## _three,   \
                                           -1, 0, fpst);                \
    }                                                                   \

DO_RSQRTSF(rsqrtsf_f16, uint32_t, float16, chs)
DO_RSQRTSF(rsqrtsf_f32, float32, float32, chs)
DO_RSQRTSF(rsqrtsf_f64, float64, float64, chs)
DO_RSQRTSF(rsqrtsf_ah_f16, uint32_t, float16, ah_chs)
DO_RSQRTSF(rsqrtsf_ah_f32, float32, float32, ah_chs)
DO_RSQRTSF(rsqrtsf_ah_f64, float64, float64, ah_chs)

/* Floating-point reciprocal exponent - see FPRecpX in ARM ARM */
uint32_t HELPER(frecpx_f16)(uint32_t a, float_status *fpst)
{
    uint16_t val16, sbit;
    int16_t exp;

    if (float16_is_any_nan(a)) {
        float16 nan = a;
        if (float16_is_signaling_nan(a, fpst)) {
            float_raise(float_flag_invalid, fpst);
            if (!fpst->default_nan_mode) {
                nan = float16_silence_nan(a, fpst);
            }
        }
        if (fpst->default_nan_mode) {
            nan = float16_default_nan(fpst);
        }
        return nan;
    }

    a = float16_squash_input_denormal(a, fpst);

    val16 = float16_val(a);
    sbit = 0x8000 & val16;
    exp = extract32(val16, 10, 5);

    if (exp == 0) {
        return make_float16(deposit32(sbit, 10, 5, 0x1e));
    } else {
        return make_float16(deposit32(sbit, 10, 5, ~exp));
    }
}

float32 HELPER(frecpx_f32)(float32 a, float_status *fpst)
{
    uint32_t val32, sbit;
    int32_t exp;

    if (float32_is_any_nan(a)) {
        float32 nan = a;
        if (float32_is_signaling_nan(a, fpst)) {
            float_raise(float_flag_invalid, fpst);
            if (!fpst->default_nan_mode) {
                nan = float32_silence_nan(a, fpst);
            }
        }
        if (fpst->default_nan_mode) {
            nan = float32_default_nan(fpst);
        }
        return nan;
    }

    a = float32_squash_input_denormal(a, fpst);

    val32 = float32_val(a);
    sbit = 0x80000000ULL & val32;
    exp = extract32(val32, 23, 8);

    if (exp == 0) {
        return make_float32(sbit | (0xfe << 23));
    } else {
        return make_float32(sbit | (~exp & 0xff) << 23);
    }
}

float64 HELPER(frecpx_f64)(float64 a, float_status *fpst)
{
    uint64_t val64, sbit;
    int64_t exp;

    if (float64_is_any_nan(a)) {
        float64 nan = a;
        if (float64_is_signaling_nan(a, fpst)) {
            float_raise(float_flag_invalid, fpst);
            if (!fpst->default_nan_mode) {
                nan = float64_silence_nan(a, fpst);
            }
        }
        if (fpst->default_nan_mode) {
            nan = float64_default_nan(fpst);
        }
        return nan;
    }

    a = float64_squash_input_denormal(a, fpst);

    val64 = float64_val(a);
    sbit = 0x8000000000000000ULL & val64;
    exp = extract64(float64_val(a), 52, 11);

    if (exp == 0) {
        return make_float64(sbit | (0x7feULL << 52));
    } else {
        return make_float64(sbit | (~exp & 0x7ffULL) << 52);
    }
}

float32 HELPER(fcvtx_f64_to_f32)(float64 a, float_status *fpst)
{
    float32 r;
    int old = get_float_rounding_mode(fpst);

    set_float_rounding_mode(float_round_to_odd, fpst);
    r = float64_to_float32(a, fpst);
    set_float_rounding_mode(old, fpst);
    return r;
}

/*
 * AH=1 min/max have some odd special cases:
 * comparing two zeroes (regardless of sign), (NaN, anything),
 * or (anything, NaN) should return the second argument (possibly
 * squashed to zero).
 * Also, denormal outputs are not squashed to zero regardless of FZ or FZ16.
 */
#define AH_MINMAX_HELPER(NAME, CTYPE, FLOATTYPE, MINMAX)                \
    CTYPE HELPER(NAME)(CTYPE a, CTYPE b, float_status *fpst)            \
    {                                                                   \
        bool save;                                                      \
        CTYPE r;                                                        \
        a = FLOATTYPE ## _squash_input_denormal(a, fpst);               \
        b = FLOATTYPE ## _squash_input_denormal(b, fpst);               \
        if (FLOATTYPE ## _is_zero(a) && FLOATTYPE ## _is_zero(b)) {     \
            return b;                                                   \
        }                                                               \
        if (FLOATTYPE ## _is_any_nan(a) ||                              \
            FLOATTYPE ## _is_any_nan(b)) {                              \
            float_raise(float_flag_invalid, fpst);                      \
            return b;                                                   \
        }                                                               \
        save = get_flush_to_zero(fpst);                                 \
        set_flush_to_zero(false, fpst);                                 \
        r = FLOATTYPE ## _ ## MINMAX(a, b, fpst);                       \
        set_flush_to_zero(save, fpst);                                  \
        return r;                                                       \
    }

AH_MINMAX_HELPER(vfp_ah_minh, dh_ctype_f16, float16, min)
AH_MINMAX_HELPER(vfp_ah_mins, float32, float32, min)
AH_MINMAX_HELPER(vfp_ah_mind, float64, float64, min)
AH_MINMAX_HELPER(vfp_ah_maxh, dh_ctype_f16, float16, max)
AH_MINMAX_HELPER(vfp_ah_maxs, float32, float32, max)
AH_MINMAX_HELPER(vfp_ah_maxd, float64, float64, max)

/* 64-bit versions of the CRC helpers. Note that although the operation
 * (and the prototypes of crc32c() and crc32() mean that only the bottom
 * 32 bits of the accumulator and result are used, we pass and return
 * uint64_t for convenience of the generated code. Unlike the 32-bit
 * instruction set versions, val may genuinely have 64 bits of data in it.
 * The upper bytes of val (above the number specified by 'bytes') must have
 * been zeroed out by the caller.
 */
uint64_t HELPER(crc32_64)(uint64_t acc, uint64_t val, uint32_t bytes)
{
    uint8_t buf[8];

    stq_le_p(buf, val);

    /* zlib crc32 converts the accumulator and output to one's complement.  */
    return crc32(acc ^ 0xffffffff, buf, bytes) ^ 0xffffffff;
}

uint64_t HELPER(crc32c_64)(uint64_t acc, uint64_t val, uint32_t bytes)
{
    uint8_t buf[8];

    stq_le_p(buf, val);

    /* Linux crc32c converts the output to one's complement.  */
    return crc32c(acc, buf, bytes) ^ 0xffffffff;
}

/*
 * AdvSIMD half-precision
 */

#define ADVSIMD_HELPER(name, suffix) HELPER(glue(glue(advsimd_, name), suffix))

#define ADVSIMD_HALFOP(name) \
uint32_t ADVSIMD_HELPER(name, h)(uint32_t a, uint32_t b, float_status *fpst) \
{ \
    return float16_ ## name(a, b, fpst);    \
}

#define ADVSIMD_TWOHALFOP(name)                                         \
uint32_t ADVSIMD_HELPER(name, 2h)(uint32_t two_a, uint32_t two_b,       \
                                  float_status *fpst)                   \
{ \
    float16  a1, a2, b1, b2;                        \
    uint32_t r1, r2;                                \
    a1 = extract32(two_a, 0, 16);                   \
    a2 = extract32(two_a, 16, 16);                  \
    b1 = extract32(two_b, 0, 16);                   \
    b2 = extract32(two_b, 16, 16);                  \
    r1 = float16_ ## name(a1, b1, fpst);            \
    r2 = float16_ ## name(a2, b2, fpst);            \
    return deposit32(r1, 16, 16, r2);               \
}

ADVSIMD_TWOHALFOP(add)
ADVSIMD_TWOHALFOP(sub)
ADVSIMD_TWOHALFOP(mul)
ADVSIMD_TWOHALFOP(div)
ADVSIMD_TWOHALFOP(min)
ADVSIMD_TWOHALFOP(max)
ADVSIMD_TWOHALFOP(minnum)
ADVSIMD_TWOHALFOP(maxnum)

/* Data processing - scalar floating-point and advanced SIMD */
static float16 float16_mulx(float16 a, float16 b, float_status *fpst)
{
    a = float16_squash_input_denormal(a, fpst);
    b = float16_squash_input_denormal(b, fpst);

    if ((float16_is_zero(a) && float16_is_infinity(b)) ||
        (float16_is_infinity(a) && float16_is_zero(b))) {
        /* 2.0 with the sign bit set to sign(A) XOR sign(B) */
        return make_float16((1U << 14) |
                            ((float16_val(a) ^ float16_val(b)) & (1U << 15)));
    }
    return float16_mul(a, b, fpst);
}

ADVSIMD_HALFOP(mulx)
ADVSIMD_TWOHALFOP(mulx)

/* fused multiply-accumulate */
uint32_t HELPER(advsimd_muladdh)(uint32_t a, uint32_t b, uint32_t c,
                                 float_status *fpst)
{
    return float16_muladd(a, b, c, 0, fpst);
}

uint32_t HELPER(advsimd_muladd2h)(uint32_t two_a, uint32_t two_b,
                                  uint32_t two_c, float_status *fpst)
{
    float16  a1, a2, b1, b2, c1, c2;
    uint32_t r1, r2;
    a1 = extract32(two_a, 0, 16);
    a2 = extract32(two_a, 16, 16);
    b1 = extract32(two_b, 0, 16);
    b2 = extract32(two_b, 16, 16);
    c1 = extract32(two_c, 0, 16);
    c2 = extract32(two_c, 16, 16);
    r1 = float16_muladd(a1, b1, c1, 0, fpst);
    r2 = float16_muladd(a2, b2, c2, 0, fpst);
    return deposit32(r1, 16, 16, r2);
}

/*
 * Floating point comparisons produce an integer result. Softfloat
 * routines return float_relation types which we convert to the 0/-1
 * Neon requires.
 */

#define ADVSIMD_CMPRES(test) (test) ? 0xffff : 0

uint32_t HELPER(advsimd_ceq_f16)(uint32_t a, uint32_t b, float_status *fpst)
{
    int compare = float16_compare_quiet(a, b, fpst);
    return ADVSIMD_CMPRES(compare == float_relation_equal);
}

uint32_t HELPER(advsimd_cge_f16)(uint32_t a, uint32_t b, float_status *fpst)
{
    int compare = float16_compare(a, b, fpst);
    return ADVSIMD_CMPRES(compare == float_relation_greater ||
                          compare == float_relation_equal);
}

uint32_t HELPER(advsimd_cgt_f16)(uint32_t a, uint32_t b, float_status *fpst)
{
    int compare = float16_compare(a, b, fpst);
    return ADVSIMD_CMPRES(compare == float_relation_greater);
}

uint32_t HELPER(advsimd_acge_f16)(uint32_t a, uint32_t b, float_status *fpst)
{
    float16 f0 = float16_abs(a);
    float16 f1 = float16_abs(b);
    int compare = float16_compare(f0, f1, fpst);
    return ADVSIMD_CMPRES(compare == float_relation_greater ||
                          compare == float_relation_equal);
}

uint32_t HELPER(advsimd_acgt_f16)(uint32_t a, uint32_t b, float_status *fpst)
{
    float16 f0 = float16_abs(a);
    float16 f1 = float16_abs(b);
    int compare = float16_compare(f0, f1, fpst);
    return ADVSIMD_CMPRES(compare == float_relation_greater);
}

/* round to integral */
uint32_t HELPER(advsimd_rinth_exact)(uint32_t x, float_status *fp_status)
{
    return float16_round_to_int(x, fp_status);
}

uint32_t HELPER(advsimd_rinth)(uint32_t x, float_status *fp_status)
{
    int old_flags = get_float_exception_flags(fp_status), new_flags;
    float16 ret;

    ret = float16_round_to_int(x, fp_status);

    /* Suppress any inexact exceptions the conversion produced */
    if (!(old_flags & float_flag_inexact)) {
        new_flags = get_float_exception_flags(fp_status);
        set_float_exception_flags(new_flags & ~float_flag_inexact, fp_status);
    }

    return ret;
}

static int el_from_spsr(uint32_t spsr)
{
    /* Return the exception level that this SPSR is requesting a return to,
     * or -1 if it is invalid (an illegal return)
     */
    if (spsr & PSTATE_nRW) {
        switch (spsr & CPSR_M) {
        case ARM_CPU_MODE_USR:
            return 0;
        case ARM_CPU_MODE_HYP:
            return 2;
        case ARM_CPU_MODE_FIQ:
        case ARM_CPU_MODE_IRQ:
        case ARM_CPU_MODE_SVC:
        case ARM_CPU_MODE_ABT:
        case ARM_CPU_MODE_UND:
        case ARM_CPU_MODE_SYS:
            return 1;
        case ARM_CPU_MODE_MON:
            /* Returning to Mon from AArch64 is never possible,
             * so this is an illegal return.
             */
        default:
            return -1;
        }
    } else {
        if (extract32(spsr, 1, 1)) {
            /* Return with reserved M[1] bit set */
            return -1;
        }
        if (extract32(spsr, 0, 4) == 1) {
            /* return to EL0 with M[0] bit set */
            return -1;
        }
        return extract32(spsr, 2, 2);
    }
}

static void cpsr_write_from_spsr_elx(CPUARMState *env,
                                     uint32_t val)
{
    uint32_t mask;

    /* Save SPSR_ELx.SS into PSTATE. */
    env->pstate = (env->pstate & ~PSTATE_SS) | (val & PSTATE_SS);
    val &= ~PSTATE_SS;

    /* Move DIT to the correct location for CPSR */
    if (val & PSTATE_DIT) {
        val &= ~PSTATE_DIT;
        val |= CPSR_DIT;
    }

    mask = aarch32_cpsr_valid_mask(env->features, \
        &env_archcpu(env)->isar);
    cpsr_write(env, val, mask, CPSRWriteRaw);
}

void HELPER(exception_return)(CPUARMState *env, uint64_t new_pc)
{
    ARMCPU *cpu = env_archcpu(env);
    int cur_el = arm_current_el(env);
    unsigned int spsr_idx = aarch64_banked_spsr_index(cur_el);
    uint32_t spsr;
    int new_el;
    bool return_to_aa64;

    if (arm_is_guarded(env)) {
        spsr = env->gxf.spsr_gl[cur_el];
    } else {
        spsr = env->banked_spsr[spsr_idx];
    }

    return_to_aa64 = (spsr & PSTATE_nRW) == 0;

    aarch64_save_sp(env, cur_el);

    arm_clear_exclusive(env);

    /* We must squash the PSTATE.SS bit to zero unless both of the
     * following hold:
     *  1. debug exceptions are currently disabled
     *  2. singlestep will be active in the EL we return to
     * We check 1 here and 2 after we've done the pstate/cpsr write() to
     * transition to the EL we're going to.
     */
    if (arm_generate_debug_exceptions(env)) {
        spsr &= ~PSTATE_SS;
    }

    /*
     * FEAT_RME forbids return from EL3 with an invalid security state.
     * We don't need an explicit check for FEAT_RME here because we enforce
     * in scr_write() that you can't set the NSE bit without it.
     */
    if (cur_el == 3 && (env->cp15.scr_el3 & (SCR_NS | SCR_NSE)) == SCR_NSE) {
        goto illegal_return;
    }

    new_el = el_from_spsr(spsr);
    if (new_el == -1) {
        goto illegal_return;
    }
    if (new_el > cur_el || (new_el == 2 && !arm_is_el2_enabled(env))) {
        /* Disallow return to an EL which is unimplemented or higher
         * than the current one.
         */
        goto illegal_return;
    }

    if (new_el != 0 && arm_el_is_aa64(env, new_el) != return_to_aa64) {
        /* Return to an EL which is configured for a different register width */
        goto illegal_return;
    }

    if (!return_to_aa64 && !cpu_isar_feature(aa64_aa32, cpu)) {
        /* Return to AArch32 when CPU is AArch64-only */
        goto illegal_return;
    }

    if (new_el == 1 && (arm_hcr_el2_eff(env) & HCR_TGE)) {
        goto illegal_return;
    }

    bql_lock();
    arm_call_pre_el_change_hook(cpu);
    bql_unlock();

    if (!return_to_aa64) {
        env->aarch64 = false;
        /* We do a raw CPSR write because aarch64_sync_64_to_32()
         * will sort the register banks out for us, and we've already
         * caught all the bad-mode cases in el_from_spsr().
         */
        cpsr_write_from_spsr_elx(env, spsr);
        if (!arm_singlestep_active(env)) {
            env->pstate &= ~PSTATE_SS;
        }
        aarch64_sync_64_to_32(env);

        if (spsr & CPSR_T) {
            env->regs[15] = new_pc & ~0x1;
        } else {
            env->regs[15] = new_pc & ~0x3;
        }
        helper_rebuild_hflags_a32(env, new_el);
        qemu_log_mask(CPU_LOG_INT, "Exception return from AArch64 EL%d to "
                      "AArch32 EL%d PC 0x%" PRIx32 "\n",
                      cur_el, new_el, env->regs[15]);
    } else {
        int tbii;

        env->aarch64 = true;
        spsr &= aarch64_pstate_valid_mask(&cpu->isar);
        pstate_write(env, spsr);
        if (!arm_singlestep_active(env)) {
            env->pstate &= ~PSTATE_SS;
        }
        aarch64_restore_sp(env, new_el);
        helper_rebuild_hflags_a64(env, new_el);

        /*
         * Apply TBI to the exception return address.  We had to delay this
         * until after we selected the new EL, so that we could select the
         * correct TBI+TBID bits.  This is made easier by waiting until after
         * the hflags rebuild, since we can pull the composite TBII field
         * from there.
         */
        tbii = EX_TBFLAG_A64(env->hflags, TBII);
        if ((tbii >> extract64(new_pc, 55, 1)) & 1) {
            /* TBI is enabled. */
            int core_mmu_idx = arm_env_mmu_index(env);
            if (regime_has_2_ranges(core_to_aa64_mmu_idx(core_mmu_idx))) {
                new_pc = sextract64(new_pc, 0, 56);
            } else {
                new_pc = extract64(new_pc, 0, 56);
            }
        }
        env->pc = new_pc;

        qemu_log_mask(CPU_LOG_INT, "Exception return from AArch64 EL%d to "
                      "AArch64 EL%d PC 0x%" PRIx64 "\n",
                      cur_el, new_el, env->pc);
    }

    /*
     * Note that cur_el can never be 0.  If new_el is 0, then
     * el0_a64 is return_to_aa64, else el0_a64 is ignored.
     */
    aarch64_sve_change_el(env, cur_el, new_el, return_to_aa64);

    bql_lock();
    arm_call_el_change_hook(cpu);
    bql_unlock();

    return;

illegal_return:
    /* Illegal return events of various kinds have architecturally
     * mandated behaviour:
     * restore NZCV and DAIF from SPSR_ELx
     * set PSTATE.IL
     * restore PC from ELR_ELx
     * no change to exception level, execution state or stack pointer
     */
    env->pstate |= PSTATE_IL;
    env->pc = new_pc;
    spsr &= PSTATE_NZCV | PSTATE_DAIF | PSTATE_ALLINT;
    spsr |= pstate_read(env) & ~(PSTATE_NZCV | PSTATE_DAIF | PSTATE_ALLINT);
    pstate_write(env, spsr);
    if (!arm_singlestep_active(env)) {
        env->pstate &= ~PSTATE_SS;
    }
    helper_rebuild_hflags_a64(env, cur_el);
    qemu_log_mask(LOG_GUEST_ERROR, "Illegal exception return at EL%d: "
                  "resuming execution at 0x%" PRIx64 "\n", cur_el, env->pc);
}

<<<<<<< HEAD
void HELPER(gexit)(CPUARMState *env)
{
    int cur_el = arm_current_el(env);
    uint32_t spsr = env->gxf.spsr_gl[cur_el];

    aarch64_save_sp(env, cur_el);

    if (arm_generate_debug_exceptions(env)) {
        spsr &= ~PSTATE_SS;
    }

    spsr &= aarch64_pstate_valid_mask(&env_archcpu(env)->isar);
    pstate_write(env, spsr);

    if (!arm_singlestep_active(env)) {
        env->pstate &= ~PSTATE_SS;
    }

    env->gxf.gxf_status_el[cur_el] &= ~1;
    aarch64_restore_sp(env, cur_el);
    env->pc = env->gxf.elr_gl[cur_el];
    helper_rebuild_hflags_a64(env, cur_el);
    qemu_log_mask(CPU_LOG_INT, "Guarded execution exit from AArch64 GL%d to "
                      "AArch64 EL%d PC 0x%" PRIx64 "\n",
                      cur_el, cur_el, env->pc);
    return;
}

/*
 * Square Root and Reciprocal square root
 */

uint32_t HELPER(sqrt_f16)(uint32_t a, void *fpstp)
{
    float_status *s = fpstp;

    return float16_sqrt(a, s);
}

=======
>>>>>>> 7c949c53
void HELPER(dc_zva)(CPUARMState *env, uint64_t vaddr_in)
{
    uintptr_t ra = GETPC();

    /*
     * Implement DC ZVA, which zeroes a fixed-length block of memory.
     * Note that we do not implement the (architecturally mandated)
     * alignment fault for attempts to use this on Device memory
     * (which matches the usual QEMU behaviour of not implementing either
     * alignment faults or any memory attribute handling).
     */
    int blocklen = 4 << env_archcpu(env)->dcz_blocksize;
    uint64_t vaddr = vaddr_in & ~(blocklen - 1);
    int mmu_idx = arm_env_mmu_index(env);
    void *mem;

    /*
     * Trapless lookup.  In addition to actual invalid page, may
     * return NULL for I/O, watchpoints, clean pages, etc.
     */
    mem = tlb_vaddr_to_host(env, vaddr, MMU_DATA_STORE, mmu_idx);

#ifndef CONFIG_USER_ONLY
    if (unlikely(!mem)) {
        /*
         * Trap if accessing an invalid page.  DC_ZVA requires that we supply
         * the original pointer for an invalid page.  But watchpoints require
         * that we probe the actual space.  So do both.
         */
        (void) probe_write(env, vaddr_in, 1, mmu_idx, ra);
        mem = probe_write(env, vaddr, blocklen, mmu_idx, ra);

        if (unlikely(!mem)) {
            /*
             * The only remaining reason for mem == NULL is I/O.
             * Just do a series of byte writes as the architecture demands.
             */
            for (int i = 0; i < blocklen; i++) {
                cpu_stb_mmuidx_ra(env, vaddr + i, 0, mmu_idx, ra);
            }
            return;
        }
    }
#endif

    set_helper_retaddr(ra);
    memset(mem, 0, blocklen);
    clear_helper_retaddr();
}

void HELPER(unaligned_access)(CPUARMState *env, uint64_t addr,
                              uint32_t access_type, uint32_t mmu_idx)
{
    arm_cpu_do_unaligned_access(env_cpu(env), addr, access_type,
                                mmu_idx, GETPC());
}

/* Memory operations (memset, memmove, memcpy) */

/*
 * Return true if the CPY* and SET* insns can execute; compare
 * pseudocode CheckMOPSEnabled(), though we refactor it a little.
 */
static bool mops_enabled(CPUARMState *env)
{
    int el = arm_current_el(env);

    if (el < 2 &&
        (arm_hcr_el2_eff(env) & (HCR_E2H | HCR_TGE)) != (HCR_E2H | HCR_TGE) &&
        !(arm_hcrx_el2_eff(env) & HCRX_MSCEN)) {
        return false;
    }

    if (el == 0) {
        if (!el_is_in_host(env, 0)) {
            return env->cp15.sctlr_el[1] & SCTLR_MSCEN;
        } else {
            return env->cp15.sctlr_el[2] & SCTLR_MSCEN;
        }
    }
    return true;
}

static void check_mops_enabled(CPUARMState *env, uintptr_t ra)
{
    if (!mops_enabled(env)) {
        raise_exception_ra(env, EXCP_UDEF, syn_uncategorized(),
                           exception_target_el(env), ra);
    }
}

/*
 * Return the target exception level for an exception due
 * to mismatched arguments in a FEAT_MOPS copy or set.
 * Compare pseudocode MismatchedCpySetTargetEL()
 */
static int mops_mismatch_exception_target_el(CPUARMState *env)
{
    int el = arm_current_el(env);

    if (el > 1) {
        return el;
    }
    if (el == 0 && (arm_hcr_el2_eff(env) & HCR_TGE)) {
        return 2;
    }
    if (el == 1 && (arm_hcrx_el2_eff(env) & HCRX_MCE2)) {
        return 2;
    }
    return 1;
}

/*
 * Check whether an M or E instruction was executed with a CF value
 * indicating the wrong option for this implementation.
 * Assumes we are always Option A.
 */
static void check_mops_wrong_option(CPUARMState *env, uint32_t syndrome,
                                    uintptr_t ra)
{
    if (env->CF != 0) {
        syndrome |= 1 << 17; /* Set the wrong-option bit */
        raise_exception_ra(env, EXCP_UDEF, syndrome,
                           mops_mismatch_exception_target_el(env), ra);
    }
}

/*
 * Return the maximum number of bytes we can transfer starting at addr
 * without crossing a page boundary.
 */
static uint64_t page_limit(uint64_t addr)
{
    return TARGET_PAGE_ALIGN(addr + 1) - addr;
}

/*
 * Return the number of bytes we can copy starting from addr and working
 * backwards without crossing a page boundary.
 */
static uint64_t page_limit_rev(uint64_t addr)
{
    return (addr & ~TARGET_PAGE_MASK) + 1;
}

/*
 * Perform part of a memory set on an area of guest memory starting at
 * toaddr (a dirty address) and extending for setsize bytes.
 *
 * Returns the number of bytes actually set, which might be less than
 * setsize; the caller should loop until the whole set has been done.
 * The caller should ensure that the guest registers are correct
 * for the possibility that the first byte of the set encounters
 * an exception or watchpoint. We guarantee not to take any faults
 * for bytes other than the first.
 */
static uint64_t set_step(CPUARMState *env, uint64_t toaddr,
                         uint64_t setsize, uint32_t data, int memidx,
                         uint32_t *mtedesc, uintptr_t ra)
{
    void *mem;

    setsize = MIN(setsize, page_limit(toaddr));
    if (*mtedesc) {
        uint64_t mtesize = mte_mops_probe(env, toaddr, setsize, *mtedesc);
        if (mtesize == 0) {
            /* Trap, or not. All CPU state is up to date */
            mte_check_fail(env, *mtedesc, toaddr, ra);
            /* Continue, with no further MTE checks required */
            *mtedesc = 0;
        } else {
            /* Advance to the end, or to the tag mismatch */
            setsize = MIN(setsize, mtesize);
        }
    }

    toaddr = useronly_clean_ptr(toaddr);
    /*
     * Trapless lookup: returns NULL for invalid page, I/O,
     * watchpoints, clean pages, etc.
     */
    mem = tlb_vaddr_to_host(env, toaddr, MMU_DATA_STORE, memidx);

#ifndef CONFIG_USER_ONLY
    if (unlikely(!mem)) {
        /*
         * Slow-path: just do one byte write. This will handle the
         * watchpoint, invalid page, etc handling correctly.
         * For clean code pages, the next iteration will see
         * the page dirty and will use the fast path.
         */
        cpu_stb_mmuidx_ra(env, toaddr, data, memidx, ra);
        return 1;
    }
#endif
    /* Easy case: just memset the host memory */
    set_helper_retaddr(ra);
    memset(mem, data, setsize);
    clear_helper_retaddr();
    return setsize;
}

/*
 * Similar, but setting tags. The architecture requires us to do this
 * in 16-byte chunks. SETP accesses are not tag checked; they set
 * the tags.
 */
static uint64_t set_step_tags(CPUARMState *env, uint64_t toaddr,
                              uint64_t setsize, uint32_t data, int memidx,
                              uint32_t *mtedesc, uintptr_t ra)
{
    void *mem;
    uint64_t cleanaddr;

    setsize = MIN(setsize, page_limit(toaddr));

    cleanaddr = useronly_clean_ptr(toaddr);
    /*
     * Trapless lookup: returns NULL for invalid page, I/O,
     * watchpoints, clean pages, etc.
     */
    mem = tlb_vaddr_to_host(env, cleanaddr, MMU_DATA_STORE, memidx);

#ifndef CONFIG_USER_ONLY
    if (unlikely(!mem)) {
        /*
         * Slow-path: just do one write. This will handle the
         * watchpoint, invalid page, etc handling correctly.
         * The architecture requires that we do 16 bytes at a time,
         * and we know both ptr and size are 16 byte aligned.
         * For clean code pages, the next iteration will see
         * the page dirty and will use the fast path.
         */
        uint64_t repldata = data * 0x0101010101010101ULL;
        MemOpIdx oi16 = make_memop_idx(MO_TE | MO_128, memidx);
        cpu_st16_mmu(env, toaddr, int128_make128(repldata, repldata), oi16, ra);
        mte_mops_set_tags(env, toaddr, 16, *mtedesc);
        return 16;
    }
#endif
    /* Easy case: just memset the host memory */
    set_helper_retaddr(ra);
    memset(mem, data, setsize);
    clear_helper_retaddr();
    mte_mops_set_tags(env, toaddr, setsize, *mtedesc);
    return setsize;
}

typedef uint64_t StepFn(CPUARMState *env, uint64_t toaddr,
                        uint64_t setsize, uint32_t data,
                        int memidx, uint32_t *mtedesc, uintptr_t ra);

/* Extract register numbers from a MOPS exception syndrome value */
static int mops_destreg(uint32_t syndrome)
{
    return extract32(syndrome, 10, 5);
}

static int mops_srcreg(uint32_t syndrome)
{
    return extract32(syndrome, 5, 5);
}

static int mops_sizereg(uint32_t syndrome)
{
    return extract32(syndrome, 0, 5);
}

/*
 * Return true if TCMA and TBI bits mean we need to do MTE checks.
 * We only need to do this once per MOPS insn, not for every page.
 */
static bool mte_checks_needed(uint64_t ptr, uint32_t desc)
{
    int bit55 = extract64(ptr, 55, 1);

    /*
     * Note that tbi_check() returns true for "access checked" but
     * tcma_check() returns true for "access unchecked".
     */
    if (!tbi_check(desc, bit55)) {
        return false;
    }
    return !tcma_check(desc, bit55, allocation_tag_from_addr(ptr));
}

/* Take an exception if the SETG addr/size are not granule aligned */
static void check_setg_alignment(CPUARMState *env, uint64_t ptr, uint64_t size,
                                 uint32_t memidx, uintptr_t ra)
{
    if ((size != 0 && !QEMU_IS_ALIGNED(ptr, TAG_GRANULE)) ||
        !QEMU_IS_ALIGNED(size, TAG_GRANULE)) {
        arm_cpu_do_unaligned_access(env_cpu(env), ptr, MMU_DATA_STORE,
                                    memidx, ra);

    }
}

static uint64_t arm_reg_or_xzr(CPUARMState *env, int reg)
{
    /*
     * Runtime equivalent of cpu_reg() -- return the CPU register value,
     * for contexts when index 31 means XZR (not SP).
     */
    return reg == 31 ? 0 : env->xregs[reg];
}

/*
 * For the Memory Set operation, our implementation chooses
 * always to use "option A", where we update Xd to the final
 * address in the SETP insn, and set Xn to be -(bytes remaining).
 * On SETM and SETE insns we only need update Xn.
 *
 * @env: CPU
 * @syndrome: syndrome value for mismatch exceptions
 * (also contains the register numbers we need to use)
 * @mtedesc: MTE descriptor word
 * @stepfn: function which does a single part of the set operation
 * @is_setg: true if this is the tag-setting SETG variant
 */
static void do_setp(CPUARMState *env, uint32_t syndrome, uint32_t mtedesc,
                    StepFn *stepfn, bool is_setg, uintptr_t ra)
{
    /* Prologue: we choose to do up to the next page boundary */
    int rd = mops_destreg(syndrome);
    int rs = mops_srcreg(syndrome);
    int rn = mops_sizereg(syndrome);
    uint8_t data = arm_reg_or_xzr(env, rs);
    uint32_t memidx = FIELD_EX32(mtedesc, MTEDESC, MIDX);
    uint64_t toaddr = env->xregs[rd];
    uint64_t setsize = env->xregs[rn];
    uint64_t stagesetsize, step;

    check_mops_enabled(env, ra);

    if (setsize > INT64_MAX) {
        setsize = INT64_MAX;
        if (is_setg) {
            setsize &= ~0xf;
        }
    }

    if (unlikely(is_setg)) {
        check_setg_alignment(env, toaddr, setsize, memidx, ra);
    } else if (!mte_checks_needed(toaddr, mtedesc)) {
        mtedesc = 0;
    }

    stagesetsize = MIN(setsize, page_limit(toaddr));
    while (stagesetsize) {
        env->xregs[rd] = toaddr;
        env->xregs[rn] = setsize;
        step = stepfn(env, toaddr, stagesetsize, data, memidx, &mtedesc, ra);
        toaddr += step;
        setsize -= step;
        stagesetsize -= step;
    }
    /* Insn completed, so update registers to the Option A format */
    env->xregs[rd] = toaddr + setsize;
    env->xregs[rn] = -setsize;

    /* Set NZCV = 0000 to indicate we are an Option A implementation */
    env->NF = 0;
    env->ZF = 1; /* our env->ZF encoding is inverted */
    env->CF = 0;
    env->VF = 0;
    return;
}

void HELPER(setp)(CPUARMState *env, uint32_t syndrome, uint32_t mtedesc)
{
    do_setp(env, syndrome, mtedesc, set_step, false, GETPC());
}

void HELPER(setgp)(CPUARMState *env, uint32_t syndrome, uint32_t mtedesc)
{
    do_setp(env, syndrome, mtedesc, set_step_tags, true, GETPC());
}

static void do_setm(CPUARMState *env, uint32_t syndrome, uint32_t mtedesc,
                    StepFn *stepfn, bool is_setg, uintptr_t ra)
{
    /* Main: we choose to do all the full-page chunks */
    CPUState *cs = env_cpu(env);
    int rd = mops_destreg(syndrome);
    int rs = mops_srcreg(syndrome);
    int rn = mops_sizereg(syndrome);
    uint8_t data = arm_reg_or_xzr(env, rs);
    uint64_t toaddr = env->xregs[rd] + env->xregs[rn];
    uint64_t setsize = -env->xregs[rn];
    uint32_t memidx = FIELD_EX32(mtedesc, MTEDESC, MIDX);
    uint64_t step, stagesetsize;

    check_mops_enabled(env, ra);

    /*
     * We're allowed to NOP out "no data to copy" before the consistency
     * checks; we choose to do so.
     */
    if (env->xregs[rn] == 0) {
        return;
    }

    check_mops_wrong_option(env, syndrome, ra);

    /*
     * Our implementation will work fine even if we have an unaligned
     * destination address, and because we update Xn every time around
     * the loop below and the return value from stepfn() may be less
     * than requested, we might find toaddr is unaligned. So we don't
     * have an IMPDEF check for alignment here.
     */

    if (unlikely(is_setg)) {
        check_setg_alignment(env, toaddr, setsize, memidx, ra);
    } else if (!mte_checks_needed(toaddr, mtedesc)) {
        mtedesc = 0;
    }

    /* Do the actual memset: we leave the last partial page to SETE */
    stagesetsize = setsize & TARGET_PAGE_MASK;
    while (stagesetsize > 0) {
        step = stepfn(env, toaddr, stagesetsize, data, memidx, &mtedesc, ra);
        toaddr += step;
        setsize -= step;
        stagesetsize -= step;
        env->xregs[rn] = -setsize;
        if (stagesetsize > 0 && unlikely(cpu_loop_exit_requested(cs))) {
            cpu_loop_exit_restore(cs, ra);
        }
    }
}

void HELPER(setm)(CPUARMState *env, uint32_t syndrome, uint32_t mtedesc)
{
    do_setm(env, syndrome, mtedesc, set_step, false, GETPC());
}

void HELPER(setgm)(CPUARMState *env, uint32_t syndrome, uint32_t mtedesc)
{
    do_setm(env, syndrome, mtedesc, set_step_tags, true, GETPC());
}

static void do_sete(CPUARMState *env, uint32_t syndrome, uint32_t mtedesc,
                    StepFn *stepfn, bool is_setg, uintptr_t ra)
{
    /* Epilogue: do the last partial page */
    int rd = mops_destreg(syndrome);
    int rs = mops_srcreg(syndrome);
    int rn = mops_sizereg(syndrome);
    uint8_t data = arm_reg_or_xzr(env, rs);
    uint64_t toaddr = env->xregs[rd] + env->xregs[rn];
    uint64_t setsize = -env->xregs[rn];
    uint32_t memidx = FIELD_EX32(mtedesc, MTEDESC, MIDX);
    uint64_t step;

    check_mops_enabled(env, ra);

    /*
     * We're allowed to NOP out "no data to copy" before the consistency
     * checks; we choose to do so.
     */
    if (setsize == 0) {
        return;
    }

    check_mops_wrong_option(env, syndrome, ra);

    /*
     * Our implementation has no address alignment requirements, but
     * we do want to enforce the "less than a page" size requirement,
     * so we don't need to have the "check for interrupts" here.
     */
    if (setsize >= TARGET_PAGE_SIZE) {
        raise_exception_ra(env, EXCP_UDEF, syndrome,
                           mops_mismatch_exception_target_el(env), ra);
    }

    if (unlikely(is_setg)) {
        check_setg_alignment(env, toaddr, setsize, memidx, ra);
    } else if (!mte_checks_needed(toaddr, mtedesc)) {
        mtedesc = 0;
    }

    /* Do the actual memset */
    while (setsize > 0) {
        step = stepfn(env, toaddr, setsize, data, memidx, &mtedesc, ra);
        toaddr += step;
        setsize -= step;
        env->xregs[rn] = -setsize;
    }
}

void HELPER(sete)(CPUARMState *env, uint32_t syndrome, uint32_t mtedesc)
{
    do_sete(env, syndrome, mtedesc, set_step, false, GETPC());
}

void HELPER(setge)(CPUARMState *env, uint32_t syndrome, uint32_t mtedesc)
{
    do_sete(env, syndrome, mtedesc, set_step_tags, true, GETPC());
}

/*
 * Perform part of a memory copy from the guest memory at fromaddr
 * and extending for copysize bytes, to the guest memory at
 * toaddr. Both addresses are dirty.
 *
 * Returns the number of bytes actually set, which might be less than
 * copysize; the caller should loop until the whole copy has been done.
 * The caller should ensure that the guest registers are correct
 * for the possibility that the first byte of the copy encounters
 * an exception or watchpoint. We guarantee not to take any faults
 * for bytes other than the first.
 */
static uint64_t copy_step(CPUARMState *env, uint64_t toaddr, uint64_t fromaddr,
                          uint64_t copysize, int wmemidx, int rmemidx,
                          uint32_t *wdesc, uint32_t *rdesc, uintptr_t ra)
{
    void *rmem;
    void *wmem;

    /* Don't cross a page boundary on either source or destination */
    copysize = MIN(copysize, page_limit(toaddr));
    copysize = MIN(copysize, page_limit(fromaddr));
    /*
     * Handle MTE tag checks: either handle the tag mismatch for byte 0,
     * or else copy up to but not including the byte with the mismatch.
     */
    if (*rdesc) {
        uint64_t mtesize = mte_mops_probe(env, fromaddr, copysize, *rdesc);
        if (mtesize == 0) {
            mte_check_fail(env, *rdesc, fromaddr, ra);
            *rdesc = 0;
        } else {
            copysize = MIN(copysize, mtesize);
        }
    }
    if (*wdesc) {
        uint64_t mtesize = mte_mops_probe(env, toaddr, copysize, *wdesc);
        if (mtesize == 0) {
            mte_check_fail(env, *wdesc, toaddr, ra);
            *wdesc = 0;
        } else {
            copysize = MIN(copysize, mtesize);
        }
    }

    toaddr = useronly_clean_ptr(toaddr);
    fromaddr = useronly_clean_ptr(fromaddr);
    /* Trapless lookup of whether we can get a host memory pointer */
    wmem = tlb_vaddr_to_host(env, toaddr, MMU_DATA_STORE, wmemidx);
    rmem = tlb_vaddr_to_host(env, fromaddr, MMU_DATA_LOAD, rmemidx);

#ifndef CONFIG_USER_ONLY
    /*
     * If we don't have host memory for both source and dest then just
     * do a single byte copy. This will handle watchpoints, invalid pages,
     * etc correctly. For clean code pages, the next iteration will see
     * the page dirty and will use the fast path.
     */
    if (unlikely(!rmem || !wmem)) {
        uint8_t byte;
        if (rmem) {
            byte = *(uint8_t *)rmem;
        } else {
            byte = cpu_ldub_mmuidx_ra(env, fromaddr, rmemidx, ra);
        }
        if (wmem) {
            *(uint8_t *)wmem = byte;
        } else {
            cpu_stb_mmuidx_ra(env, toaddr, byte, wmemidx, ra);
        }
        return 1;
    }
#endif
    /* Easy case: just memmove the host memory */
    set_helper_retaddr(ra);
    memmove(wmem, rmem, copysize);
    clear_helper_retaddr();
    return copysize;
}

/*
 * Do part of a backwards memory copy. Here toaddr and fromaddr point
 * to the *last* byte to be copied.
 */
static uint64_t copy_step_rev(CPUARMState *env, uint64_t toaddr,
                              uint64_t fromaddr,
                              uint64_t copysize, int wmemidx, int rmemidx,
                              uint32_t *wdesc, uint32_t *rdesc, uintptr_t ra)
{
    void *rmem;
    void *wmem;

    /* Don't cross a page boundary on either source or destination */
    copysize = MIN(copysize, page_limit_rev(toaddr));
    copysize = MIN(copysize, page_limit_rev(fromaddr));

    /*
     * Handle MTE tag checks: either handle the tag mismatch for byte 0,
     * or else copy up to but not including the byte with the mismatch.
     */
    if (*rdesc) {
        uint64_t mtesize = mte_mops_probe_rev(env, fromaddr, copysize, *rdesc);
        if (mtesize == 0) {
            mte_check_fail(env, *rdesc, fromaddr, ra);
            *rdesc = 0;
        } else {
            copysize = MIN(copysize, mtesize);
        }
    }
    if (*wdesc) {
        uint64_t mtesize = mte_mops_probe_rev(env, toaddr, copysize, *wdesc);
        if (mtesize == 0) {
            mte_check_fail(env, *wdesc, toaddr, ra);
            *wdesc = 0;
        } else {
            copysize = MIN(copysize, mtesize);
        }
    }

    toaddr = useronly_clean_ptr(toaddr);
    fromaddr = useronly_clean_ptr(fromaddr);
    /* Trapless lookup of whether we can get a host memory pointer */
    wmem = tlb_vaddr_to_host(env, toaddr, MMU_DATA_STORE, wmemidx);
    rmem = tlb_vaddr_to_host(env, fromaddr, MMU_DATA_LOAD, rmemidx);

#ifndef CONFIG_USER_ONLY
    /*
     * If we don't have host memory for both source and dest then just
     * do a single byte copy. This will handle watchpoints, invalid pages,
     * etc correctly. For clean code pages, the next iteration will see
     * the page dirty and will use the fast path.
     */
    if (unlikely(!rmem || !wmem)) {
        uint8_t byte;
        if (rmem) {
            byte = *(uint8_t *)rmem;
        } else {
            byte = cpu_ldub_mmuidx_ra(env, fromaddr, rmemidx, ra);
        }
        if (wmem) {
            *(uint8_t *)wmem = byte;
        } else {
            cpu_stb_mmuidx_ra(env, toaddr, byte, wmemidx, ra);
        }
        return 1;
    }
#endif
    /*
     * Easy case: just memmove the host memory. Note that wmem and
     * rmem here point to the *last* byte to copy.
     */
    set_helper_retaddr(ra);
    memmove(wmem - (copysize - 1), rmem - (copysize - 1), copysize);
    clear_helper_retaddr();
    return copysize;
}

/*
 * for the Memory Copy operation, our implementation chooses always
 * to use "option A", where we update Xd and Xs to the final addresses
 * in the CPYP insn, and then in CPYM and CPYE only need to update Xn.
 *
 * @env: CPU
 * @syndrome: syndrome value for mismatch exceptions
 * (also contains the register numbers we need to use)
 * @wdesc: MTE descriptor for the writes (destination)
 * @rdesc: MTE descriptor for the reads (source)
 * @move: true if this is CPY (memmove), false for CPYF (memcpy forwards)
 */
static void do_cpyp(CPUARMState *env, uint32_t syndrome, uint32_t wdesc,
                    uint32_t rdesc, uint32_t move, uintptr_t ra)
{
    int rd = mops_destreg(syndrome);
    int rs = mops_srcreg(syndrome);
    int rn = mops_sizereg(syndrome);
    uint32_t rmemidx = FIELD_EX32(rdesc, MTEDESC, MIDX);
    uint32_t wmemidx = FIELD_EX32(wdesc, MTEDESC, MIDX);
    bool forwards = true;
    uint64_t toaddr = env->xregs[rd];
    uint64_t fromaddr = env->xregs[rs];
    uint64_t copysize = env->xregs[rn];
    uint64_t stagecopysize, step;

    check_mops_enabled(env, ra);


    if (move) {
        /*
         * Copy backwards if necessary. The direction for a non-overlapping
         * copy is IMPDEF; we choose forwards.
         */
        if (copysize > 0x007FFFFFFFFFFFFFULL) {
            copysize = 0x007FFFFFFFFFFFFFULL;
        }
        uint64_t fs = extract64(fromaddr, 0, 56);
        uint64_t ts = extract64(toaddr, 0, 56);
        uint64_t fe = extract64(fromaddr + copysize, 0, 56);

        if (fs < ts && fe > ts) {
            forwards = false;
        }
    } else {
        if (copysize > INT64_MAX) {
            copysize = INT64_MAX;
        }
    }

    if (!mte_checks_needed(fromaddr, rdesc)) {
        rdesc = 0;
    }
    if (!mte_checks_needed(toaddr, wdesc)) {
        wdesc = 0;
    }

    if (forwards) {
        stagecopysize = MIN(copysize, page_limit(toaddr));
        stagecopysize = MIN(stagecopysize, page_limit(fromaddr));
        while (stagecopysize) {
            env->xregs[rd] = toaddr;
            env->xregs[rs] = fromaddr;
            env->xregs[rn] = copysize;
            step = copy_step(env, toaddr, fromaddr, stagecopysize,
                             wmemidx, rmemidx, &wdesc, &rdesc, ra);
            toaddr += step;
            fromaddr += step;
            copysize -= step;
            stagecopysize -= step;
        }
        /* Insn completed, so update registers to the Option A format */
        env->xregs[rd] = toaddr + copysize;
        env->xregs[rs] = fromaddr + copysize;
        env->xregs[rn] = -copysize;
    } else {
        /*
         * In a reverse copy the to and from addrs in Xs and Xd are the start
         * of the range, but it's more convenient for us to work with pointers
         * to the last byte being copied.
         */
        toaddr += copysize - 1;
        fromaddr += copysize - 1;
        stagecopysize = MIN(copysize, page_limit_rev(toaddr));
        stagecopysize = MIN(stagecopysize, page_limit_rev(fromaddr));
        while (stagecopysize) {
            env->xregs[rn] = copysize;
            step = copy_step_rev(env, toaddr, fromaddr, stagecopysize,
                                 wmemidx, rmemidx, &wdesc, &rdesc, ra);
            copysize -= step;
            stagecopysize -= step;
            toaddr -= step;
            fromaddr -= step;
        }
        /*
         * Insn completed, so update registers to the Option A format.
         * For a reverse copy this is no different to the CPYP input format.
         */
        env->xregs[rn] = copysize;
    }

    /* Set NZCV = 0000 to indicate we are an Option A implementation */
    env->NF = 0;
    env->ZF = 1; /* our env->ZF encoding is inverted */
    env->CF = 0;
    env->VF = 0;
    return;
}

void HELPER(cpyp)(CPUARMState *env, uint32_t syndrome, uint32_t wdesc,
                  uint32_t rdesc)
{
    do_cpyp(env, syndrome, wdesc, rdesc, true, GETPC());
}

void HELPER(cpyfp)(CPUARMState *env, uint32_t syndrome, uint32_t wdesc,
                   uint32_t rdesc)
{
    do_cpyp(env, syndrome, wdesc, rdesc, false, GETPC());
}

static void do_cpym(CPUARMState *env, uint32_t syndrome, uint32_t wdesc,
                    uint32_t rdesc, uint32_t move, uintptr_t ra)
{
    /* Main: we choose to copy until less than a page remaining */
    CPUState *cs = env_cpu(env);
    int rd = mops_destreg(syndrome);
    int rs = mops_srcreg(syndrome);
    int rn = mops_sizereg(syndrome);
    uint32_t rmemidx = FIELD_EX32(rdesc, MTEDESC, MIDX);
    uint32_t wmemidx = FIELD_EX32(wdesc, MTEDESC, MIDX);
    bool forwards = true;
    uint64_t toaddr, fromaddr, copysize, step;

    check_mops_enabled(env, ra);

    /* We choose to NOP out "no data to copy" before consistency checks */
    if (env->xregs[rn] == 0) {
        return;
    }

    check_mops_wrong_option(env, syndrome, ra);

    if (move) {
        forwards = (int64_t)env->xregs[rn] < 0;
    }

    if (forwards) {
        toaddr = env->xregs[rd] + env->xregs[rn];
        fromaddr = env->xregs[rs] + env->xregs[rn];
        copysize = -env->xregs[rn];
    } else {
        copysize = env->xregs[rn];
        /* This toaddr and fromaddr point to the *last* byte to copy */
        toaddr = env->xregs[rd] + copysize - 1;
        fromaddr = env->xregs[rs] + copysize - 1;
    }

    if (!mte_checks_needed(fromaddr, rdesc)) {
        rdesc = 0;
    }
    if (!mte_checks_needed(toaddr, wdesc)) {
        wdesc = 0;
    }

    /* Our implementation has no particular parameter requirements for CPYM */

    /* Do the actual memmove */
    if (forwards) {
        while (copysize >= TARGET_PAGE_SIZE) {
            step = copy_step(env, toaddr, fromaddr, copysize,
                             wmemidx, rmemidx, &wdesc, &rdesc, ra);
            toaddr += step;
            fromaddr += step;
            copysize -= step;
            env->xregs[rn] = -copysize;
            if (copysize >= TARGET_PAGE_SIZE &&
                unlikely(cpu_loop_exit_requested(cs))) {
                cpu_loop_exit_restore(cs, ra);
            }
        }
    } else {
        while (copysize >= TARGET_PAGE_SIZE) {
            step = copy_step_rev(env, toaddr, fromaddr, copysize,
                                 wmemidx, rmemidx, &wdesc, &rdesc, ra);
            toaddr -= step;
            fromaddr -= step;
            copysize -= step;
            env->xregs[rn] = copysize;
            if (copysize >= TARGET_PAGE_SIZE &&
                unlikely(cpu_loop_exit_requested(cs))) {
                cpu_loop_exit_restore(cs, ra);
            }
        }
    }
}

void HELPER(cpym)(CPUARMState *env, uint32_t syndrome, uint32_t wdesc,
                  uint32_t rdesc)
{
    do_cpym(env, syndrome, wdesc, rdesc, true, GETPC());
}

void HELPER(cpyfm)(CPUARMState *env, uint32_t syndrome, uint32_t wdesc,
                   uint32_t rdesc)
{
    do_cpym(env, syndrome, wdesc, rdesc, false, GETPC());
}

static void do_cpye(CPUARMState *env, uint32_t syndrome, uint32_t wdesc,
                    uint32_t rdesc, uint32_t move, uintptr_t ra)
{
    /* Epilogue: do the last partial page */
    int rd = mops_destreg(syndrome);
    int rs = mops_srcreg(syndrome);
    int rn = mops_sizereg(syndrome);
    uint32_t rmemidx = FIELD_EX32(rdesc, MTEDESC, MIDX);
    uint32_t wmemidx = FIELD_EX32(wdesc, MTEDESC, MIDX);
    bool forwards = true;
    uint64_t toaddr, fromaddr, copysize, step;

    check_mops_enabled(env, ra);

    /* We choose to NOP out "no data to copy" before consistency checks */
    if (env->xregs[rn] == 0) {
        return;
    }

    check_mops_wrong_option(env, syndrome, ra);

    if (move) {
        forwards = (int64_t)env->xregs[rn] < 0;
    }

    if (forwards) {
        toaddr = env->xregs[rd] + env->xregs[rn];
        fromaddr = env->xregs[rs] + env->xregs[rn];
        copysize = -env->xregs[rn];
    } else {
        copysize = env->xregs[rn];
        /* This toaddr and fromaddr point to the *last* byte to copy */
        toaddr = env->xregs[rd] + copysize - 1;
        fromaddr = env->xregs[rs] + copysize - 1;
    }

    if (!mte_checks_needed(fromaddr, rdesc)) {
        rdesc = 0;
    }
    if (!mte_checks_needed(toaddr, wdesc)) {
        wdesc = 0;
    }

    /* Check the size; we don't want to have do a check-for-interrupts */
    if (copysize >= TARGET_PAGE_SIZE) {
        raise_exception_ra(env, EXCP_UDEF, syndrome,
                           mops_mismatch_exception_target_el(env), ra);
    }

    /* Do the actual memmove */
    if (forwards) {
        while (copysize > 0) {
            step = copy_step(env, toaddr, fromaddr, copysize,
                             wmemidx, rmemidx, &wdesc, &rdesc, ra);
            toaddr += step;
            fromaddr += step;
            copysize -= step;
            env->xregs[rn] = -copysize;
        }
    } else {
        while (copysize > 0) {
            step = copy_step_rev(env, toaddr, fromaddr, copysize,
                                 wmemidx, rmemidx, &wdesc, &rdesc, ra);
            toaddr -= step;
            fromaddr -= step;
            copysize -= step;
            env->xregs[rn] = copysize;
        }
    }
}

void HELPER(cpye)(CPUARMState *env, uint32_t syndrome, uint32_t wdesc,
                  uint32_t rdesc)
{
    do_cpye(env, syndrome, wdesc, rdesc, true, GETPC());
}

void HELPER(cpyfe)(CPUARMState *env, uint32_t syndrome, uint32_t wdesc,
                   uint32_t rdesc)
{
    do_cpye(env, syndrome, wdesc, rdesc, false, GETPC());
}

static bool is_guarded_page(CPUARMState *env, target_ulong addr, uintptr_t ra)
{
#ifdef CONFIG_USER_ONLY
    return page_get_flags(addr) & PAGE_BTI;
#else
    CPUTLBEntryFull *full;
    void *host;
    int mmu_idx = cpu_mmu_index(env_cpu(env), true);
    int flags = probe_access_full(env, addr, 0, MMU_INST_FETCH, mmu_idx,
                                  false, &host, &full, ra);

    assert(!(flags & TLB_INVALID_MASK));
    return full->extra.arm.guarded;
#endif
}

void HELPER(guarded_page_check)(CPUARMState *env)
{
    /*
     * We have already verified that bti is enabled, and that the
     * instruction at PC is not ok for BTYPE.  This is always at
     * the beginning of a block, so PC is always up-to-date and
     * no unwind is required.
     */
    if (is_guarded_page(env, env->pc, 0)) {
        raise_exception(env, EXCP_UDEF, syn_btitrap(env->btype),
                        exception_target_el(env));
    }
}

void HELPER(guarded_page_br)(CPUARMState *env, target_ulong pc)
{
    /*
     * We have already checked for branch via x16 and x17.
     * What remains for choosing BTYPE is checking for a guarded page.
     */
    env->btype = is_guarded_page(env, pc, GETPC()) ? 3 : 1;
}

static void *get_page_read(CPUARMState *env, uint64_t vaddr_in, int mmu_idx)
{
    uint64_t vaddr = vaddr_in & TARGET_PAGE_MASK;

    void *mem = tlb_vaddr_to_host(env, vaddr, MMU_DATA_LOAD, mmu_idx);
#ifndef CONFIG_USER_ONLY
    if (unlikely(!mem)) {
        uintptr_t ra = GETPC();

        /*
         * Trap if accessing an invalid page.
         */
        (void) probe_read(env, vaddr_in, 1, mmu_idx, ra);
        mem = probe_read(env, vaddr, TARGET_PAGE_SIZE, mmu_idx, ra);
    }
#endif

    return mem;
}

static void *get_page_write(CPUARMState *env, uint64_t vaddr_in, int mmu_idx)
{
    uint64_t vaddr = vaddr_in & TARGET_PAGE_MASK;

    void *mem = tlb_vaddr_to_host(env, vaddr, MMU_DATA_STORE, mmu_idx);
#ifndef CONFIG_USER_ONLY
    if (unlikely(!mem)) {
        uintptr_t ra = GETPC();

        /*
         * Trap if accessing an invalid page.
         */
        (void) probe_write(env, vaddr_in, 1, mmu_idx, ra);
        mem = probe_write(env, vaddr, TARGET_PAGE_SIZE, mmu_idx, ra);
    }
#endif

    return mem;
}

uint64_t HELPER(wkdmc)(CPUARMState *env, uint64_t vaddr_in, uint64_t vaddr_out)
{
    int mmu_idx;
    char *in_mem;
    char *out_mem;
    int out_offset;
    int csize;

    if (TARGET_PAGE_BITS < 10 || TARGET_PAGE_BITS > 14) {
        return -1;
    }

    mmu_idx = arm_env_mmu_index(env);
    vaddr_in &= TARGET_PAGE_MASK;
    vaddr_out &= ~0x3f;
    in_mem = get_page_read(env, vaddr_in, mmu_idx);
    out_mem = get_page_write(env, vaddr_out, mmu_idx);
    out_offset = vaddr_out - (vaddr_out & TARGET_PAGE_MASK);
    csize = TARGET_PAGE_SIZE - out_offset;

    if (in_mem == NULL || out_mem == NULL) {
        return -1;
    }

    int n = WKdm_compress(in_mem, out_mem + out_offset, csize);
    if (n <= 0) {
        return n;
    }
    if (n > csize) {
        return -1;
    }
    return n >> 6;
}

uint64_t HELPER(wkdmd)(CPUARMState *env, uint64_t vaddr_in, uint64_t vaddr_out)
{
    int mmu_idx;
    uint8_t *in_mem, *out_mem;
    int in_offset;
    int csize;

    if (TARGET_PAGE_BITS < 10 || TARGET_PAGE_BITS > 14) {
        return 0x3000;
    }

    mmu_idx = arm_env_mmu_index(env);
    vaddr_out &= TARGET_PAGE_MASK;
    vaddr_in &= ~0x3f;
    in_mem = get_page_read(env, vaddr_in, mmu_idx);
    out_mem = get_page_write(env, vaddr_out, mmu_idx);
    in_offset = vaddr_in - (vaddr_in & TARGET_PAGE_MASK);
    csize = TARGET_PAGE_SIZE - in_offset;

    if (in_mem == NULL || out_mem == NULL) {
        return 0x3000;
    }

    if (WKdm_decompress(in_mem + in_offset, out_mem, csize)) {
        return 0;
    }

    return 0x3000;
}<|MERGE_RESOLUTION|>--- conflicted
+++ resolved
@@ -36,14 +36,11 @@
 #include "qemu/atomic128.h"
 #include "fpu/softfloat.h"
 #include <zlib.h> /* for crc32 */
-<<<<<<< HEAD
-#include "WKdm.h"
-=======
 #ifdef CONFIG_USER_ONLY
 #include "user/page-protection.h"
 #endif
 #include "vec_internal.h"
->>>>>>> 7c949c53
+#include "WKdm.h"
 
 /* C2.4.7 Multiply and divide */
 /* special cases for 0 and LLONG_MIN are mandated by the standard */
@@ -794,7 +791,6 @@
                   "resuming execution at 0x%" PRIx64 "\n", cur_el, env->pc);
 }
 
-<<<<<<< HEAD
 void HELPER(gexit)(CPUARMState *env)
 {
     int cur_el = arm_current_el(env);
@@ -823,19 +819,6 @@
     return;
 }
 
-/*
- * Square Root and Reciprocal square root
- */
-
-uint32_t HELPER(sqrt_f16)(uint32_t a, void *fpstp)
-{
-    float_status *s = fpstp;
-
-    return float16_sqrt(a, s);
-}
-
-=======
->>>>>>> 7c949c53
 void HELPER(dc_zva)(CPUARMState *env, uint64_t vaddr_in)
 {
     uintptr_t ra = GETPC();
