--- conflicted
+++ resolved
@@ -1631,8 +1631,13 @@
         return true;
     }
     dst = tcg_temp_new_i64();
-    tcg_gen_ld_i64(dst, cpu_env,
-                   offsetof(CPUARMState, elr_el[s->current_el]));
+    if (s->guarded) {
+        tcg_gen_ld_i64(dst, cpu_env,
+                   offsetof(CPUARMState, gxf.elr_gl[s->current_el]));
+    } else {
+        tcg_gen_ld_i64(dst, cpu_env,
+                    offsetof(CPUARMState, elr_el[s->current_el]));
+    }
 
     translator_io_start(&s->base);
 
@@ -1658,8 +1663,13 @@
         return true;
     }
     dst = tcg_temp_new_i64();
-    tcg_gen_ld_i64(dst, cpu_env,
-                   offsetof(CPUARMState, elr_el[s->current_el]));
+    if (s->guarded) {
+        tcg_gen_ld_i64(dst, cpu_env,
+                   offsetof(CPUARMState, gxf.elr_gl[s->current_el]));
+    } else {
+        tcg_gen_ld_i64(dst, cpu_env,
+                    offsetof(CPUARMState, elr_el[s->current_el]));
+    }
 
     dst = auth_branch_target(s, dst, cpu_X[31], !a->m);
 
@@ -2309,61 +2319,7 @@
         } else {
             tcg_gen_st_i64(tcg_rt, cpu_env, ri->fieldoffset);
         }
-<<<<<<< HEAD
-        switch (op3) {
-        case 0: /* ERET */
-            if (op4 != 0) {
-                goto do_unallocated;
-            }
-            if (s->fgt_eret) {
-                gen_exception_insn_el(s, 0, EXCP_UDEF, syn_erettrap(op3), 2);
-                return;
-            }
-            dst = tcg_temp_new_i64();
-
-            if (s->guarded) {
-                tcg_gen_ld_i64(dst, cpu_env,
-                            offsetof(CPUARMState, gxf.elr_gl[s->current_el]));
-            } else {
-                tcg_gen_ld_i64(dst, cpu_env,
-                            offsetof(CPUARMState, elr_el[s->current_el]));
-            }
-            break;
-
-        case 2: /* ERETAA */
-        case 3: /* ERETAB */
-            if (!dc_isar_feature(aa64_pauth, s)) {
-                goto do_unallocated;
-            }
-            if (rn != 0x1f || op4 != 0x1f) {
-                goto do_unallocated;
-            }
-            /* The FGT trap takes precedence over an auth trap. */
-            if (s->fgt_eret) {
-                gen_exception_insn_el(s, 0, EXCP_UDEF, syn_erettrap(op3), 2);
-                return;
-            }
-            dst = tcg_temp_new_i64();
-            if (s->guarded) {
-                tcg_gen_ld_i64(dst, cpu_env,
-                            offsetof(CPUARMState, gxf.elr_gl[s->current_el]));
-            } else {
-                tcg_gen_ld_i64(dst, cpu_env,
-                            offsetof(CPUARMState, elr_el[s->current_el]));
-            }
-
-            if (s->pauth_active) {
-                modifier = cpu_X[31];
-                if (op3 == 2) {
-                    gen_helper_autia(dst, cpu_env, dst, modifier);
-                } else {
-                    gen_helper_autib(dst, cpu_env, dst, modifier);
-                }
-            }
-            break;
-=======
-    }
->>>>>>> 78385bc7
+    }
 
     if (!isread && !(ri->type & ARM_CP_SUPPRESS_TB_END)) {
         /*
@@ -3331,11 +3287,7 @@
     fn(tcg_rt, clean_addr, tcg_rs, get_mem_index(s), mop);
 
     if (mop & MO_SIGN) {
-<<<<<<< HEAD
-        switch (size) {
-=======
         switch (a->sz) {
->>>>>>> 78385bc7
         case MO_8:
             tcg_gen_ext8u_i64(tcg_rt, tcg_rt);
             break;
@@ -3350,8 +3302,6 @@
         default:
             g_assert_not_reached();
         }
-<<<<<<< HEAD
-=======
     }
     return true;
 }
@@ -3378,7 +3328,6 @@
     }
     if (a->rn == 31) {
         gen_check_sp_alignment(s);
->>>>>>> 78385bc7
     }
     mop = check_atomic_align(s, a->rn, a->sz);
     clean_addr = gen_mte_check1(s, cpu_reg_sp(s, a->rn), false,
@@ -3962,17 +3911,7 @@
         if (is_pair) {
             gen_helper_st2g_parallel(cpu_env, addr, tcg_rt);
         } else {
-<<<<<<< HEAD
-            /*
-             * Tag access disabled: we must check for aborts on the load
-             * load from [rn+offset], and then insert a 0 tag into rt.
-             */
-            clean_addr = clean_data_tbi(s, addr);
-            gen_probe_access(s, clean_addr, MMU_DATA_LOAD, MO_8);
-            gen_address_with_allocation_tag0(tcg_rt, tcg_rt);
-=======
             gen_helper_stg_parallel(cpu_env, addr, tcg_rt);
->>>>>>> 78385bc7
         }
     } else {
         if (is_pair) {
@@ -13806,67 +13745,6 @@
     }
 }
 
-<<<<<<< HEAD
-static bool disas_apple_insn(DisasContext *s, uint32_t insn)
-{
-    TCGv_i64 tcg_rd;
-    unsigned int opcode, rn, rd;
-    opcode = extract32(insn, 10, 6);
-    rn = extract32(insn, 5, 5);
-    rd = extract32(insn, 0, 5);
-
-    if (s->current_el == 0) {
-        return false;
-    }
-
-    switch (opcode) {
-    case 2: /* WKdmC */
-        tcg_rd = cpu_reg_sp(s, rd);
-        gen_helper_wkdmc(tcg_rd, cpu_env, tcg_rd, cpu_reg_sp(s, rn));
-        return true;
-    case 3: /* WKdmD */
-        tcg_rd = cpu_reg_sp(s, rd);
-        gen_helper_wkdmd(tcg_rd, cpu_env, tcg_rd, cpu_reg_sp(s, rn));
-        return true;
-    case 5:
-        if (s->gxf_active) {
-            switch (rn) {
-                case 1: /* GENTER */
-                    if (s->guarded) {
-                        return false;
-                    }
-                    gen_a64_update_pc(s, 0);
-                    gen_ss_advance(s);
-                    gen_exception_insn(s, 4, EXCP_GENTER,
-                                       syn_aa64_genter(rd));
-                    return true;
-
-                case 0: /* GEXIT */
-                    if (!s->guarded) {
-                        return false;
-                    }
-                    gen_helper_gexit(cpu_env);
-                    s->base.is_jmp = DISAS_EXIT;
-                    return true;
-                default:
-                    return false;
-            }
-        }
-        return false;
-    default:
-        return false;
-    }
-    return false;
-}
-
-/*
- * Include the generated SME FA64 decoder.
- */
-
-#include "decode-sme-fa64.c.inc"
-
-=======
->>>>>>> 78385bc7
 static bool trans_OK(DisasContext *s, arg_OK *a)
 {
     return true;
@@ -13961,10 +13839,67 @@
     return false;
 }
 
+static bool disas_apple_insn(DisasContext *s, uint32_t insn)
+{
+    TCGv_i64 tcg_rd;
+    unsigned int opcode, rn, rd;
+    opcode = extract32(insn, 10, 6);
+    rn = extract32(insn, 5, 5);
+    rd = extract32(insn, 0, 5);
+
+    if (s->current_el == 0) {
+        return false;
+    }
+
+    switch (opcode) {
+    case 2: /* WKdmC */
+        tcg_rd = cpu_reg_sp(s, rd);
+        gen_helper_wkdmc(tcg_rd, cpu_env, tcg_rd, cpu_reg_sp(s, rn));
+        return true;
+    case 3: /* WKdmD */
+        tcg_rd = cpu_reg_sp(s, rd);
+        gen_helper_wkdmd(tcg_rd, cpu_env, tcg_rd, cpu_reg_sp(s, rn));
+        return true;
+    case 5:
+        if (s->gxf_active) {
+            switch (rn) {
+                case 1: /* GENTER */
+                    if (s->guarded) {
+                        return false;
+                    }
+                    gen_a64_update_pc(s, 0);
+                    gen_ss_advance(s);
+                    gen_exception_insn(s, 4, EXCP_GENTER,
+                                       syn_aa64_genter(rd));
+                    return true;
+
+                case 0: /* GEXIT */
+                    if (!s->guarded) {
+                        return false;
+                    }
+                    gen_helper_gexit(cpu_env);
+                    s->base.is_jmp = DISAS_EXIT;
+                    return true;
+                default:
+                    return false;
+            }
+        }
+        return false;
+    default:
+        return false;
+    }
+    return false;
+}
+
 /* C3.1 A64 instruction index by encoding */
 static void disas_a64_legacy(DisasContext *s, uint32_t insn)
 {
     switch (extract32(insn, 25, 4)) {
+    case 0x0:
+        if (!extract32(insn, 31, 1) && !disas_apple_insn(s, insn)) {
+            unallocated_encoding(s);
+        }
+        break;
     case 0x5:
     case 0xd:      /* Data processing - register */
         disas_data_proc_reg(s, insn);
@@ -14185,52 +14120,10 @@
         disas_sme_fa64(s, insn);
     }
 
-<<<<<<< HEAD
-    switch (extract32(insn, 25, 4)) {
-    case 0x0:
-        if (!extract32(insn, 31, 1) && !disas_apple_insn(s, insn)) {
-            unallocated_encoding(s);
-        } else if (extract32(insn, 31, 1) && !disas_sme(s, insn)) {
-            unallocated_encoding(s);
-        }
-        break;
-    case 0x1: case 0x3: /* UNALLOCATED */
-        unallocated_encoding(s);
-        break;
-    case 0x2:
-        if (!disas_sve(s, insn)) {
-            unallocated_encoding(s);
-        }
-        break;
-    case 0x8: case 0x9: /* Data processing - immediate */
-        disas_data_proc_imm(s, insn);
-        break;
-    case 0xa: case 0xb: /* Branch, exception generation and system insns */
-        disas_b_exc_sys(s, insn);
-        break;
-    case 0x4:
-    case 0x6:
-    case 0xc:
-    case 0xe:      /* Loads and stores */
-        disas_ldst(s, insn);
-        break;
-    case 0x5:
-    case 0xd:      /* Data processing - register */
-        disas_data_proc_reg(s, insn);
-        break;
-    case 0x7:
-    case 0xf:      /* Data processing - SIMD and floating point */
-        disas_data_proc_simd_fp(s, insn);
-        break;
-    default:
-        assert(FALSE); /* all 15 cases should be handled above */
-        break;
-=======
     if (!disas_a64(s, insn) &&
         !disas_sme(s, insn) &&
         !disas_sve(s, insn)) {
         disas_a64_legacy(s, insn);
->>>>>>> 78385bc7
     }
 
     /*
