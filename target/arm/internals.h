--- conflicted
+++ resolved
@@ -367,12 +367,9 @@
     ARMFault_ICacheMaint,
     ARMFault_QEMU_NSCExec, /* v8M: NS executing in S&NSC memory */
     ARMFault_QEMU_SFault, /* v8M: SecureFault INVTRAN, INVEP or AUVIOL */
-<<<<<<< HEAD
-    ARMFault_GXF_Abort,
-=======
     ARMFault_GPCFOnWalk,
     ARMFault_GPCFOnOutput,
->>>>>>> 78385bc7
+    ARMFault_GXF_Abort,
 } ARMFaultType;
 
 typedef enum ARMGPCF {
@@ -577,11 +574,6 @@
     case ARMFault_Exclusive:
         fsc = 0x35;
         break;
-<<<<<<< HEAD
-    case ARMFault_GXF_Abort:
-        /* TODO: GXF set this properly */
-        fsc = (fi->level & 3) | (0x3 << 2);
-=======
     case ARMFault_GPCFOnWalk:
         assert(fi->level >= -1 && fi->level <= 3);
         if (fi->level < 0) {
@@ -592,7 +584,10 @@
         break;
     case ARMFault_GPCFOnOutput:
         fsc = 0b101000;
->>>>>>> 78385bc7
+        break;
+    case ARMFault_GXF_Abort:
+        /* TODO: GXF set this properly */
+        fsc = (fi->level & 3) | (0x3 << 2);
         break;
     default:
         /* Other faults can't occur in a context that requires a
