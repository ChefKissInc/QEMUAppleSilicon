--- conflicted
+++ resolved
@@ -3192,11 +3192,7 @@
 
 static DisasJumpType op_mc(DisasContext *s, DisasOps *o)
 {
-<<<<<<< HEAD
-    const uint16_t monitor_class = get_field(s, i2);
-=======
     const uint8_t monitor_class = get_field(s, i2);
->>>>>>> 6bbce8b4
 
     if (monitor_class & 0xf0) {
         gen_program_exception(s, PGM_SPECIFICATION);
