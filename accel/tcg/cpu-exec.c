--- conflicted
+++ resolved
@@ -180,11 +180,7 @@
     const TranslationBlock *tb = p;
     const struct tb_desc *desc = d;
 
-<<<<<<< HEAD
-    if (tb->pc == desc->pc &&
-=======
     if ((tb_cflags(tb) & CF_PCREL || tb->pc == desc->pc) &&
->>>>>>> 5ebde3b5
         tb_page_addr0(tb) == desc->page_addr0 &&
         tb->cs_base == desc->cs_base &&
         tb->flags == desc->flags &&
@@ -234,11 +230,7 @@
         return NULL;
     }
     desc.page_addr0 = phys_pc;
-<<<<<<< HEAD
-    h = tb_hash_func(phys_pc, pc,
-=======
     h = tb_hash_func(phys_pc, (cflags & CF_PCREL ? 0 : pc),
->>>>>>> 5ebde3b5
                      flags, cs_base, cflags);
     return qht_lookup_custom(&tb_ctx.htable, &desc, h, tb_lookup_cmp);
 }
@@ -520,53 +512,10 @@
 static void cpu_exec_exit(CPUState *cpu)
 {
     const TCGCPUOps *tcg_ops = cpu->cc->tcg_ops;
-<<<<<<< HEAD
 
     if (tcg_ops->cpu_exec_exit) {
         tcg_ops->cpu_exec_exit(cpu);
     }
-}
-
-static void cpu_exec_longjmp_cleanup(CPUState *cpu)
-{
-    /* Non-buggy compilers preserve this; assert the correct value. */
-    g_assert(cpu == current_cpu);
-
-#ifdef CONFIG_USER_ONLY
-    clear_helper_retaddr();
-    if (have_mmap_lock()) {
-        mmap_unlock();
-    }
-#else
-    /*
-     * For softmmu, a tlb_fill fault during translation will land here,
-     * and we need to release any page locks held.  In system mode we
-     * have one tcg_ctx per thread, so we know it was this cpu doing
-     * the translation.
-     *
-     * Alternative 1: Install a cleanup to be called via an exception
-     * handling safe longjmp.  It seems plausible that all our hosts
-     * support such a thing.  We'd have to properly register unwind info
-     * for the JIT for EH, rather that just for GDB.
-     *
-     * Alternative 2: Set and restore cpu->jmp_env in tb_gen_code to
-     * capture the cpu_loop_exit longjmp, perform the cleanup, and
-     * jump again to arrive here.
-     */
-    if (tcg_ctx->gen_tb) {
-        tb_unlock_pages(tcg_ctx->gen_tb);
-        tcg_ctx->gen_tb = NULL;
-=======
-
-    if (tcg_ops->cpu_exec_exit) {
-        tcg_ops->cpu_exec_exit(cpu);
->>>>>>> 5ebde3b5
-    }
-#endif
-    if (bql_locked()) {
-        bql_unlock();
-    }
-    assert_no_pages_locked();
 }
 
 static void cpu_exec_longjmp_cleanup(CPUState *cpu)
