--- conflicted
+++ resolved
@@ -471,60 +471,11 @@
         self.wait_for_console_pattern(
                 'Give root password for system maintenance')
 
-<<<<<<< HEAD
-    def test_arm_bpim2u(self):
-        """
-        :avocado: tags=arch:arm
-        :avocado: tags=machine:bpim2u
-        :avocado: tags=accel:tcg
-        """
-        deb_url = ('https://apt.armbian.com/pool/main/l/'
-                   'linux-6.6.16/linux-image-current-sunxi_24.2.1_armhf__6.6.16-Seb3e-D6b4a-P2359-Ce96bHfe66-HK01ba-V014b-B067e-R448a.deb')
-        deb_hash = 'f7c3c8c5432f765445dc6e7eab02f3bbe668256b'
-        deb_path = self.fetch_asset(deb_url, asset_hash=deb_hash)
-        kernel_path = self.extract_from_deb(deb_path,
-                                            '/boot/vmlinuz-6.6.16-current-sunxi')
-        dtb_path = ('/usr/lib/linux-image-6.6.16-current-sunxi/'
-                    'sun8i-r40-bananapi-m2-ultra.dtb')
-        dtb_path = self.extract_from_deb(deb_path, dtb_path)
-
-        self.vm.set_console()
-        kernel_command_line = (self.KERNEL_COMMON_COMMAND_LINE +
-                               'console=ttyS0,115200n8 '
-                               'earlycon=uart,mmio32,0x1c28000')
-        self.vm.add_args('-kernel', kernel_path,
-                         '-dtb', dtb_path,
-                         '-append', kernel_command_line)
-        self.vm.launch()
-        console_pattern = 'Kernel command line: %s' % kernel_command_line
-        self.wait_for_console_pattern(console_pattern)
-
-    def test_arm_bpim2u_initrd(self):
-=======
     def test_arm_ast2600_debian(self):
->>>>>>> ae35f033
         """
         :avocado: tags=arch:arm
         :avocado: tags=machine:rainier-bmc
         """
-<<<<<<< HEAD
-        deb_url = ('https://apt.armbian.com/pool/main/l/'
-                   'linux-6.6.16/linux-image-current-sunxi_24.2.1_armhf__6.6.16-Seb3e-D6b4a-P2359-Ce96bHfe66-HK01ba-V014b-B067e-R448a.deb')
-        deb_hash = 'f7c3c8c5432f765445dc6e7eab02f3bbe668256b'
-        deb_path = self.fetch_asset(deb_url, asset_hash=deb_hash)
-        kernel_path = self.extract_from_deb(deb_path,
-                                            '/boot/vmlinuz-6.6.16-current-sunxi')
-        dtb_path = ('/usr/lib/linux-image-6.6.16-current-sunxi/'
-                    'sun8i-r40-bananapi-m2-ultra.dtb')
-        dtb_path = self.extract_from_deb(deb_path, dtb_path)
-        initrd_url = ('https://github.com/groeck/linux-build-test/raw/'
-                      '2eb0a73b5d5a28df3170c546ddaaa9757e1e0848/rootfs/'
-                      'arm/rootfs-armv7a.cpio.gz')
-        initrd_hash = '604b2e45cdf35045846b8bbfbf2129b1891bdc9c'
-        initrd_path_gz = self.fetch_asset(initrd_url, asset_hash=initrd_hash)
-        initrd_path = os.path.join(self.workdir, 'rootfs.cpio')
-        archive.gzip_uncompress(initrd_path_gz, initrd_path)
-=======
         deb_url = ('http://snapshot.debian.org/archive/debian/'
                    '20220606T211338Z/'
                    'pool/main/l/linux/'
@@ -535,496 +486,10 @@
         kernel_path = self.extract_from_deb(deb_path, '/boot/vmlinuz-5.17.0-2-armmp')
         dtb_path = self.extract_from_deb(deb_path,
                 '/usr/lib/linux-image-5.17.0-2-armmp/aspeed-bmc-ibm-rainier.dtb')
->>>>>>> ae35f033
 
         self.vm.set_console()
         self.vm.add_args('-kernel', kernel_path,
                          '-dtb', dtb_path,
-<<<<<<< HEAD
-                         '-initrd', initrd_path,
-                         '-append', kernel_command_line,
-                         '-no-reboot')
-        self.vm.launch()
-        self.wait_for_console_pattern('Boot successful.')
-
-        exec_command_and_wait_for_pattern(self, 'cat /proc/cpuinfo',
-                                                'Allwinner sun8i Family')
-        exec_command_and_wait_for_pattern(self, 'cat /proc/iomem',
-                                                'system-control@1c00000')
-        exec_command_and_wait_for_pattern(self, 'reboot',
-                                                'reboot: Restarting system')
-        # Wait for VM to shut down gracefully
-        self.vm.wait()
-
-    def test_arm_bpim2u_gmac(self):
-        """
-        :avocado: tags=arch:arm
-        :avocado: tags=accel:tcg
-        :avocado: tags=machine:bpim2u
-        :avocado: tags=device:sd
-        """
-        self.require_netdev('user')
-
-        deb_url = ('https://apt.armbian.com/pool/main/l/'
-                   'linux-6.6.16/linux-image-current-sunxi_24.2.1_armhf__6.6.16-Seb3e-D6b4a-P2359-Ce96bHfe66-HK01ba-V014b-B067e-R448a.deb')
-        deb_hash = 'f7c3c8c5432f765445dc6e7eab02f3bbe668256b'
-        deb_path = self.fetch_asset(deb_url, asset_hash=deb_hash)
-        kernel_path = self.extract_from_deb(deb_path,
-                                            '/boot/vmlinuz-6.6.16-current-sunxi')
-        dtb_path = ('/usr/lib/linux-image-6.6.16-current-sunxi/'
-                    'sun8i-r40-bananapi-m2-ultra.dtb')
-        dtb_path = self.extract_from_deb(deb_path, dtb_path)
-        rootfs_url = ('http://storage.kernelci.org/images/rootfs/buildroot/'
-                      'buildroot-baseline/20221116.0/armel/rootfs.ext2.xz')
-        rootfs_hash = 'fae32f337c7b87547b10f42599acf109da8b6d9a'
-        rootfs_path_xz = self.fetch_asset(rootfs_url, asset_hash=rootfs_hash)
-        rootfs_path = os.path.join(self.workdir, 'rootfs.cpio')
-        archive.lzma_uncompress(rootfs_path_xz, rootfs_path)
-        image_pow2ceil_expand(rootfs_path)
-
-        self.vm.set_console()
-        kernel_command_line = (self.KERNEL_COMMON_COMMAND_LINE +
-                               'console=ttyS0,115200 '
-                               'root=b300 rootwait rw '
-                               'panic=-1 noreboot')
-        self.vm.add_args('-kernel', kernel_path,
-                         '-dtb', dtb_path,
-                         '-drive', 'file=' + rootfs_path + ',if=sd,format=raw',
-                         '-net', 'nic,model=gmac,netdev=host_gmac',
-                         '-netdev', 'user,id=host_gmac',
-                         '-append', kernel_command_line,
-                         '-no-reboot')
-        self.vm.launch()
-        shell_ready = "/bin/sh: can't access tty; job control turned off"
-        self.wait_for_console_pattern(shell_ready)
-
-        exec_command_and_wait_for_pattern(self, 'cat /proc/cpuinfo',
-                                                'Allwinner sun8i Family')
-        exec_command_and_wait_for_pattern(self, 'cat /proc/partitions',
-                                                'mmcblk')
-        exec_command_and_wait_for_pattern(self, 'ifconfig eth0 up',
-                                                 'eth0: Link is Up')
-        exec_command_and_wait_for_pattern(self, 'udhcpc eth0',
-            'udhcpc: lease of 10.0.2.15 obtained')
-        exec_command_and_wait_for_pattern(self, 'ping -c 3 10.0.2.2',
-            '3 packets transmitted, 3 packets received, 0% packet loss')
-        exec_command_and_wait_for_pattern(self, 'reboot',
-                                                'reboot: Restarting system')
-        # Wait for VM to shut down gracefully
-        self.vm.wait()
-
-    @skipUnless(os.getenv('AVOCADO_ALLOW_LARGE_STORAGE'), 'storage limited')
-    def test_arm_bpim2u_openwrt_22_03_3(self):
-        """
-        :avocado: tags=arch:arm
-        :avocado: tags=machine:bpim2u
-        :avocado: tags=device:sd
-        """
-
-        # This test download a 8.9 MiB compressed image and expand it
-        # to 127 MiB.
-        image_url = ('https://downloads.openwrt.org/releases/22.03.3/targets/'
-                     'sunxi/cortexa7/openwrt-22.03.3-sunxi-cortexa7-'
-                     'sinovoip_bananapi-m2-ultra-ext4-sdcard.img.gz')
-        image_hash = ('5b41b4e11423e562c6011640f9a7cd3b'
-                      'dd0a3d42b83430f7caa70a432e6cd82c')
-        image_path_gz = self.fetch_asset(image_url, asset_hash=image_hash,
-                                         algorithm='sha256')
-        image_path = archive.extract(image_path_gz, self.workdir)
-        image_pow2ceil_expand(image_path)
-
-        self.vm.set_console()
-        self.vm.add_args('-drive', 'file=' + image_path + ',if=sd,format=raw',
-                         '-nic', 'user',
-                         '-no-reboot')
-        self.vm.launch()
-
-        kernel_command_line = (self.KERNEL_COMMON_COMMAND_LINE +
-                               'usbcore.nousb '
-                               'noreboot')
-
-        self.wait_for_console_pattern('U-Boot SPL')
-
-        interrupt_interactive_console_until_pattern(
-                self, 'Hit any key to stop autoboot:', '=>')
-        exec_command_and_wait_for_pattern(self, "setenv extraargs '" +
-                                                kernel_command_line + "'", '=>')
-        exec_command_and_wait_for_pattern(self, 'boot', 'Starting kernel ...');
-
-        self.wait_for_console_pattern(
-            'Please press Enter to activate this console.')
-
-        exec_command_and_wait_for_pattern(self, ' ', 'root@')
-
-        exec_command_and_wait_for_pattern(self, 'cat /proc/cpuinfo',
-                                                'Allwinner sun8i Family')
-        exec_command_and_wait_for_pattern(self, 'cat /proc/iomem',
-                                                'system-control@1c00000')
-
-    def test_arm_orangepi(self):
-        """
-        :avocado: tags=arch:arm
-        :avocado: tags=machine:orangepi-pc
-        :avocado: tags=accel:tcg
-        """
-        deb_url = ('https://apt.armbian.com/pool/main/l/'
-                   'linux-6.6.16/linux-image-current-sunxi_24.2.1_armhf__6.6.16-Seb3e-D6b4a-P2359-Ce96bHfe66-HK01ba-V014b-B067e-R448a.deb')
-        deb_hash = 'f7c3c8c5432f765445dc6e7eab02f3bbe668256b'
-        deb_path = self.fetch_asset(deb_url, asset_hash=deb_hash)
-        kernel_path = self.extract_from_deb(deb_path,
-                                            '/boot/vmlinuz-6.6.16-current-sunxi')
-        dtb_path = '/usr/lib/linux-image-6.6.16-current-sunxi/sun8i-h3-orangepi-pc.dtb'
-        dtb_path = self.extract_from_deb(deb_path, dtb_path)
-
-        self.vm.set_console()
-        kernel_command_line = (self.KERNEL_COMMON_COMMAND_LINE +
-                               'console=ttyS0,115200n8 '
-                               'earlycon=uart,mmio32,0x1c28000')
-        self.vm.add_args('-kernel', kernel_path,
-                         '-dtb', dtb_path,
-                         '-append', kernel_command_line)
-        self.vm.launch()
-        console_pattern = 'Kernel command line: %s' % kernel_command_line
-        self.wait_for_console_pattern(console_pattern)
-
-    def test_arm_orangepi_initrd(self):
-        """
-        :avocado: tags=arch:arm
-        :avocado: tags=accel:tcg
-        :avocado: tags=machine:orangepi-pc
-        """
-        deb_url = ('https://apt.armbian.com/pool/main/l/'
-                   'linux-6.6.16/linux-image-current-sunxi_24.2.1_armhf__6.6.16-Seb3e-D6b4a-P2359-Ce96bHfe66-HK01ba-V014b-B067e-R448a.deb')
-        deb_hash = 'f7c3c8c5432f765445dc6e7eab02f3bbe668256b'
-        deb_path = self.fetch_asset(deb_url, asset_hash=deb_hash)
-        kernel_path = self.extract_from_deb(deb_path,
-                                            '/boot/vmlinuz-6.6.16-current-sunxi')
-        dtb_path = '/usr/lib/linux-image-6.6.16-current-sunxi/sun8i-h3-orangepi-pc.dtb'
-        dtb_path = self.extract_from_deb(deb_path, dtb_path)
-        initrd_url = ('https://github.com/groeck/linux-build-test/raw/'
-                      '2eb0a73b5d5a28df3170c546ddaaa9757e1e0848/rootfs/'
-                      'arm/rootfs-armv7a.cpio.gz')
-        initrd_hash = '604b2e45cdf35045846b8bbfbf2129b1891bdc9c'
-        initrd_path_gz = self.fetch_asset(initrd_url, asset_hash=initrd_hash)
-        initrd_path = os.path.join(self.workdir, 'rootfs.cpio')
-        archive.gzip_uncompress(initrd_path_gz, initrd_path)
-
-        self.vm.set_console()
-        kernel_command_line = (self.KERNEL_COMMON_COMMAND_LINE +
-                               'console=ttyS0,115200 '
-                               'panic=-1 noreboot')
-        self.vm.add_args('-kernel', kernel_path,
-                         '-dtb', dtb_path,
-                         '-initrd', initrd_path,
-                         '-append', kernel_command_line,
-                         '-no-reboot')
-        self.vm.launch()
-        self.wait_for_console_pattern('Boot successful.')
-
-        exec_command_and_wait_for_pattern(self, 'cat /proc/cpuinfo',
-                                                'Allwinner sun8i Family')
-        exec_command_and_wait_for_pattern(self, 'cat /proc/iomem',
-                                                'system-control@1c00000')
-        exec_command_and_wait_for_pattern(self, 'reboot',
-                                                'reboot: Restarting system')
-        # Wait for VM to shut down gracefully
-        self.vm.wait()
-
-    def test_arm_orangepi_sd(self):
-        """
-        :avocado: tags=arch:arm
-        :avocado: tags=accel:tcg
-        :avocado: tags=machine:orangepi-pc
-        :avocado: tags=device:sd
-        """
-        self.require_netdev('user')
-
-        deb_url = ('https://apt.armbian.com/pool/main/l/'
-                   'linux-6.6.16/linux-image-current-sunxi_24.2.1_armhf__6.6.16-Seb3e-D6b4a-P2359-Ce96bHfe66-HK01ba-V014b-B067e-R448a.deb')
-        deb_hash = 'f7c3c8c5432f765445dc6e7eab02f3bbe668256b'
-        deb_path = self.fetch_asset(deb_url, asset_hash=deb_hash)
-        kernel_path = self.extract_from_deb(deb_path,
-                                            '/boot/vmlinuz-6.6.16-current-sunxi')
-        dtb_path = '/usr/lib/linux-image-6.6.16-current-sunxi/sun8i-h3-orangepi-pc.dtb'
-        dtb_path = self.extract_from_deb(deb_path, dtb_path)
-        rootfs_url = ('http://storage.kernelci.org/images/rootfs/buildroot/'
-                      'buildroot-baseline/20221116.0/armel/rootfs.ext2.xz')
-        rootfs_hash = 'fae32f337c7b87547b10f42599acf109da8b6d9a'
-        rootfs_path_xz = self.fetch_asset(rootfs_url, asset_hash=rootfs_hash)
-        rootfs_path = os.path.join(self.workdir, 'rootfs.cpio')
-        archive.lzma_uncompress(rootfs_path_xz, rootfs_path)
-        image_pow2ceil_expand(rootfs_path)
-
-        self.vm.set_console()
-        kernel_command_line = (self.KERNEL_COMMON_COMMAND_LINE +
-                               'console=ttyS0,115200 '
-                               'root=/dev/mmcblk0 rootwait rw '
-                               'panic=-1 noreboot')
-        self.vm.add_args('-kernel', kernel_path,
-                         '-dtb', dtb_path,
-                         '-drive', 'file=' + rootfs_path + ',if=sd,format=raw',
-                         '-append', kernel_command_line,
-                         '-no-reboot')
-        self.vm.launch()
-        shell_ready = "/bin/sh: can't access tty; job control turned off"
-        self.wait_for_console_pattern(shell_ready)
-
-        exec_command_and_wait_for_pattern(self, 'cat /proc/cpuinfo',
-                                                'Allwinner sun8i Family')
-        exec_command_and_wait_for_pattern(self, 'cat /proc/partitions',
-                                                'mmcblk0')
-        exec_command_and_wait_for_pattern(self, 'ifconfig eth0 up',
-                                                 'eth0: Link is Up')
-        exec_command_and_wait_for_pattern(self, 'udhcpc eth0',
-            'udhcpc: lease of 10.0.2.15 obtained')
-        exec_command_and_wait_for_pattern(self, 'ping -c 3 10.0.2.2',
-            '3 packets transmitted, 3 packets received, 0% packet loss')
-        exec_command_and_wait_for_pattern(self, 'reboot',
-                                                'reboot: Restarting system')
-        # Wait for VM to shut down gracefully
-        self.vm.wait()
-
-    @skipUnless(os.getenv('AVOCADO_ALLOW_LARGE_STORAGE'), 'storage limited')
-    def test_arm_orangepi_bionic_20_08(self):
-        """
-        :avocado: tags=arch:arm
-        :avocado: tags=machine:orangepi-pc
-        :avocado: tags=device:sd
-        """
-
-        # This test download a 275 MiB compressed image and expand it
-        # to 1036 MiB, but the underlying filesystem is 1552 MiB...
-        # As we expand it to 2 GiB we are safe.
-
-        image_url = ('https://archive.armbian.com/orangepipc/archive/'
-                     'Armbian_20.08.1_Orangepipc_bionic_current_5.8.5.img.xz')
-        image_hash = ('b4d6775f5673486329e45a0586bf06b6'
-                      'dbe792199fd182ac6b9c7bb6c7d3e6dd')
-        image_path_xz = self.fetch_asset(image_url, asset_hash=image_hash,
-                                         algorithm='sha256')
-        image_path = archive.extract(image_path_xz, self.workdir)
-        image_pow2ceil_expand(image_path)
-
-        self.vm.set_console()
-        self.vm.add_args('-drive', 'file=' + image_path + ',if=sd,format=raw',
-                         '-nic', 'user',
-                         '-no-reboot')
-        self.vm.launch()
-
-        kernel_command_line = (self.KERNEL_COMMON_COMMAND_LINE +
-                               'console=ttyS0,115200 '
-                               'loglevel=7 '
-                               'nosmp '
-                               'systemd.default_timeout_start_sec=9000 '
-                               'systemd.mask=armbian-zram-config.service '
-                               'systemd.mask=armbian-ramlog.service')
-
-        self.wait_for_console_pattern('U-Boot SPL')
-        self.wait_for_console_pattern('Autoboot in ')
-        exec_command_and_wait_for_pattern(self, ' ', '=>')
-        exec_command_and_wait_for_pattern(self, "setenv extraargs '" +
-                                                kernel_command_line + "'", '=>')
-        exec_command_and_wait_for_pattern(self, 'boot', 'Starting kernel ...');
-
-        self.wait_for_console_pattern('systemd[1]: Set hostname ' +
-                                      'to <orangepipc>')
-        self.wait_for_console_pattern('Starting Load Kernel Modules...')
-
-    @skipUnless(os.getenv('AVOCADO_ALLOW_LARGE_STORAGE'), 'storage limited')
-    def test_arm_orangepi_uboot_netbsd9(self):
-        """
-        :avocado: tags=arch:arm
-        :avocado: tags=machine:orangepi-pc
-        :avocado: tags=device:sd
-        :avocado: tags=os:netbsd
-        """
-        # This test download a 304MB compressed image and expand it to 2GB
-        deb_url = ('http://snapshot.debian.org/archive/debian/'
-                   '20200108T145233Z/pool/main/u/u-boot/'
-                   'u-boot-sunxi_2020.01%2Bdfsg-1_armhf.deb')
-        deb_hash = 'f67f404a80753ca3d1258f13e38f2b060e13db99'
-        deb_path = self.fetch_asset(deb_url, asset_hash=deb_hash)
-        # We use the common OrangePi PC 'plus' build of U-Boot for our secondary
-        # program loader (SPL). We will then set the path to the more specific
-        # OrangePi "PC" device tree blob with 'setenv fdtfile' in U-Boot prompt,
-        # before to boot NetBSD.
-        uboot_path = '/usr/lib/u-boot/orangepi_plus/u-boot-sunxi-with-spl.bin'
-        uboot_path = self.extract_from_deb(deb_path, uboot_path)
-        image_url = ('https://cdn.netbsd.org/pub/NetBSD/NetBSD-9.0/'
-                     'evbarm-earmv7hf/binary/gzimg/armv7.img.gz')
-        image_hash = '2babb29d36d8360adcb39c09e31060945259917a'
-        image_path_gz = self.fetch_asset(image_url, asset_hash=image_hash)
-        image_path = os.path.join(self.workdir, 'armv7.img')
-        archive.gzip_uncompress(image_path_gz, image_path)
-        image_pow2ceil_expand(image_path)
-        image_drive_args = 'if=sd,format=raw,snapshot=on,file=' + image_path
-
-        # dd if=u-boot-sunxi-with-spl.bin of=armv7.img bs=1K seek=8 conv=notrunc
-        with open(uboot_path, 'rb') as f_in:
-            with open(image_path, 'r+b') as f_out:
-                f_out.seek(8 * 1024)
-                shutil.copyfileobj(f_in, f_out)
-
-        self.vm.set_console()
-        self.vm.add_args('-nic', 'user',
-                         '-drive', image_drive_args,
-                         '-global', 'allwinner-rtc.base-year=2000',
-                         '-no-reboot')
-        self.vm.launch()
-        wait_for_console_pattern(self, 'U-Boot 2020.01+dfsg-1')
-        interrupt_interactive_console_until_pattern(self,
-                                       'Hit any key to stop autoboot:',
-                                       'switch to partitions #0, OK')
-
-        exec_command_and_wait_for_pattern(self, '', '=>')
-        cmd = 'setenv bootargs root=ld0a'
-        exec_command_and_wait_for_pattern(self, cmd, '=>')
-        cmd = 'setenv kernel netbsd-GENERIC.ub'
-        exec_command_and_wait_for_pattern(self, cmd, '=>')
-        cmd = 'setenv fdtfile dtb/sun8i-h3-orangepi-pc.dtb'
-        exec_command_and_wait_for_pattern(self, cmd, '=>')
-        cmd = ("setenv bootcmd 'fatload mmc 0:1 ${kernel_addr_r} ${kernel}; "
-               "fatload mmc 0:1 ${fdt_addr_r} ${fdtfile}; "
-               "fdt addr ${fdt_addr_r}; "
-               "bootm ${kernel_addr_r} - ${fdt_addr_r}'")
-        exec_command_and_wait_for_pattern(self, cmd, '=>')
-
-        exec_command_and_wait_for_pattern(self, 'boot',
-                                          'Booting kernel from Legacy Image')
-        wait_for_console_pattern(self, 'Starting kernel ...')
-        wait_for_console_pattern(self, 'NetBSD 9.0 (GENERIC)')
-        # Wait for user-space
-        wait_for_console_pattern(self, 'Starting root file system check')
-
-    def test_aarch64_raspi3_atf(self):
-        """
-        :avocado: tags=accel:tcg
-        :avocado: tags=arch:aarch64
-        :avocado: tags=machine:raspi3b
-        :avocado: tags=cpu:cortex-a53
-        :avocado: tags=device:pl011
-        :avocado: tags=atf
-        """
-        zip_url = ('https://github.com/pbatard/RPi3/releases/download/'
-                   'v1.15/RPi3_UEFI_Firmware_v1.15.zip')
-        zip_hash = '74b3bd0de92683cadb14e008a7575e1d0c3cafb9'
-        zip_path = self.fetch_asset(zip_url, asset_hash=zip_hash)
-
-        archive.extract(zip_path, self.workdir)
-        efi_fd = os.path.join(self.workdir, 'RPI_EFI.fd')
-
-        self.vm.set_console(console_index=1)
-        self.vm.add_args('-nodefaults',
-                         '-device', 'loader,file=%s,force-raw=true' % efi_fd)
-        self.vm.launch()
-        self.wait_for_console_pattern('version UEFI Firmware v1.15')
-
-    def test_s390x_s390_ccw_virtio(self):
-        """
-        :avocado: tags=arch:s390x
-        :avocado: tags=machine:s390-ccw-virtio
-        """
-        kernel_url = ('https://archives.fedoraproject.org/pub/archive'
-                      '/fedora-secondary/releases/29/Everything/s390x/os/images'
-                      '/kernel.img')
-        kernel_hash = 'e8e8439103ef8053418ef062644ffd46a7919313'
-        kernel_path = self.fetch_asset(kernel_url, asset_hash=kernel_hash)
-
-        self.vm.set_console()
-        kernel_command_line = self.KERNEL_COMMON_COMMAND_LINE + 'console=sclp0'
-        self.vm.add_args('-nodefaults',
-                         '-kernel', kernel_path,
-                         '-append', kernel_command_line)
-        self.vm.launch()
-        console_pattern = 'Kernel command line: %s' % kernel_command_line
-        self.wait_for_console_pattern(console_pattern)
-
-    def test_alpha_clipper(self):
-        """
-        :avocado: tags=arch:alpha
-        :avocado: tags=machine:clipper
-        """
-        kernel_url = ('http://archive.debian.org/debian/dists/lenny/main/'
-                      'installer-alpha/20090123lenny10/images/cdrom/vmlinuz')
-        kernel_hash = '3a943149335529e2ed3e74d0d787b85fb5671ba3'
-        kernel_path = self.fetch_asset(kernel_url, asset_hash=kernel_hash)
-
-        uncompressed_kernel = archive.uncompress(kernel_path, self.workdir)
-
-        self.vm.set_console()
-        kernel_command_line = self.KERNEL_COMMON_COMMAND_LINE + 'console=ttyS0'
-        self.vm.add_args('-nodefaults',
-                         '-kernel', uncompressed_kernel,
-                         '-append', kernel_command_line)
-        self.vm.launch()
-        console_pattern = 'Kernel command line: %s' % kernel_command_line
-        self.wait_for_console_pattern(console_pattern)
-
-    def test_m68k_q800(self):
-        """
-        :avocado: tags=arch:m68k
-        :avocado: tags=machine:q800
-        """
-        deb_url = ('https://snapshot.debian.org/archive/debian-ports'
-                   '/20191021T083923Z/pool-m68k/main'
-                   '/l/linux/kernel-image-5.3.0-1-m68k-di_5.3.7-1_m68k.udeb')
-        deb_hash = '044954bb9be4160a3ce81f8bc1b5e856b75cccd1'
-        deb_path = self.fetch_asset(deb_url, asset_hash=deb_hash)
-        kernel_path = self.extract_from_deb(deb_path,
-                                            '/boot/vmlinux-5.3.0-1-m68k')
-
-        self.vm.set_console()
-        kernel_command_line = (self.KERNEL_COMMON_COMMAND_LINE +
-                               'console=ttyS0 vga=off')
-        self.vm.add_args('-kernel', kernel_path,
-                         '-append', kernel_command_line)
-        self.vm.launch()
-        console_pattern = 'Kernel command line: %s' % kernel_command_line
-        self.wait_for_console_pattern(console_pattern)
-        console_pattern = 'No filesystem could mount root'
-        self.wait_for_console_pattern(console_pattern)
-
-    def do_test_advcal_2018(self, day, tar_hash, kernel_name, console=0):
-        tar_url = ('https://qemu-advcal.gitlab.io'
-                   '/qac-best-of-multiarch/download/day' + day + '.tar.xz')
-        file_path = self.fetch_asset(tar_url, asset_hash=tar_hash)
-        archive.extract(file_path, self.workdir)
-        self.vm.set_console(console_index=console)
-        self.vm.add_args('-kernel',
-                         self.workdir + '/day' + day + '/' + kernel_name)
-        self.vm.launch()
-        self.wait_for_console_pattern('QEMU advent calendar')
-
-    def test_arm_vexpressa9(self):
-        """
-        :avocado: tags=arch:arm
-        :avocado: tags=machine:vexpress-a9
-        """
-        tar_hash = '32b7677ce8b6f1471fb0059865f451169934245b'
-        self.vm.add_args('-dtb', self.workdir + '/day16/vexpress-v2p-ca9.dtb')
-        self.do_test_advcal_2018('16', tar_hash, 'winter.zImage')
-
-    def test_arm_ast2600_debian(self):
-        """
-        :avocado: tags=arch:arm
-        :avocado: tags=machine:rainier-bmc
-        """
-        deb_url = ('http://snapshot.debian.org/archive/debian/'
-                   '20220606T211338Z/'
-                   'pool/main/l/linux/'
-                   'linux-image-5.17.0-2-armmp_5.17.6-1%2Bb1_armhf.deb')
-        deb_hash = '8acb2b4439faedc2f3ed4bdb2847ad4f6e0491f73debaeb7f660c8abe4dcdc0e'
-        deb_path = self.fetch_asset(deb_url, asset_hash=deb_hash,
-                                    algorithm='sha256')
-        kernel_path = self.extract_from_deb(deb_path, '/boot/vmlinuz-5.17.0-2-armmp')
-        dtb_path = self.extract_from_deb(deb_path,
-                '/usr/lib/linux-image-5.17.0-2-armmp/aspeed-bmc-ibm-rainier.dtb')
-
-        self.vm.set_console()
-        self.vm.add_args('-kernel', kernel_path,
-                         '-dtb', dtb_path,
-=======
->>>>>>> ae35f033
                          '-net', 'nic')
         self.vm.launch()
         self.wait_for_console_pattern("Booting Linux on physical CPU 0xf00")
