# -*- Mode: makefile -*-
#
# AArch64 specific tweaks

ARM_SRC=$(SRC_PATH)/tests/tcg/arm
VPATH 		+= $(ARM_SRC)

AARCH64_SRC=$(SRC_PATH)/tests/tcg/aarch64
VPATH 		+= $(AARCH64_SRC)

# Base architecture tests
AARCH64_TESTS=fcvt pcalign-a64 lse2-fault

fcvt: LDFLAGS+=-lm

run-fcvt: fcvt
	$(call run-test,$<,$(QEMU) $<)
	$(call diff-out,$<,$(AARCH64_SRC)/fcvt.ref)

config-cc.mak: Makefile
	$(quiet-@)( \
	    $(call cc-option,-march=armv8.1-a+sve,          CROSS_CC_HAS_SVE); \
	    $(call cc-option,-march=armv8.1-a+sve2,         CROSS_CC_HAS_SVE2); \
	    $(call cc-option,-march=armv8.2-a,              CROSS_CC_HAS_ARMV8_2); \
	    $(call cc-option,-march=armv8.3-a,              CROSS_CC_HAS_ARMV8_3); \
	    $(call cc-option,-march=armv8.5-a,              CROSS_CC_HAS_ARMV8_5); \
	    $(call cc-option,-mbranch-protection=standard,  CROSS_CC_HAS_ARMV8_BTI); \
	    $(call cc-option,-march=armv8.5-a+memtag,       CROSS_CC_HAS_ARMV8_MTE); \
	    $(call cc-option,-Wa$(COMMA)-march=armv9-a+sme, CROSS_AS_HAS_ARMV9_SME)) 3> config-cc.mak
-include config-cc.mak

ifneq ($(CROSS_CC_HAS_ARMV8_2),)
AARCH64_TESTS += dcpop
dcpop: CFLAGS += -march=armv8.2-a
endif
ifneq ($(CROSS_CC_HAS_ARMV8_5),)
AARCH64_TESTS += dcpodp
dcpodp: CFLAGS += -march=armv8.5-a
endif

# Pauth Tests
ifneq ($(CROSS_CC_HAS_ARMV8_3),)
AARCH64_TESTS += pauth-1 pauth-2 pauth-4 pauth-5
pauth-%: CFLAGS += -march=armv8.3-a
run-pauth-1: QEMU_OPTS += -cpu max
run-pauth-2: QEMU_OPTS += -cpu max
# Choose a cpu with FEAT_Pauth but without FEAT_FPAC for pauth-[45].
run-pauth-4: QEMU_OPTS += -cpu neoverse-v1
run-pauth-5: QEMU_OPTS += -cpu neoverse-v1
endif

# BTI Tests
# bti-1 tests the elf notes, so we require special compiler support.
ifneq ($(CROSS_CC_HAS_ARMV8_BTI),)
AARCH64_TESTS += bti-1 bti-3
bti-1 bti-3: CFLAGS += -fno-stack-protector -mbranch-protection=standard
bti-1 bti-3: LDFLAGS += -nostdlib
endif
# bti-2 tests PROT_BTI, so no special compiler support required.
AARCH64_TESTS += bti-2

# MTE Tests
ifneq ($(CROSS_CC_HAS_ARMV8_MTE),)
AARCH64_TESTS += mte-1 mte-2 mte-3 mte-4 mte-5 mte-6 mte-7
mte-%: CFLAGS += -march=armv8.5-a+memtag
endif

# SME Tests
ifneq ($(CROSS_AS_HAS_ARMV9_SME),)
AARCH64_TESTS += sme-outprod1
endif

# System Registers Tests
AARCH64_TESTS += sysregs

AARCH64_TESTS += test-aes
test-aes: CFLAGS += -O -march=armv8-a+aes
test-aes: test-aes-main.c.inc

# Vector SHA1
sha1-vector: CFLAGS=-O3
sha1-vector: sha1.c
	$(CC) $(CFLAGS) $(EXTRA_CFLAGS) $< -o $@ $(LDFLAGS)
run-sha1-vector: sha1-vector run-sha1
	$(call run-test, $<, $(QEMU) $(QEMU_OPTS) $<)
	$(call diff-out, sha1-vector, sha1.out)

TESTS += sha1-vector

# Vector versions of sha512 (-O3 triggers vectorisation)
sha512-vector: CFLAGS=-O3
sha512-vector: sha512.c
	$(CC) $(CFLAGS) $(EXTRA_CFLAGS) $< -o $@ $(LDFLAGS)

TESTS += sha512-vector

ifneq ($(CROSS_CC_HAS_SVE),)
# SVE ioctl test
AARCH64_TESTS += sve-ioctls
sve-ioctls: CFLAGS+=-march=armv8.1-a+sve

sha512-sve: CFLAGS=-O3 -march=armv8.1-a+sve
sha512-sve: sha512.c
	$(CC) $(CFLAGS) $(EXTRA_CFLAGS) $< -o $@ $(LDFLAGS)

sve-str: CFLAGS=-O1 -march=armv8.1-a+sve
sve-str: sve-str.c
	$(CC) $(CFLAGS) $(EXTRA_CFLAGS) $< -o $@ $(LDFLAGS)

TESTS += sha512-sve sve-str
<<<<<<< HEAD
endif
=======
>>>>>>> 1600b9f4

ifneq ($(GDB),)
GDB_SCRIPT=$(SRC_PATH)/tests/guest-debug/run-test.py

run-gdbstub-sysregs: sysregs
	$(call run-test, $@, $(GDB_SCRIPT) \
		--gdb $(GDB) \
		--qemu $(QEMU) --qargs "$(QEMU_OPTS)" \
		--bin $< --test $(AARCH64_SRC)/gdbstub/test-sve.py, \
	basic gdbstub SVE support)

run-gdbstub-sve-ioctls: sve-ioctls
	$(call run-test, $@, $(GDB_SCRIPT) \
		--gdb $(GDB) \
		--qemu $(QEMU) --qargs "$(QEMU_OPTS)" \
		--bin $< --test $(AARCH64_SRC)/gdbstub/test-sve-ioctl.py, \
	basic gdbstub SVE ZLEN support)

EXTRA_RUNS += run-gdbstub-sysregs run-gdbstub-sve-ioctls
endif
endif

ifneq ($(CROSS_CC_HAS_SVE2),)
AARCH64_TESTS += test-826
test-826: CFLAGS+=-march=armv8.1-a+sve2
endif

TESTS += $(AARCH64_TESTS)<|MERGE_RESOLUTION|>--- conflicted
+++ resolved
@@ -108,10 +108,6 @@
 	$(CC) $(CFLAGS) $(EXTRA_CFLAGS) $< -o $@ $(LDFLAGS)
 
 TESTS += sha512-sve sve-str
-<<<<<<< HEAD
-endif
-=======
->>>>>>> 1600b9f4
 
 ifneq ($(GDB),)
 GDB_SCRIPT=$(SRC_PATH)/tests/guest-debug/run-test.py
