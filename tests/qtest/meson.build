--- conflicted
+++ resolved
@@ -1,17 +1,4 @@
 slow_qtests = {
-<<<<<<< HEAD
-  'ahci-test' : 60,
-  'aspeed_smc-test': 360,
-  'bios-tables-test' : 120,
-  'boot-serial-test' : 60,
-  'migration-test' : 150,
-  'npcm7xx_pwm-test': 150,
-  'prom-env-test' : 60,
-  'pxe-test' : 60,
-  'qos-test' : 60,
-  'qom-test' : 300,
-  'test-hmp' : 120,
-=======
   'aspeed_smc-test': 360,
   'bios-tables-test' : 610,
   'cdrom-test' : 610,
@@ -26,7 +13,6 @@
   'boot-serial-test': 360,
   'qos-test': 120,
   'vmgenid-test': 610,
->>>>>>> c25df57a
 }
 
 qtests_generic = [
