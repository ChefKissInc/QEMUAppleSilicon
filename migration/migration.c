/*
 * QEMU live migration
 *
 * Copyright IBM, Corp. 2008
 *
 * Authors:
 *  Anthony Liguori   <aliguori@us.ibm.com>
 *
 * This work is licensed under the terms of the GNU GPL, version 2.  See
 * the COPYING file in the top-level directory.
 *
 * Contributions after 2012-01-13 are licensed under the terms of the
 * GNU GPL, version 2 or (at your option) any later version.
 */

#include "qemu/osdep.h"
#include "qemu/cutils.h"
#include "qemu/error-report.h"
#include "qemu/main-loop.h"
#include "migration/blocker.h"
#include "exec.h"
#include "fd.h"
#include "file.h"
#include "socket.h"
#include "sysemu/runstate.h"
#include "sysemu/sysemu.h"
#include "sysemu/cpu-throttle.h"
#include "rdma.h"
#include "ram.h"
#include "ram-compress.h"
#include "migration/global_state.h"
#include "migration/misc.h"
#include "migration.h"
#include "migration-stats.h"
#include "savevm.h"
#include "qemu-file.h"
#include "channel.h"
#include "migration/vmstate.h"
#include "block/block.h"
#include "qapi/error.h"
#include "qapi/clone-visitor.h"
#include "qapi/qapi-visit-migration.h"
#include "qapi/qapi-visit-sockets.h"
#include "qapi/qapi-commands-migration.h"
#include "qapi/qapi-events-migration.h"
#include "qapi/qmp/qerror.h"
#include "qapi/qmp/qnull.h"
#include "qemu/rcu.h"
#include "block.h"
#include "postcopy-ram.h"
#include "qemu/thread.h"
#include "trace.h"
#include "exec/target_page.h"
#include "io/channel-buffer.h"
#include "io/channel-tls.h"
#include "migration/colo.h"
#include "hw/boards.h"
#include "monitor/monitor.h"
#include "net/announce.h"
#include "qemu/queue.h"
#include "multifd.h"
#include "threadinfo.h"
#include "qemu/yank.h"
#include "sysemu/cpus.h"
#include "yank_functions.h"
#include "sysemu/qtest.h"
#include "options.h"
#include "sysemu/dirtylimit.h"
#include "qemu/sockets.h"
#include "sysemu/kvm.h"

#define NOTIFIER_ELEM_INIT(array, elem)    \
    [elem] = NOTIFIER_WITH_RETURN_LIST_INITIALIZER((array)[elem])

static NotifierWithReturnList migration_state_notifiers[] = {
    NOTIFIER_ELEM_INIT(migration_state_notifiers, MIG_MODE_NORMAL),
    NOTIFIER_ELEM_INIT(migration_state_notifiers, MIG_MODE_CPR_REBOOT),
};

/* Messages sent on the return path from destination to source */
enum mig_rp_message_type {
    MIG_RP_MSG_INVALID = 0,  /* Must be 0 */
    MIG_RP_MSG_SHUT,         /* sibling will not send any more RP messages */
    MIG_RP_MSG_PONG,         /* Response to a PING; data (seq: be32 ) */

    MIG_RP_MSG_REQ_PAGES_ID, /* data (start: be64, len: be32, id: string) */
    MIG_RP_MSG_REQ_PAGES,    /* data (start: be64, len: be32) */
    MIG_RP_MSG_RECV_BITMAP,  /* send recved_bitmap back to source */
    MIG_RP_MSG_RESUME_ACK,   /* tell source that we are ready to resume */
    MIG_RP_MSG_SWITCHOVER_ACK, /* Tell source it's OK to do switchover */

    MIG_RP_MSG_MAX
};

/* When we add fault tolerance, we could have several
   migrations at once.  For now we don't need to add
   dynamic creation of migration */

static MigrationState *current_migration;
static MigrationIncomingState *current_incoming;

static GSList *migration_blockers[MIG_MODE__MAX];

static bool migration_object_check(MigrationState *ms, Error **errp);
static int migration_maybe_pause(MigrationState *s,
                                 int *current_active_state,
                                 int new_state);
static void migrate_fd_cancel(MigrationState *s);
static bool close_return_path_on_source(MigrationState *s);
static void migration_completion_end(MigrationState *s);

static void migration_downtime_start(MigrationState *s)
{
    trace_vmstate_downtime_checkpoint("src-downtime-start");
    s->downtime_start = qemu_clock_get_ms(QEMU_CLOCK_REALTIME);
}

static void migration_downtime_end(MigrationState *s)
{
    int64_t now = qemu_clock_get_ms(QEMU_CLOCK_REALTIME);

    /*
     * If downtime already set, should mean that postcopy already set it,
     * then that should be the real downtime already.
     */
    if (!s->downtime) {
        s->downtime = now - s->downtime_start;
    }

    trace_vmstate_downtime_checkpoint("src-downtime-end");
}

static bool migration_needs_multiple_sockets(void)
{
    return migrate_multifd() || migrate_postcopy_preempt();
}

static bool transport_supports_multi_channels(MigrationAddress *addr)
{
    if (addr->transport == MIGRATION_ADDRESS_TYPE_SOCKET) {
        SocketAddress *saddr = &addr->u.socket;

<<<<<<< HEAD
        return saddr->type == SOCKET_ADDRESS_TYPE_INET ||
               saddr->type == SOCKET_ADDRESS_TYPE_UNIX ||
               saddr->type == SOCKET_ADDRESS_TYPE_VSOCK;
=======
        return (saddr->type == SOCKET_ADDRESS_TYPE_INET ||
                saddr->type == SOCKET_ADDRESS_TYPE_UNIX ||
                saddr->type == SOCKET_ADDRESS_TYPE_VSOCK);
    } else if (addr->transport == MIGRATION_ADDRESS_TYPE_FILE) {
        return migrate_mapped_ram();
    } else {
        return false;
    }
}

static bool migration_needs_seekable_channel(void)
{
    return migrate_mapped_ram();
}

static bool transport_supports_seeking(MigrationAddress *addr)
{
    if (addr->transport == MIGRATION_ADDRESS_TYPE_FILE) {
        return true;
>>>>>>> c25df57a
    }

    return false;
}

static bool
migration_channels_and_transport_compatible(MigrationAddress *addr,
                                            Error **errp)
{
    if (migration_needs_seekable_channel() &&
        !transport_supports_seeking(addr)) {
        error_setg(errp, "Migration requires seekable transport (e.g. file)");
        return false;
    }

    if (migration_needs_multiple_sockets() &&
        !transport_supports_multi_channels(addr)) {
        error_setg(errp, "Migration requires multi-channel URIs (e.g. tcp)");
        return false;
    }

    return true;
}

static gint page_request_addr_cmp(gconstpointer ap, gconstpointer bp)
{
    uintptr_t a = (uintptr_t) ap, b = (uintptr_t) bp;

    return (a > b) - (a < b);
}

static int migration_stop_vm(MigrationState *s, RunState state)
{
    int ret;

    migration_downtime_start(s);

    s->vm_old_state = runstate_get();
    global_state_store();

    ret = vm_stop_force_state(state);

    trace_vmstate_downtime_checkpoint("src-vm-stopped");
    trace_migration_completion_vm_stop(ret);

    return ret;
}

void migration_object_init(void)
{
    /* This can only be called once. */
    assert(!current_migration);
    current_migration = MIGRATION_OBJ(object_new(TYPE_MIGRATION));

    /*
     * Init the migrate incoming object as well no matter whether
     * we'll use it or not.
     */
    assert(!current_incoming);
    current_incoming = g_new0(MigrationIncomingState, 1);
    current_incoming->state = MIGRATION_STATUS_NONE;
    current_incoming->postcopy_remote_fds =
        g_array_new(FALSE, TRUE, sizeof(struct PostCopyFD));
    qemu_mutex_init(&current_incoming->rp_mutex);
    qemu_mutex_init(&current_incoming->postcopy_prio_thread_mutex);
    qemu_event_init(&current_incoming->main_thread_load_event, false);
    qemu_sem_init(&current_incoming->postcopy_pause_sem_dst, 0);
    qemu_sem_init(&current_incoming->postcopy_pause_sem_fault, 0);
    qemu_sem_init(&current_incoming->postcopy_pause_sem_fast_load, 0);
    qemu_sem_init(&current_incoming->postcopy_qemufile_dst_done, 0);

    qemu_mutex_init(&current_incoming->page_request_mutex);
    qemu_cond_init(&current_incoming->page_request_cond);
    current_incoming->page_requested = g_tree_new(page_request_addr_cmp);

    migration_object_check(current_migration, &error_fatal);

    blk_mig_init();
    ram_mig_init();
    dirty_bitmap_mig_init();
}

typedef struct {
    QEMUBH *bh;
    QEMUBHFunc *cb;
    void *opaque;
} MigrationBH;

static void migration_bh_dispatch_bh(void *opaque)
{
    MigrationState *s = migrate_get_current();
    MigrationBH *migbh = opaque;

    /* cleanup this BH */
    qemu_bh_delete(migbh->bh);
    migbh->bh = NULL;

    /* dispatch the other one */
    migbh->cb(migbh->opaque);
    object_unref(OBJECT(s));

    g_free(migbh);
}

void migration_bh_schedule(QEMUBHFunc *cb, void *opaque)
{
    MigrationState *s = migrate_get_current();
    MigrationBH *migbh = g_new0(MigrationBH, 1);
    QEMUBH *bh = qemu_bh_new(migration_bh_dispatch_bh, migbh);

    /* Store these to dispatch when the BH runs */
    migbh->bh = bh;
    migbh->cb = cb;
    migbh->opaque = opaque;

    /*
     * Ref the state for bh, because it may be called when
     * there're already no other refs
     */
    object_ref(OBJECT(s));
    qemu_bh_schedule(bh);
}

void migration_cancel(const Error *error)
{
    if (error) {
        migrate_set_error(current_migration, error);
    }
    if (migrate_dirty_limit()) {
        qmp_cancel_vcpu_dirty_limit(false, -1, NULL);
    }
    migrate_fd_cancel(current_migration);
}

void migration_shutdown(void)
{
    /*
     * When the QEMU main thread exit, the COLO thread
     * may wait a semaphore. So, we should wakeup the
     * COLO thread before migration shutdown.
     */
    colo_shutdown();
    /*
     * Cancel the current migration - that will (eventually)
     * stop the migration using this structure
     */
    migration_cancel(NULL);
    object_unref(OBJECT(current_migration));

    /*
     * Cancel outgoing migration of dirty bitmaps. It should
     * at least unref used block nodes.
     */
    dirty_bitmap_mig_cancel_outgoing();

    /*
     * Cancel incoming migration of dirty bitmaps. Dirty bitmaps
     * are non-critical data, and their loss never considered as
     * something serious.
     */
    dirty_bitmap_mig_cancel_incoming();
}

/* For outgoing */
MigrationState *migrate_get_current(void)
{
    /* This can only be called after the object created. */
    assert(current_migration);
    return current_migration;
}

MigrationIncomingState *migration_incoming_get_current(void)
{
    assert(current_incoming);
    return current_incoming;
}

void migration_incoming_transport_cleanup(MigrationIncomingState *mis)
{
    if (mis->socket_address_list) {
        qapi_free_SocketAddressList(mis->socket_address_list);
        mis->socket_address_list = NULL;
    }

    if (mis->transport_cleanup) {
        mis->transport_cleanup(mis->transport_data);
        mis->transport_data = mis->transport_cleanup = NULL;
    }
}

void migration_incoming_state_destroy(void)
{
    struct MigrationIncomingState *mis = migration_incoming_get_current();

    multifd_recv_cleanup();
    compress_threads_load_cleanup();

    if (mis->to_src_file) {
        /* Tell source that we are done */
        migrate_send_rp_shut(mis, qemu_file_get_error(mis->from_src_file) != 0);
        qemu_fclose(mis->to_src_file);
        mis->to_src_file = NULL;
    }

    if (mis->from_src_file) {
        migration_ioc_unregister_yank_from_file(mis->from_src_file);
        qemu_fclose(mis->from_src_file);
        mis->from_src_file = NULL;
    }
    if (mis->postcopy_remote_fds) {
        g_array_free(mis->postcopy_remote_fds, TRUE);
        mis->postcopy_remote_fds = NULL;
    }

    migration_incoming_transport_cleanup(mis);
    qemu_event_reset(&mis->main_thread_load_event);

    if (mis->page_requested) {
        g_tree_destroy(mis->page_requested);
        mis->page_requested = NULL;
    }

    if (mis->postcopy_qemufile_dst) {
        migration_ioc_unregister_yank_from_file(mis->postcopy_qemufile_dst);
        qemu_fclose(mis->postcopy_qemufile_dst);
        mis->postcopy_qemufile_dst = NULL;
    }

    yank_unregister_instance(MIGRATION_YANK_INSTANCE);
}

static void migrate_generate_event(int new_state)
{
    if (migrate_events()) {
        qapi_event_send_migration(new_state);
    }
}

/*
 * Send a message on the return channel back to the source
 * of the migration.
 */
static int migrate_send_rp_message(MigrationIncomingState *mis,
                                   enum mig_rp_message_type message_type,
                                   uint16_t len, void *data)
{
    int ret = 0;

    trace_migrate_send_rp_message((int)message_type, len);
    QEMU_LOCK_GUARD(&mis->rp_mutex);

    /*
     * It's possible that the file handle got lost due to network
     * failures.
     */
    if (!mis->to_src_file) {
        ret = -EIO;
        return ret;
    }

    qemu_put_be16(mis->to_src_file, (unsigned int)message_type);
    qemu_put_be16(mis->to_src_file, len);
    qemu_put_buffer(mis->to_src_file, data, len);
    return qemu_fflush(mis->to_src_file);
}

/* Request one page from the source VM at the given start address.
 *   rb: the RAMBlock to request the page in
 *   Start: Address offset within the RB
 *   Len: Length in bytes required - must be a multiple of pagesize
 */
int migrate_send_rp_message_req_pages(MigrationIncomingState *mis,
                                      RAMBlock *rb, ram_addr_t start)
{
    uint8_t bufc[12 + 1 + 255]; /* start (8), len (4), rbname up to 256 */
    size_t msglen = 12; /* start + len */
    size_t len = qemu_ram_pagesize(rb);
    enum mig_rp_message_type msg_type;
    const char *rbname;
    int rbname_len;

    *(uint64_t *)bufc = cpu_to_be64((uint64_t)start);
    *(uint32_t *)(bufc + 8) = cpu_to_be32((uint32_t)len);

    /*
     * We maintain the last ramblock that we requested for page.  Note that we
     * don't need locking because this function will only be called within the
     * postcopy ram fault thread.
     */
    if (rb != mis->last_rb) {
        mis->last_rb = rb;

        rbname = qemu_ram_get_idstr(rb);
        rbname_len = strlen(rbname);

        assert(rbname_len < 256);

        bufc[msglen++] = rbname_len;
        memcpy(bufc + msglen, rbname, rbname_len);
        msglen += rbname_len;
        msg_type = MIG_RP_MSG_REQ_PAGES_ID;
    } else {
        msg_type = MIG_RP_MSG_REQ_PAGES;
    }

    return migrate_send_rp_message(mis, msg_type, msglen, bufc);
}

int migrate_send_rp_req_pages(MigrationIncomingState *mis,
                              RAMBlock *rb, ram_addr_t start, uint64_t haddr)
{
    void *aligned = (void *)(uintptr_t)ROUND_DOWN(haddr, qemu_ram_pagesize(rb));
    bool received = false;

    WITH_QEMU_LOCK_GUARD(&mis->page_request_mutex) {
        received = ramblock_recv_bitmap_test_byte_offset(rb, start);
        if (!received && !g_tree_lookup(mis->page_requested, aligned)) {
            /*
             * The page has not been received, and it's not yet in the page
             * request list.  Queue it.  Set the value of element to 1, so that
             * things like g_tree_lookup() will return TRUE (1) when found.
             */
            g_tree_insert(mis->page_requested, aligned, (gpointer)1);
            qatomic_inc(&mis->page_requested_count);
            trace_postcopy_page_req_add(aligned, mis->page_requested_count);
        }
    }

    /*
     * If the page is there, skip sending the message.  We don't even need the
     * lock because as long as the page arrived, it'll be there forever.
     */
    if (received) {
        return 0;
    }

    return migrate_send_rp_message_req_pages(mis, rb, start);
}

static bool migration_colo_enabled;
bool migration_incoming_colo_enabled(void)
{
    return migration_colo_enabled;
}

void migration_incoming_disable_colo(void)
{
    ram_block_discard_disable(false);
    migration_colo_enabled = false;
}

int migration_incoming_enable_colo(void)
{
#ifndef CONFIG_REPLICATION
    error_report("ENABLE_COLO command come in migration stream, but COLO "
                 "module is not built in");
    return -ENOTSUP;
#endif

    if (!migrate_colo()) {
        error_report("ENABLE_COLO command come in migration stream, but c-colo "
                     "capability is not set");
        return -EINVAL;
    }

    if (ram_block_discard_disable(true)) {
        error_report("COLO: cannot disable RAM discard");
        return -EBUSY;
    }
    migration_colo_enabled = true;
    return 0;
}

void migrate_add_address(SocketAddress *address)
{
    MigrationIncomingState *mis = migration_incoming_get_current();

    QAPI_LIST_PREPEND(mis->socket_address_list,
                      QAPI_CLONE(SocketAddress, address));
}

bool migrate_uri_parse(const char *uri, MigrationChannel **channel,
                       Error **errp)
{
    g_autoptr(MigrationChannel) val = g_new0(MigrationChannel, 1);
    g_autoptr(MigrationAddress) addr = g_new0(MigrationAddress, 1);
    InetSocketAddress *isock = &addr->u.rdma;
    strList **tail = &addr->u.exec.args;

    if (strstart(uri, "exec:", NULL)) {
        addr->transport = MIGRATION_ADDRESS_TYPE_EXEC;
#ifdef WIN32
        QAPI_LIST_APPEND(tail, g_strdup(exec_get_cmd_path()));
        QAPI_LIST_APPEND(tail, g_strdup("/c"));
#else
        QAPI_LIST_APPEND(tail, g_strdup("/bin/sh"));
        QAPI_LIST_APPEND(tail, g_strdup("-c"));
#endif
        QAPI_LIST_APPEND(tail, g_strdup(uri + strlen("exec:")));
    } else if (strstart(uri, "rdma:", NULL)) {
        if (inet_parse(isock, uri + strlen("rdma:"), errp)) {
            qapi_free_InetSocketAddress(isock);
            return false;
        }
        addr->transport = MIGRATION_ADDRESS_TYPE_RDMA;
    } else if (strstart(uri, "tcp:", NULL) ||
                strstart(uri, "unix:", NULL) ||
                strstart(uri, "vsock:", NULL) ||
                strstart(uri, "fd:", NULL)) {
        addr->transport = MIGRATION_ADDRESS_TYPE_SOCKET;
        SocketAddress *saddr = socket_parse(uri, errp);
        if (!saddr) {
            return false;
        }
        addr->u.socket.type = saddr->type;
        addr->u.socket.u = saddr->u;
        /* Don't free the objects inside; their ownership moved to "addr" */
        g_free(saddr);
    } else if (strstart(uri, "file:", NULL)) {
        addr->transport = MIGRATION_ADDRESS_TYPE_FILE;
        addr->u.file.filename = g_strdup(uri + strlen("file:"));
        if (file_parse_offset(addr->u.file.filename, &addr->u.file.offset,
                              errp)) {
            return false;
        }
    } else {
        error_setg(errp, "unknown migration protocol: %s", uri);
        return false;
    }

    val->channel_type = MIGRATION_CHANNEL_TYPE_MAIN;
    val->addr = g_steal_pointer(&addr);
    *channel = g_steal_pointer(&val);
    return true;
}

static void qemu_start_incoming_migration(const char *uri, bool has_channels,
                                          MigrationChannelList *channels,
                                          Error **errp)
{
    g_autoptr(MigrationChannel) channel = NULL;
    MigrationAddress *addr = NULL;
    MigrationIncomingState *mis = migration_incoming_get_current();

    /*
     * Having preliminary checks for uri and channel
     */
    if (!uri == !channels) {
        error_setg(errp, "need either 'uri' or 'channels' argument");
        return;
    }

    if (channels) {
        /* To verify that Migrate channel list has only item */
        if (channels->next) {
            error_setg(errp, "Channel list has more than one entries");
            return;
        }
        addr = channels->value->addr;
    }

    if (uri) {
        /* caller uses the old URI syntax */
        if (!migrate_uri_parse(uri, &channel, errp)) {
            return;
        }
        addr = channel->addr;
    }

    /* transport mechanism not suitable for migration? */
    if (!migration_channels_and_transport_compatible(addr, errp)) {
        return;
    }

    migrate_set_state(&mis->state, MIGRATION_STATUS_NONE,
                      MIGRATION_STATUS_SETUP);

    if (addr->transport == MIGRATION_ADDRESS_TYPE_SOCKET) {
        SocketAddress *saddr = &addr->u.socket;
        if (saddr->type == SOCKET_ADDRESS_TYPE_INET ||
            saddr->type == SOCKET_ADDRESS_TYPE_UNIX ||
            saddr->type == SOCKET_ADDRESS_TYPE_VSOCK) {
            socket_start_incoming_migration(saddr, errp);
        } else if (saddr->type == SOCKET_ADDRESS_TYPE_FD) {
            fd_start_incoming_migration(saddr->u.fd.str, errp);
        }
#ifdef CONFIG_RDMA
    } else if (addr->transport == MIGRATION_ADDRESS_TYPE_RDMA) {
        if (migrate_compress()) {
            error_setg(errp, "RDMA and compression can't be used together");
            return;
        }
        if (migrate_xbzrle()) {
            error_setg(errp, "RDMA and XBZRLE can't be used together");
            return;
        }
        if (migrate_multifd()) {
            error_setg(errp, "RDMA and multifd can't be used together");
            return;
        }
        rdma_start_incoming_migration(&addr->u.rdma, errp);
#endif
    } else if (addr->transport == MIGRATION_ADDRESS_TYPE_EXEC) {
        exec_start_incoming_migration(addr->u.exec.args, errp);
    } else if (addr->transport == MIGRATION_ADDRESS_TYPE_FILE) {
        file_start_incoming_migration(&addr->u.file, errp);
    } else {
        error_setg(errp, "unknown migration protocol: %s", uri);
    }
}

static void process_incoming_migration_bh(void *opaque)
{
    Error *local_err = NULL;
    MigrationIncomingState *mis = opaque;

    trace_vmstate_downtime_checkpoint("dst-precopy-bh-enter");

    /* If capability late_block_activate is set:
     * Only fire up the block code now if we're going to restart the
     * VM, else 'cont' will do it.
     * This causes file locking to happen; so we don't want it to happen
     * unless we really are starting the VM.
     */
    if (!migrate_late_block_activate() ||
         (autostart && (!global_state_received() ||
            runstate_is_live(global_state_get_runstate())))) {
        /* Make sure all file formats throw away their mutable metadata.
         * If we get an error here, just don't restart the VM yet. */
        bdrv_activate_all(&local_err);
        if (local_err) {
            error_report_err(local_err);
            local_err = NULL;
            autostart = false;
        }
    }

    /*
     * This must happen after all error conditions are dealt with and
     * we're sure the VM is going to be running on this host.
     */
    qemu_announce_self(&mis->announce_timer, migrate_announce_params());

    trace_vmstate_downtime_checkpoint("dst-precopy-bh-announced");

    multifd_recv_shutdown();

    dirty_bitmap_mig_before_vm_start();

    if (!global_state_received() ||
        runstate_is_live(global_state_get_runstate())) {
        if (autostart) {
            vm_start();
        } else {
            runstate_set(RUN_STATE_PAUSED);
        }
    } else if (migration_incoming_colo_enabled()) {
        migration_incoming_disable_colo();
        vm_start();
    } else {
        runstate_set(global_state_get_runstate());
    }
    trace_vmstate_downtime_checkpoint("dst-precopy-bh-vm-started");
    /*
     * This must happen after any state changes since as soon as an external
     * observer sees this event they might start to prod at the VM assuming
     * it's ready to use.
     */
    migrate_set_state(&mis->state, MIGRATION_STATUS_ACTIVE,
                      MIGRATION_STATUS_COMPLETED);
    migration_incoming_state_destroy();
    object_unref(OBJECT(migrate_get_current()));
}

static void coroutine_fn
process_incoming_migration_co(void *opaque)
{
    MigrationIncomingState *mis = migration_incoming_get_current();
    PostcopyState ps;
    int ret;

    assert(mis->from_src_file);

    if (compress_threads_load_setup(mis->from_src_file)) {
        error_report("Failed to setup decompress threads");
        goto fail;
    }

    mis->largest_page_size = qemu_ram_pagesize_largest();
    postcopy_state_set(POSTCOPY_INCOMING_NONE);
    migrate_set_state(&mis->state, MIGRATION_STATUS_SETUP,
                      MIGRATION_STATUS_ACTIVE);

    mis->loadvm_co = qemu_coroutine_self();
    ret = qemu_loadvm_state(mis->from_src_file);
    mis->loadvm_co = NULL;

    trace_vmstate_downtime_checkpoint("dst-precopy-loadvm-completed");

    ps = postcopy_state_get();
    trace_process_incoming_migration_co_end(ret, ps);
    if (ps != POSTCOPY_INCOMING_NONE) {
        if (ps == POSTCOPY_INCOMING_ADVISE) {
            /*
             * Where a migration had postcopy enabled (and thus went to advise)
             * but managed to complete within the precopy period, we can use
             * the normal exit.
             */
            postcopy_ram_incoming_cleanup(mis);
        } else if (ret >= 0) {
            /*
             * Postcopy was started, cleanup should happen at the end of the
             * postcopy thread.
             */
            trace_process_incoming_migration_co_postcopy_end_main();
            return;
        }
        /* Else if something went wrong then just fall out of the normal exit */
    }

    if (ret < 0) {
        MigrationState *s = migrate_get_current();

        if (migrate_has_error(s)) {
            WITH_QEMU_LOCK_GUARD(&s->error_mutex) {
                error_report_err(s->error);
            }
        }
        error_report("load of migration failed: %s", strerror(-ret));
        goto fail;
    }

    if (colo_incoming_co() < 0) {
        goto fail;
    }

<<<<<<< HEAD
    mis->bh = qemu_bh_new(process_incoming_migration_bh, mis);
    object_ref(OBJECT(migrate_get_current()));
    qemu_bh_schedule(mis->bh);
=======
    migration_bh_schedule(process_incoming_migration_bh, mis);
>>>>>>> c25df57a
    return;
fail:
    migrate_set_state(&mis->state, MIGRATION_STATUS_ACTIVE,
                      MIGRATION_STATUS_FAILED);
    qemu_fclose(mis->from_src_file);

    multifd_recv_cleanup();
    compress_threads_load_cleanup();

    exit(EXIT_FAILURE);
}

/**
 * migration_incoming_setup: Setup incoming migration
 * @f: file for main migration channel
 */
static void migration_incoming_setup(QEMUFile *f)
{
    MigrationIncomingState *mis = migration_incoming_get_current();

    if (!mis->from_src_file) {
        mis->from_src_file = f;
    }
    qemu_file_set_blocking(f, false);
}

void migration_incoming_process(void)
{
    Coroutine *co = qemu_coroutine_create(process_incoming_migration_co, NULL);
    qemu_coroutine_enter(co);
}

/* Returns true if recovered from a paused migration, otherwise false */
static bool postcopy_try_recover(void)
{
    MigrationIncomingState *mis = migration_incoming_get_current();

    if (mis->state == MIGRATION_STATUS_POSTCOPY_PAUSED) {
        /* Resumed from a paused postcopy migration */

        /* This should be set already in migration_incoming_setup() */
        assert(mis->from_src_file);
        /* Postcopy has standalone thread to do vm load */
        qemu_file_set_blocking(mis->from_src_file, true);

        /* Re-configure the return path */
        mis->to_src_file = qemu_file_get_return_path(mis->from_src_file);

        migrate_set_state(&mis->state, MIGRATION_STATUS_POSTCOPY_PAUSED,
                          MIGRATION_STATUS_POSTCOPY_RECOVER);

        /*
         * Here, we only wake up the main loading thread (while the
         * rest threads will still be waiting), so that we can receive
         * commands from source now, and answer it if needed. The
         * rest threads will be woken up afterwards until we are sure
         * that source is ready to reply to page requests.
         */
        qemu_sem_post(&mis->postcopy_pause_sem_dst);
        return true;
    }

    return false;
}

void migration_fd_process_incoming(QEMUFile *f)
{
    migration_incoming_setup(f);
    if (postcopy_try_recover()) {
        return;
    }
    migration_incoming_process();
}

/*
 * Returns true when we want to start a new incoming migration process,
 * false otherwise.
 */
static bool migration_should_start_incoming(bool main_channel)
{
    /* Multifd doesn't start unless all channels are established */
    if (migrate_multifd()) {
        return migration_has_all_channels();
    }

    /* Preempt channel only starts when the main channel is created */
    if (migrate_postcopy_preempt()) {
        return main_channel;
    }

    /*
     * For all the rest types of migration, we should only reach here when
     * it's the main channel that's being created, and we should always
     * proceed with this channel.
     */
    assert(main_channel);
    return true;
}

void migration_ioc_process_incoming(QIOChannel *ioc, Error **errp)
{
    MigrationIncomingState *mis = migration_incoming_get_current();
    Error *local_err = NULL;
    QEMUFile *f;
    bool default_channel = true;
    uint32_t channel_magic = 0;
    int ret = 0;

    if (migrate_multifd() && !migrate_mapped_ram() &&
        !migrate_postcopy_ram() &&
        qio_channel_has_feature(ioc, QIO_CHANNEL_FEATURE_READ_MSG_PEEK)) {
        /*
         * With multiple channels, it is possible that we receive channels
         * out of order on destination side, causing incorrect mapping of
         * source channels on destination side. Check channel MAGIC to
         * decide type of channel. Please note this is best effort, postcopy
         * preempt channel does not send any magic number so avoid it for
         * postcopy live migration. Also tls live migration already does
         * tls handshake while initializing main channel so with tls this
         * issue is not possible.
         */
        ret = migration_channel_read_peek(ioc, (void *)&channel_magic,
                                          sizeof(channel_magic), errp);

        if (ret != 0) {
            return;
        }

        default_channel = (channel_magic == cpu_to_be32(QEMU_VM_FILE_MAGIC));
    } else {
        default_channel = !mis->from_src_file;
    }

    if (multifd_recv_setup(errp) != 0) {
        return;
    }

    if (default_channel) {
        f = qemu_file_new_input(ioc);
        migration_incoming_setup(f);
    } else {
        /* Multiple connections */
        assert(migration_needs_multiple_sockets());
        if (migrate_multifd()) {
            multifd_recv_new_channel(ioc, &local_err);
        } else {
            assert(migrate_postcopy_preempt());
            f = qemu_file_new_input(ioc);
            postcopy_preempt_new_channel(mis, f);
        }
        if (local_err) {
            error_propagate(errp, local_err);
            return;
        }
    }

    if (migration_should_start_incoming(default_channel)) {
        /* If it's a recovery, we're done */
        if (postcopy_try_recover()) {
            return;
        }
        migration_incoming_process();
    }
}

/**
 * @migration_has_all_channels: We have received all channels that we need
 *
 * Returns true when we have got connections to all the channels that
 * we need for migration.
 */
bool migration_has_all_channels(void)
{
    MigrationIncomingState *mis = migration_incoming_get_current();

    if (!mis->from_src_file) {
        return false;
    }

    if (migrate_multifd()) {
        return multifd_recv_all_channels_created();
    }

    if (migrate_postcopy_preempt()) {
        return mis->postcopy_qemufile_dst != NULL;
    }

    return true;
}

int migrate_send_rp_switchover_ack(MigrationIncomingState *mis)
{
    return migrate_send_rp_message(mis, MIG_RP_MSG_SWITCHOVER_ACK, 0, NULL);
}

/*
 * Send a 'SHUT' message on the return channel with the given value
 * to indicate that we've finished with the RP.  Non-0 value indicates
 * error.
 */
void migrate_send_rp_shut(MigrationIncomingState *mis,
                          uint32_t value)
{
    uint32_t buf;

    buf = cpu_to_be32(value);
    migrate_send_rp_message(mis, MIG_RP_MSG_SHUT, sizeof(buf), &buf);
}

/*
 * Send a 'PONG' message on the return channel with the given value
 * (normally in response to a 'PING')
 */
void migrate_send_rp_pong(MigrationIncomingState *mis,
                          uint32_t value)
{
    uint32_t buf;

    buf = cpu_to_be32(value);
    migrate_send_rp_message(mis, MIG_RP_MSG_PONG, sizeof(buf), &buf);
}

void migrate_send_rp_recv_bitmap(MigrationIncomingState *mis,
                                 char *block_name)
{
    char buf[512];
    int len;
    int64_t res;

    /*
     * First, we send the header part. It contains only the len of
     * idstr, and the idstr itself.
     */
    len = strlen(block_name);
    buf[0] = len;
    memcpy(buf + 1, block_name, len);

    if (mis->state != MIGRATION_STATUS_POSTCOPY_RECOVER) {
        error_report("%s: MSG_RP_RECV_BITMAP only used for recovery",
                     __func__);
        return;
    }

    migrate_send_rp_message(mis, MIG_RP_MSG_RECV_BITMAP, len + 1, buf);

    /*
     * Next, we dump the received bitmap to the stream.
     *
     * TODO: currently we are safe since we are the only one that is
     * using the to_src_file handle (fault thread is still paused),
     * and it's ok even not taking the mutex. However the best way is
     * to take the lock before sending the message header, and release
     * the lock after sending the bitmap.
     */
    qemu_mutex_lock(&mis->rp_mutex);
    res = ramblock_recv_bitmap_send(mis->to_src_file, block_name);
    qemu_mutex_unlock(&mis->rp_mutex);

    trace_migrate_send_rp_recv_bitmap(block_name, res);
}

void migrate_send_rp_resume_ack(MigrationIncomingState *mis, uint32_t value)
{
    uint32_t buf;

    buf = cpu_to_be32(value);
    migrate_send_rp_message(mis, MIG_RP_MSG_RESUME_ACK, sizeof(buf), &buf);
}

/*
 * Return true if we're already in the middle of a migration
 * (i.e. any of the active or setup states)
 */
bool migration_is_setup_or_active(void)
{
    MigrationState *s = current_migration;

    switch (s->state) {
    case MIGRATION_STATUS_ACTIVE:
    case MIGRATION_STATUS_POSTCOPY_ACTIVE:
    case MIGRATION_STATUS_POSTCOPY_PAUSED:
    case MIGRATION_STATUS_POSTCOPY_RECOVER:
    case MIGRATION_STATUS_SETUP:
    case MIGRATION_STATUS_PRE_SWITCHOVER:
    case MIGRATION_STATUS_DEVICE:
    case MIGRATION_STATUS_WAIT_UNPLUG:
    case MIGRATION_STATUS_COLO:
        return true;

    default:
        return false;

    }
}

bool migration_is_running(void)
{
    MigrationState *s = current_migration;

    switch (s->state) {
    case MIGRATION_STATUS_ACTIVE:
    case MIGRATION_STATUS_POSTCOPY_ACTIVE:
    case MIGRATION_STATUS_POSTCOPY_PAUSED:
    case MIGRATION_STATUS_POSTCOPY_RECOVER:
    case MIGRATION_STATUS_SETUP:
    case MIGRATION_STATUS_PRE_SWITCHOVER:
    case MIGRATION_STATUS_DEVICE:
    case MIGRATION_STATUS_WAIT_UNPLUG:
    case MIGRATION_STATUS_CANCELLING:
        return true;

    default:
        return false;

    }
}

static bool migrate_show_downtime(MigrationState *s)
{
    return (s->state == MIGRATION_STATUS_COMPLETED) || migration_in_postcopy();
}

static void populate_time_info(MigrationInfo *info, MigrationState *s)
{
    info->has_status = true;
    info->has_setup_time = true;
    info->setup_time = s->setup_time;

    if (s->state == MIGRATION_STATUS_COMPLETED) {
        info->has_total_time = true;
        info->total_time = s->total_time;
    } else {
        info->has_total_time = true;
        info->total_time = qemu_clock_get_ms(QEMU_CLOCK_REALTIME) -
                           s->start_time;
    }

    if (migrate_show_downtime(s)) {
        info->has_downtime = true;
        info->downtime = s->downtime;
    } else {
        info->has_expected_downtime = true;
        info->expected_downtime = s->expected_downtime;
    }
}

static void populate_ram_info(MigrationInfo *info, MigrationState *s)
{
    size_t page_size = qemu_target_page_size();

    info->ram = g_malloc0(sizeof(*info->ram));
    info->ram->transferred = migration_transferred_bytes();
    info->ram->total = ram_bytes_total();
    info->ram->duplicate = stat64_get(&mig_stats.zero_pages);
    /* legacy value.  It is not used anymore */
    info->ram->skipped = 0;
    info->ram->normal = stat64_get(&mig_stats.normal_pages);
    info->ram->normal_bytes = info->ram->normal * page_size;
    info->ram->mbps = s->mbps;
    info->ram->dirty_sync_count =
        stat64_get(&mig_stats.dirty_sync_count);
    info->ram->dirty_sync_missed_zero_copy =
        stat64_get(&mig_stats.dirty_sync_missed_zero_copy);
    info->ram->postcopy_requests =
        stat64_get(&mig_stats.postcopy_requests);
    info->ram->page_size = page_size;
    info->ram->multifd_bytes = stat64_get(&mig_stats.multifd_bytes);
    info->ram->pages_per_second = s->pages_per_second;
    info->ram->precopy_bytes = stat64_get(&mig_stats.precopy_bytes);
    info->ram->downtime_bytes = stat64_get(&mig_stats.downtime_bytes);
    info->ram->postcopy_bytes = stat64_get(&mig_stats.postcopy_bytes);

    if (migrate_xbzrle()) {
        info->xbzrle_cache = g_malloc0(sizeof(*info->xbzrle_cache));
        info->xbzrle_cache->cache_size = migrate_xbzrle_cache_size();
        info->xbzrle_cache->bytes = xbzrle_counters.bytes;
        info->xbzrle_cache->pages = xbzrle_counters.pages;
        info->xbzrle_cache->cache_miss = xbzrle_counters.cache_miss;
        info->xbzrle_cache->cache_miss_rate = xbzrle_counters.cache_miss_rate;
        info->xbzrle_cache->encoding_rate = xbzrle_counters.encoding_rate;
        info->xbzrle_cache->overflow = xbzrle_counters.overflow;
    }

    populate_compress(info);

    if (cpu_throttle_active()) {
        info->has_cpu_throttle_percentage = true;
        info->cpu_throttle_percentage = cpu_throttle_get_percentage();
    }

    if (s->state != MIGRATION_STATUS_COMPLETED) {
        info->ram->remaining = ram_bytes_remaining();
        info->ram->dirty_pages_rate =
           stat64_get(&mig_stats.dirty_pages_rate);
    }

    if (migrate_dirty_limit() && dirtylimit_in_service()) {
        info->has_dirty_limit_throttle_time_per_round = true;
        info->dirty_limit_throttle_time_per_round =
                            dirtylimit_throttle_time_per_round();

        info->has_dirty_limit_ring_full_time = true;
        info->dirty_limit_ring_full_time = dirtylimit_ring_full_time();
    }
}

static void populate_disk_info(MigrationInfo *info)
{
    if (blk_mig_active()) {
        info->disk = g_malloc0(sizeof(*info->disk));
        info->disk->transferred = blk_mig_bytes_transferred();
        info->disk->remaining = blk_mig_bytes_remaining();
        info->disk->total = blk_mig_bytes_total();
    }
}

static void fill_source_migration_info(MigrationInfo *info)
{
    MigrationState *s = migrate_get_current();
    int state = qatomic_read(&s->state);
    GSList *cur_blocker = migration_blockers[migrate_mode()];

    info->blocked_reasons = NULL;

    /*
     * There are two types of reasons a migration might be blocked;
     * a) devices marked in VMState as non-migratable, and
     * b) Explicit migration blockers
     * We need to add both of them here.
     */
    qemu_savevm_non_migratable_list(&info->blocked_reasons);

    while (cur_blocker) {
        QAPI_LIST_PREPEND(info->blocked_reasons,
                          g_strdup(error_get_pretty(cur_blocker->data)));
        cur_blocker = g_slist_next(cur_blocker);
    }
    info->has_blocked_reasons = info->blocked_reasons != NULL;

    switch (state) {
    case MIGRATION_STATUS_NONE:
        /* no migration has happened ever */
        /* do not overwrite destination migration status */
        return;
    case MIGRATION_STATUS_SETUP:
        info->has_status = true;
        info->has_total_time = false;
        break;
    case MIGRATION_STATUS_ACTIVE:
    case MIGRATION_STATUS_CANCELLING:
    case MIGRATION_STATUS_POSTCOPY_ACTIVE:
    case MIGRATION_STATUS_PRE_SWITCHOVER:
    case MIGRATION_STATUS_DEVICE:
    case MIGRATION_STATUS_POSTCOPY_PAUSED:
    case MIGRATION_STATUS_POSTCOPY_RECOVER:
        /* TODO add some postcopy stats */
        populate_time_info(info, s);
        populate_ram_info(info, s);
        populate_disk_info(info);
        migration_populate_vfio_info(info);
        break;
    case MIGRATION_STATUS_COLO:
        info->has_status = true;
        /* TODO: display COLO specific information (checkpoint info etc.) */
        break;
    case MIGRATION_STATUS_COMPLETED:
        populate_time_info(info, s);
        populate_ram_info(info, s);
        migration_populate_vfio_info(info);
        break;
    case MIGRATION_STATUS_FAILED:
        info->has_status = true;
        break;
    case MIGRATION_STATUS_CANCELLED:
        info->has_status = true;
        break;
    case MIGRATION_STATUS_WAIT_UNPLUG:
        info->has_status = true;
        break;
    }
    info->status = state;

    QEMU_LOCK_GUARD(&s->error_mutex);
    if (s->error) {
        info->error_desc = g_strdup(error_get_pretty(s->error));
    }
}

static void fill_destination_migration_info(MigrationInfo *info)
{
    MigrationIncomingState *mis = migration_incoming_get_current();

    if (mis->socket_address_list) {
        info->has_socket_address = true;
        info->socket_address =
            QAPI_CLONE(SocketAddressList, mis->socket_address_list);
    }

    switch (mis->state) {
    case MIGRATION_STATUS_NONE:
        return;
    case MIGRATION_STATUS_SETUP:
    case MIGRATION_STATUS_CANCELLING:
    case MIGRATION_STATUS_CANCELLED:
    case MIGRATION_STATUS_ACTIVE:
    case MIGRATION_STATUS_POSTCOPY_ACTIVE:
    case MIGRATION_STATUS_POSTCOPY_PAUSED:
    case MIGRATION_STATUS_POSTCOPY_RECOVER:
    case MIGRATION_STATUS_FAILED:
    case MIGRATION_STATUS_COLO:
        info->has_status = true;
        break;
    case MIGRATION_STATUS_COMPLETED:
        info->has_status = true;
        fill_destination_postcopy_migration_info(info);
        break;
    }
    info->status = mis->state;
}

MigrationInfo *qmp_query_migrate(Error **errp)
{
    MigrationInfo *info = g_malloc0(sizeof(*info));

    fill_destination_migration_info(info);
    fill_source_migration_info(info);

    return info;
}

void qmp_migrate_start_postcopy(Error **errp)
{
    MigrationState *s = migrate_get_current();

    if (!migrate_postcopy()) {
        error_setg(errp, "Enable postcopy with migrate_set_capability before"
                         " the start of migration");
        return;
    }

    if (s->state == MIGRATION_STATUS_NONE) {
        error_setg(errp, "Postcopy must be started after migration has been"
                         " started");
        return;
    }
    /*
     * we don't error if migration has finished since that would be racy
     * with issuing this command.
     */
    qatomic_set(&s->start_postcopy, true);
}

/* shared migration helpers */

void migrate_set_state(int *state, int old_state, int new_state)
{
    assert(new_state < MIGRATION_STATUS__MAX);
    if (qatomic_cmpxchg(state, old_state, new_state) == old_state) {
        trace_migrate_set_state(MigrationStatus_str(new_state));
        migrate_generate_event(new_state);
    }
}

static void migrate_fd_cleanup(MigrationState *s)
{
    MigrationEventType type;

    g_free(s->hostname);
    s->hostname = NULL;
    json_writer_free(s->vmdesc);
    s->vmdesc = NULL;

    qemu_savevm_state_cleanup();

    close_return_path_on_source(s);

    if (s->to_dst_file) {
        QEMUFile *tmp;

        trace_migrate_fd_cleanup();
        bql_unlock();
        if (s->migration_thread_running) {
            qemu_thread_join(&s->thread);
            s->migration_thread_running = false;
        }
        bql_lock();

        multifd_send_shutdown();
        qemu_mutex_lock(&s->qemu_file_lock);
        tmp = s->to_dst_file;
        s->to_dst_file = NULL;
        qemu_mutex_unlock(&s->qemu_file_lock);
        /*
         * Close the file handle without the lock to make sure the
         * critical section won't block for long.
         */
        migration_ioc_unregister_yank_from_file(tmp);
        qemu_fclose(tmp);
    }

    assert(!migration_is_active());

    if (s->state == MIGRATION_STATUS_CANCELLING) {
        migrate_set_state(&s->state, MIGRATION_STATUS_CANCELLING,
                          MIGRATION_STATUS_CANCELLED);
    }

    if (s->error) {
        /* It is used on info migrate.  We can't free it */
        error_report_err(error_copy(s->error));
    }
    type = migration_has_failed(s) ? MIG_EVENT_PRECOPY_FAILED :
                                     MIG_EVENT_PRECOPY_DONE;
    migration_call_notifiers(s, type, NULL);
    block_cleanup_parameters();
    yank_unregister_instance(MIGRATION_YANK_INSTANCE);
}

static void migrate_fd_cleanup_bh(void *opaque)
{
    migrate_fd_cleanup(opaque);
}

void migrate_set_error(MigrationState *s, const Error *error)
{
    QEMU_LOCK_GUARD(&s->error_mutex);
    if (!s->error) {
        s->error = error_copy(error);
    }
}

bool migrate_has_error(MigrationState *s)
{
    /* The lock is not helpful here, but still follow the rule */
    QEMU_LOCK_GUARD(&s->error_mutex);
    return qatomic_read(&s->error);
}

static void migrate_error_free(MigrationState *s)
{
    QEMU_LOCK_GUARD(&s->error_mutex);
    if (s->error) {
        error_free(s->error);
        s->error = NULL;
    }
}

static void migrate_fd_error(MigrationState *s, const Error *error)
{
    trace_migrate_fd_error(error_get_pretty(error));
    assert(s->to_dst_file == NULL);
    migrate_set_state(&s->state, MIGRATION_STATUS_SETUP,
                      MIGRATION_STATUS_FAILED);
    migrate_set_error(s, error);
}

static void migrate_fd_cancel(MigrationState *s)
{
    int old_state ;

    trace_migrate_fd_cancel();

    WITH_QEMU_LOCK_GUARD(&s->qemu_file_lock) {
        if (s->rp_state.from_dst_file) {
            /* shutdown the rp socket, so causing the rp thread to shutdown */
            qemu_file_shutdown(s->rp_state.from_dst_file);
        }
    }

    do {
        old_state = s->state;
        if (!migration_is_running()) {
            break;
        }
        /* If the migration is paused, kick it out of the pause */
        if (old_state == MIGRATION_STATUS_PRE_SWITCHOVER) {
            qemu_sem_post(&s->pause_sem);
        }
        migrate_set_state(&s->state, old_state, MIGRATION_STATUS_CANCELLING);
    } while (s->state != MIGRATION_STATUS_CANCELLING);

    /*
     * If we're unlucky the migration code might be stuck somewhere in a
     * send/write while the network has failed and is waiting to timeout;
     * if we've got shutdown(2) available then we can force it to quit.
     */
    if (s->state == MIGRATION_STATUS_CANCELLING) {
        WITH_QEMU_LOCK_GUARD(&s->qemu_file_lock) {
            if (s->to_dst_file) {
                qemu_file_shutdown(s->to_dst_file);
            }
        }
    }
    if (s->state == MIGRATION_STATUS_CANCELLING && s->block_inactive) {
        Error *local_err = NULL;

        bdrv_activate_all(&local_err);
        if (local_err) {
            error_report_err(local_err);
        } else {
            s->block_inactive = false;
        }
    }
}

void migration_add_notifier_mode(NotifierWithReturn *notify,
                                 MigrationNotifyFunc func, MigMode mode)
{
    notify->notify = (NotifierWithReturnFunc)func;
    notifier_with_return_list_add(&migration_state_notifiers[mode], notify);
}

void migration_add_notifier(NotifierWithReturn *notify,
                            MigrationNotifyFunc func)
{
    migration_add_notifier_mode(notify, func, MIG_MODE_NORMAL);
}

void migration_remove_notifier(NotifierWithReturn *notify)
{
    if (notify->notify) {
        notifier_with_return_remove(notify);
        notify->notify = NULL;
    }
}

int migration_call_notifiers(MigrationState *s, MigrationEventType type,
                             Error **errp)
{
    MigMode mode = s->parameters.mode;
    MigrationEvent e;
    int ret;

    e.type = type;
    ret = notifier_with_return_list_notify(&migration_state_notifiers[mode],
                                           &e, errp);
    assert(!ret || type == MIG_EVENT_PRECOPY_SETUP);
    return ret;
}

bool migration_has_failed(MigrationState *s)
{
    return (s->state == MIGRATION_STATUS_CANCELLED ||
            s->state == MIGRATION_STATUS_FAILED);
}

bool migration_in_postcopy(void)
{
    MigrationState *s = migrate_get_current();

    switch (s->state) {
    case MIGRATION_STATUS_POSTCOPY_ACTIVE:
    case MIGRATION_STATUS_POSTCOPY_PAUSED:
    case MIGRATION_STATUS_POSTCOPY_RECOVER:
        return true;
    default:
        return false;
    }
}

bool migration_postcopy_is_alive(int state)
{
    switch (state) {
    case MIGRATION_STATUS_POSTCOPY_ACTIVE:
    case MIGRATION_STATUS_POSTCOPY_RECOVER:
        return true;
    default:
        return false;
    }
}

bool migration_in_incoming_postcopy(void)
{
    PostcopyState ps = postcopy_state_get();

    return ps >= POSTCOPY_INCOMING_DISCARD && ps < POSTCOPY_INCOMING_END;
}

bool migration_incoming_postcopy_advised(void)
{
    PostcopyState ps = postcopy_state_get();

    return ps >= POSTCOPY_INCOMING_ADVISE && ps < POSTCOPY_INCOMING_END;
}

bool migration_in_bg_snapshot(void)
{
    return migrate_background_snapshot() &&
           migration_is_setup_or_active();
}

bool migration_is_idle(void)
{
    MigrationState *s = current_migration;

    if (!s) {
        return true;
    }

    switch (s->state) {
    case MIGRATION_STATUS_NONE:
    case MIGRATION_STATUS_CANCELLED:
    case MIGRATION_STATUS_COMPLETED:
    case MIGRATION_STATUS_FAILED:
        return true;
    case MIGRATION_STATUS_SETUP:
    case MIGRATION_STATUS_CANCELLING:
    case MIGRATION_STATUS_ACTIVE:
    case MIGRATION_STATUS_POSTCOPY_ACTIVE:
    case MIGRATION_STATUS_COLO:
    case MIGRATION_STATUS_PRE_SWITCHOVER:
    case MIGRATION_STATUS_DEVICE:
    case MIGRATION_STATUS_WAIT_UNPLUG:
        return false;
    case MIGRATION_STATUS__MAX:
        g_assert_not_reached();
    }

    return false;
}

bool migration_is_active(void)
{
    MigrationState *s = current_migration;

    return (s->state == MIGRATION_STATUS_ACTIVE ||
            s->state == MIGRATION_STATUS_POSTCOPY_ACTIVE);
}

bool migration_is_device(void)
{
    MigrationState *s = current_migration;

    return s->state == MIGRATION_STATUS_DEVICE;
}

bool migration_thread_is_self(void)
{
    MigrationState *s = current_migration;

    return qemu_thread_is_self(&s->thread);
}

bool migrate_mode_is_cpr(MigrationState *s)
{
    return s->parameters.mode == MIG_MODE_CPR_REBOOT;
}

int migrate_init(MigrationState *s, Error **errp)
{
    int ret;

    ret = qemu_savevm_state_prepare(errp);
    if (ret) {
        return ret;
    }

    /*
     * Reinitialise all migration state, except
     * parameters/capabilities that the user set, and
     * locks.
     */
    s->to_dst_file = NULL;
    s->state = MIGRATION_STATUS_NONE;
    s->rp_state.from_dst_file = NULL;
    s->mbps = 0.0;
    s->pages_per_second = 0.0;
    s->downtime = 0;
    s->expected_downtime = 0;
    s->setup_time = 0;
    s->start_postcopy = false;
    s->migration_thread_running = false;
    error_free(s->error);
    s->error = NULL;
    s->vmdesc = NULL;

    migrate_set_state(&s->state, MIGRATION_STATUS_NONE, MIGRATION_STATUS_SETUP);

    s->start_time = qemu_clock_get_ms(QEMU_CLOCK_REALTIME);
    s->total_time = 0;
    s->vm_old_state = -1;
    s->iteration_initial_bytes = 0;
    s->threshold_size = 0;
    s->switchover_acked = false;
    s->rdma_migration = false;
    /*
     * set mig_stats memory to zero for a new migration
     */
    memset(&mig_stats, 0, sizeof(mig_stats));
    migration_reset_vfio_bytes_transferred();

    return 0;
}

static bool is_busy(Error **reasonp, Error **errp)
{
    ERRP_GUARD();

    /* Snapshots are similar to migrations, so check RUN_STATE_SAVE_VM too. */
    if (runstate_check(RUN_STATE_SAVE_VM) || !migration_is_idle()) {
        error_propagate_prepend(errp, *reasonp,
                                "disallowing migration blocker "
                                "(migration/snapshot in progress) for: ");
        *reasonp = NULL;
        return true;
    }
    return false;
}

static bool is_only_migratable(Error **reasonp, Error **errp, int modes)
{
    ERRP_GUARD();

    if (only_migratable && (modes & BIT(MIG_MODE_NORMAL))) {
        error_propagate_prepend(errp, *reasonp,
                                "disallowing migration blocker "
                                "(--only-migratable) for: ");
        *reasonp = NULL;
        return true;
    }
    return false;
}

static int get_modes(MigMode mode, va_list ap)
{
    int modes = 0;

    while (mode != -1 && mode != MIG_MODE_ALL) {
        assert(mode >= MIG_MODE_NORMAL && mode < MIG_MODE__MAX);
        modes |= BIT(mode);
        mode = va_arg(ap, MigMode);
    }
    if (mode == MIG_MODE_ALL) {
        modes = BIT(MIG_MODE__MAX) - 1;
    }
    return modes;
}

static int add_blockers(Error **reasonp, Error **errp, int modes)
{
    for (MigMode mode = 0; mode < MIG_MODE__MAX; mode++) {
        if (modes & BIT(mode)) {
            migration_blockers[mode] = g_slist_prepend(migration_blockers[mode],
                                                       *reasonp);
        }
    }
    return 0;
}

int migrate_add_blocker(Error **reasonp, Error **errp)
{
    return migrate_add_blocker_modes(reasonp, errp, MIG_MODE_ALL);
}

int migrate_add_blocker_normal(Error **reasonp, Error **errp)
{
    return migrate_add_blocker_modes(reasonp, errp, MIG_MODE_NORMAL, -1);
}

int migrate_add_blocker_modes(Error **reasonp, Error **errp, MigMode mode, ...)
{
    int modes;
    va_list ap;

    va_start(ap, mode);
    modes = get_modes(mode, ap);
    va_end(ap);

    if (is_only_migratable(reasonp, errp, modes)) {
        return -EACCES;
    } else if (is_busy(reasonp, errp)) {
        return -EBUSY;
    }
    return add_blockers(reasonp, errp, modes);
}

int migrate_add_blocker_internal(Error **reasonp, Error **errp)
{
    int modes = BIT(MIG_MODE__MAX) - 1;

    if (is_busy(reasonp, errp)) {
        return -EBUSY;
    }
    return add_blockers(reasonp, errp, modes);
}

void migrate_del_blocker(Error **reasonp)
{
    if (*reasonp) {
        for (MigMode mode = 0; mode < MIG_MODE__MAX; mode++) {
            migration_blockers[mode] = g_slist_remove(migration_blockers[mode],
                                                      *reasonp);
        }
        error_free(*reasonp);
        *reasonp = NULL;
    }
}

void qmp_migrate_incoming(const char *uri, bool has_channels,
                          MigrationChannelList *channels, Error **errp)
{
    Error *local_err = NULL;
    static bool once = true;

    if (!once) {
        error_setg(errp, "The incoming migration has already been started");
        return;
    }
    if (!runstate_check(RUN_STATE_INMIGRATE)) {
        error_setg(errp, "'-incoming' was not specified on the command line");
        return;
    }

    if (!yank_register_instance(MIGRATION_YANK_INSTANCE, errp)) {
        return;
    }

    qemu_start_incoming_migration(uri, has_channels, channels, &local_err);

    if (local_err) {
        yank_unregister_instance(MIGRATION_YANK_INSTANCE);
        error_propagate(errp, local_err);
        return;
    }

    once = false;
}

void qmp_migrate_recover(const char *uri, Error **errp)
{
    MigrationIncomingState *mis = migration_incoming_get_current();

    /*
     * Don't even bother to use ERRP_GUARD() as it _must_ always be set by
     * callers (no one should ignore a recover failure); if there is, it's a
     * programming error.
     */
    assert(errp);

    if (mis->state != MIGRATION_STATUS_POSTCOPY_PAUSED) {
        error_setg(errp, "Migrate recover can only be run "
                   "when postcopy is paused.");
        return;
    }

    /* If there's an existing transport, release it */
    migration_incoming_transport_cleanup(mis);

    /*
     * Note that this call will never start a real migration; it will
     * only re-setup the migration stream and poke existing migration
     * to continue using that newly established channel.
     */
    qemu_start_incoming_migration(uri, false, NULL, errp);
}

void qmp_migrate_pause(Error **errp)
{
    MigrationState *ms = migrate_get_current();
    MigrationIncomingState *mis = migration_incoming_get_current();
    int ret = 0;

    if (migration_postcopy_is_alive(ms->state)) {
        /* Source side, during postcopy */
        Error *error = NULL;

        /* Tell the core migration that we're pausing */
        error_setg(&error, "Postcopy migration is paused by the user");
        migrate_set_error(ms, error);
        error_free(error);

        qemu_mutex_lock(&ms->qemu_file_lock);
        if (ms->to_dst_file) {
            ret = qemu_file_shutdown(ms->to_dst_file);
        }
        qemu_mutex_unlock(&ms->qemu_file_lock);
        if (ret) {
            error_setg(errp, "Failed to pause source migration");
        }

        /*
         * Kick the migration thread out of any waiting windows (on behalf
         * of the rp thread).
         */
        migration_rp_kick(ms);

        return;
    }

    if (migration_postcopy_is_alive(mis->state)) {
        ret = qemu_file_shutdown(mis->from_src_file);
        if (ret) {
            error_setg(errp, "Failed to pause destination migration");
        }
        return;
    }

    error_setg(errp, "migrate-pause is currently only supported "
               "during postcopy-active or postcopy-recover state");
}

bool migration_is_blocked(Error **errp)
{
    GSList *blockers = migration_blockers[migrate_mode()];

    if (qemu_savevm_state_blocked(errp)) {
        return true;
    }

    if (blockers) {
        error_propagate(errp, error_copy(blockers->data));
        return true;
    }

    return false;
}

/* Returns true if continue to migrate, or false if error detected */
static bool migrate_prepare(MigrationState *s, bool blk, bool blk_inc,
                            bool resume, Error **errp)
{
    if (blk_inc) {
        warn_report("parameter 'inc' is deprecated;"
                    " use blockdev-mirror with NBD instead");
    }

    if (blk) {
        warn_report("parameter 'blk' is deprecated;"
                    " use blockdev-mirror with NBD instead");
    }

    if (resume) {
        if (s->state != MIGRATION_STATUS_POSTCOPY_PAUSED) {
            error_setg(errp, "Cannot resume if there is no "
                       "paused migration");
            return false;
        }

        /*
         * Postcopy recovery won't work well with release-ram
         * capability since release-ram will drop the page buffer as
         * long as the page is put into the send buffer.  So if there
         * is a network failure happened, any page buffers that have
         * not yet reached the destination VM but have already been
         * sent from the source VM will be lost forever.  Let's refuse
         * the client from resuming such a postcopy migration.
         * Luckily release-ram was designed to only be used when src
         * and destination VMs are on the same host, so it should be
         * fine.
         */
        if (migrate_release_ram()) {
            error_setg(errp, "Postcopy recovery cannot work "
                       "when release-ram capability is set");
            return false;
        }

        /* This is a resume, skip init status */
        return true;
    }

    if (migration_is_running()) {
        error_setg(errp, QERR_MIGRATION_ACTIVE);
        return false;
    }

    if (runstate_check(RUN_STATE_INMIGRATE)) {
        error_setg(errp, "Guest is waiting for an incoming migration");
        return false;
    }

    if (runstate_check(RUN_STATE_POSTMIGRATE)) {
        error_setg(errp, "Can't migrate the vm that was paused due to "
                   "previous migration");
        return false;
    }

    if (kvm_hwpoisoned_mem()) {
        error_setg(errp, "Can't migrate this vm with hardware poisoned memory, "
                   "please reboot the vm and try again");
        return false;
    }

    if (migration_is_blocked(errp)) {
        return false;
    }

    if (migrate_mapped_ram()) {
        if (migrate_tls()) {
            error_setg(errp, "Cannot use TLS with mapped-ram");
            return false;
        }

        if (migrate_multifd_compression()) {
            error_setg(errp, "Cannot use compression with mapped-ram");
            return false;
        }
    }

    if (migrate_mode_is_cpr(s)) {
        const char *conflict = NULL;

        if (migrate_postcopy()) {
            conflict = "postcopy";
        } else if (migrate_background_snapshot()) {
            conflict = "background snapshot";
        } else if (migrate_colo()) {
            conflict = "COLO";
        }

        if (conflict) {
            error_setg(errp, "Cannot use %s with CPR", conflict);
            return false;
        }
    }

    if (blk || blk_inc) {
        if (migrate_colo()) {
            error_setg(errp, "No disk migration is required in COLO mode");
            return false;
        }
        if (migrate_block() || migrate_block_incremental()) {
            error_setg(errp, "Command options are incompatible with "
                       "current migration capabilities");
            return false;
        }
        if (!migrate_cap_set(MIGRATION_CAPABILITY_BLOCK, true, errp)) {
            return false;
        }
        s->must_remove_block_options = true;
    }

    if (blk_inc) {
        migrate_set_block_incremental(true);
    }

    if (migrate_init(s, errp)) {
        return false;
    }

    return true;
}

void qmp_migrate(const char *uri, bool has_channels,
                 MigrationChannelList *channels, bool has_blk, bool blk,
                 bool has_inc, bool inc, bool has_detach, bool detach,
                 bool has_resume, bool resume, Error **errp)
{
    bool resume_requested;
    Error *local_err = NULL;
    MigrationState *s = migrate_get_current();
    g_autoptr(MigrationChannel) channel = NULL;
    MigrationAddress *addr = NULL;

    /*
     * Having preliminary checks for uri and channel
     */
    if (!uri == !channels) {
        error_setg(errp, "need either 'uri' or 'channels' argument");
        return;
    }

    if (channels) {
        /* To verify that Migrate channel list has only item */
        if (channels->next) {
            error_setg(errp, "Channel list has more than one entries");
            return;
        }
        addr = channels->value->addr;
    }

    if (uri) {
        /* caller uses the old URI syntax */
        if (!migrate_uri_parse(uri, &channel, errp)) {
            return;
        }
        addr = channel->addr;
    }

    /* transport mechanism not suitable for migration? */
    if (!migration_channels_and_transport_compatible(addr, errp)) {
        return;
    }

    resume_requested = has_resume && resume;
    if (!migrate_prepare(s, has_blk && blk, has_inc && inc,
                         resume_requested, errp)) {
        /* Error detected, put into errp */
        return;
    }

    if (!resume_requested) {
        if (!yank_register_instance(MIGRATION_YANK_INSTANCE, errp)) {
            return;
        }
    }

    if (addr->transport == MIGRATION_ADDRESS_TYPE_SOCKET) {
        SocketAddress *saddr = &addr->u.socket;
        if (saddr->type == SOCKET_ADDRESS_TYPE_INET ||
            saddr->type == SOCKET_ADDRESS_TYPE_UNIX ||
            saddr->type == SOCKET_ADDRESS_TYPE_VSOCK) {
            socket_start_outgoing_migration(s, saddr, &local_err);
        } else if (saddr->type == SOCKET_ADDRESS_TYPE_FD) {
            fd_start_outgoing_migration(s, saddr->u.fd.str, &local_err);
        }
#ifdef CONFIG_RDMA
    } else if (addr->transport == MIGRATION_ADDRESS_TYPE_RDMA) {
        rdma_start_outgoing_migration(s, &addr->u.rdma, &local_err);
#endif
    } else if (addr->transport == MIGRATION_ADDRESS_TYPE_EXEC) {
        exec_start_outgoing_migration(s, addr->u.exec.args, &local_err);
    } else if (addr->transport == MIGRATION_ADDRESS_TYPE_FILE) {
        file_start_outgoing_migration(s, &addr->u.file, &local_err);
    } else {
        error_setg(&local_err, QERR_INVALID_PARAMETER_VALUE, "uri",
                   "a valid migration protocol");
        migrate_set_state(&s->state, MIGRATION_STATUS_SETUP,
                          MIGRATION_STATUS_FAILED);
        block_cleanup_parameters();
    }

    if (local_err) {
        if (!resume_requested) {
            yank_unregister_instance(MIGRATION_YANK_INSTANCE);
        }
        migrate_fd_error(s, local_err);
        error_propagate(errp, local_err);
        return;
    }
}

void qmp_migrate_cancel(Error **errp)
{
    migration_cancel(NULL);
}

void qmp_migrate_continue(MigrationStatus state, Error **errp)
{
    MigrationState *s = migrate_get_current();
    if (s->state != state) {
        error_setg(errp,  "Migration not in expected state: %s",
                   MigrationStatus_str(s->state));
        return;
    }
    qemu_sem_post(&s->pause_sem);
}

int migration_rp_wait(MigrationState *s)
{
    /* If migration has failure already, ignore the wait */
    if (migrate_has_error(s)) {
        return -1;
    }

    qemu_sem_wait(&s->rp_state.rp_sem);

    /* After wait, double check that there's no failure */
    if (migrate_has_error(s)) {
        return -1;
    }

    return 0;
}

void migration_rp_kick(MigrationState *s)
{
    qemu_sem_post(&s->rp_state.rp_sem);
}

static struct rp_cmd_args {
    ssize_t     len; /* -1 = variable */
    const char *name;
} rp_cmd_args[] = {
    [MIG_RP_MSG_INVALID]        = { .len = -1, .name = "INVALID" },
    [MIG_RP_MSG_SHUT]           = { .len =  4, .name = "SHUT" },
    [MIG_RP_MSG_PONG]           = { .len =  4, .name = "PONG" },
    [MIG_RP_MSG_REQ_PAGES]      = { .len = 12, .name = "REQ_PAGES" },
    [MIG_RP_MSG_REQ_PAGES_ID]   = { .len = -1, .name = "REQ_PAGES_ID" },
    [MIG_RP_MSG_RECV_BITMAP]    = { .len = -1, .name = "RECV_BITMAP" },
    [MIG_RP_MSG_RESUME_ACK]     = { .len =  4, .name = "RESUME_ACK" },
    [MIG_RP_MSG_SWITCHOVER_ACK] = { .len =  0, .name = "SWITCHOVER_ACK" },
    [MIG_RP_MSG_MAX]            = { .len = -1, .name = "MAX" },
};

/*
 * Process a request for pages received on the return path,
 * We're allowed to send more than requested (e.g. to round to our page size)
 * and we don't need to send pages that have already been sent.
 */
static void
migrate_handle_rp_req_pages(MigrationState *ms, const char* rbname,
                            ram_addr_t start, size_t len, Error **errp)
{
    long our_host_ps = qemu_real_host_page_size();

    trace_migrate_handle_rp_req_pages(rbname, start, len);

    /*
     * Since we currently insist on matching page sizes, just sanity check
     * we're being asked for whole host pages.
     */
    if (!QEMU_IS_ALIGNED(start, our_host_ps) ||
        !QEMU_IS_ALIGNED(len, our_host_ps)) {
        error_setg(errp, "MIG_RP_MSG_REQ_PAGES: Misaligned page request, start:"
                   RAM_ADDR_FMT " len: %zd", start, len);
        return;
    }

    ram_save_queue_pages(rbname, start, len, errp);
}

static bool migrate_handle_rp_recv_bitmap(MigrationState *s, char *block_name,
                                          Error **errp)
{
    RAMBlock *block = qemu_ram_block_by_name(block_name);

    if (!block) {
        error_setg(errp, "MIG_RP_MSG_RECV_BITMAP has invalid block name '%s'",
                   block_name);
        return false;
    }

    /* Fetch the received bitmap and refresh the dirty bitmap */
    return ram_dirty_bitmap_reload(s, block, errp);
}

static bool migrate_handle_rp_resume_ack(MigrationState *s,
                                         uint32_t value, Error **errp)
{
    trace_source_return_path_thread_resume_ack(value);

    if (value != MIGRATION_RESUME_ACK_VALUE) {
        error_setg(errp, "illegal resume_ack value %"PRIu32, value);
        return false;
    }

    /* Now both sides are active. */
    migrate_set_state(&s->state, MIGRATION_STATUS_POSTCOPY_RECOVER,
                      MIGRATION_STATUS_POSTCOPY_ACTIVE);

    /* Notify send thread that time to continue send pages */
    migration_rp_kick(s);

    return true;
}

/*
 * Release ms->rp_state.from_dst_file (and postcopy_qemufile_src if
 * existed) in a safe way.
 */
static void migration_release_dst_files(MigrationState *ms)
{
    QEMUFile *file;

    WITH_QEMU_LOCK_GUARD(&ms->qemu_file_lock) {
        /*
         * Reset the from_dst_file pointer first before releasing it, as we
         * can't block within lock section
         */
        file = ms->rp_state.from_dst_file;
        ms->rp_state.from_dst_file = NULL;
    }

    /*
     * Do the same to postcopy fast path socket too if there is.  No
     * locking needed because this qemufile should only be managed by
     * return path thread.
     */
    if (ms->postcopy_qemufile_src) {
        migration_ioc_unregister_yank_from_file(ms->postcopy_qemufile_src);
        qemu_file_shutdown(ms->postcopy_qemufile_src);
        qemu_fclose(ms->postcopy_qemufile_src);
        ms->postcopy_qemufile_src = NULL;
    }

    qemu_fclose(file);
}

/*
 * Handles messages sent on the return path towards the source VM
 *
 */
static void *source_return_path_thread(void *opaque)
{
    MigrationState *ms = opaque;
    QEMUFile *rp = ms->rp_state.from_dst_file;
    uint16_t header_len, header_type;
    uint8_t buf[512];
    uint32_t tmp32, sibling_error;
    ram_addr_t start = 0; /* =0 to silence warning */
    size_t  len = 0, expected_len;
    Error *err = NULL;
    int res;

    trace_source_return_path_thread_entry();
    rcu_register_thread();

    while (migration_is_setup_or_active()) {
        trace_source_return_path_thread_loop_top();

        header_type = qemu_get_be16(rp);
        header_len = qemu_get_be16(rp);

        if (qemu_file_get_error(rp)) {
            qemu_file_get_error_obj(rp, &err);
            goto out;
        }

        if (header_type >= MIG_RP_MSG_MAX ||
            header_type == MIG_RP_MSG_INVALID) {
            error_setg(&err, "Received invalid message 0x%04x length 0x%04x",
                       header_type, header_len);
            goto out;
        }

        if ((rp_cmd_args[header_type].len != -1 &&
            header_len != rp_cmd_args[header_type].len) ||
            header_len > sizeof(buf)) {
            error_setg(&err, "Received '%s' message (0x%04x) with"
                       "incorrect length %d expecting %zu",
                       rp_cmd_args[header_type].name, header_type, header_len,
                       (size_t)rp_cmd_args[header_type].len);
            goto out;
        }

        /* We know we've got a valid header by this point */
        res = qemu_get_buffer(rp, buf, header_len);
        if (res != header_len) {
            error_setg(&err, "Failed reading data for message 0x%04x"
                       " read %d expected %d",
                       header_type, res, header_len);
            goto out;
        }

        /* OK, we have the message and the data */
        switch (header_type) {
        case MIG_RP_MSG_SHUT:
            sibling_error = ldl_be_p(buf);
            trace_source_return_path_thread_shut(sibling_error);
            if (sibling_error) {
                error_setg(&err, "Sibling indicated error %d", sibling_error);
            }
            /*
             * We'll let the main thread deal with closing the RP
             * we could do a shutdown(2) on it, but we're the only user
             * anyway, so there's nothing gained.
             */
            goto out;

        case MIG_RP_MSG_PONG:
            tmp32 = ldl_be_p(buf);
            trace_source_return_path_thread_pong(tmp32);
            qemu_sem_post(&ms->rp_state.rp_pong_acks);
            break;

        case MIG_RP_MSG_REQ_PAGES:
            start = ldq_be_p(buf);
            len = ldl_be_p(buf + 8);
            migrate_handle_rp_req_pages(ms, NULL, start, len, &err);
            if (err) {
                goto out;
            }
            break;

        case MIG_RP_MSG_REQ_PAGES_ID:
            expected_len = 12 + 1; /* header + termination */

            if (header_len >= expected_len) {
                start = ldq_be_p(buf);
                len = ldl_be_p(buf + 8);
                /* Now we expect an idstr */
                tmp32 = buf[12]; /* Length of the following idstr */
                buf[13 + tmp32] = '\0';
                expected_len += tmp32;
            }
            if (header_len != expected_len) {
                error_setg(&err, "Req_Page_id with length %d expecting %zd",
                           header_len, expected_len);
                goto out;
            }
            migrate_handle_rp_req_pages(ms, (char *)&buf[13], start, len,
                                        &err);
            if (err) {
                goto out;
            }
            break;

        case MIG_RP_MSG_RECV_BITMAP:
            if (header_len < 1) {
                error_setg(&err, "MIG_RP_MSG_RECV_BITMAP missing block name");
                goto out;
            }
            /* Format: len (1B) + idstr (<255B). This ends the idstr. */
            buf[buf[0] + 1] = '\0';
            if (!migrate_handle_rp_recv_bitmap(ms, (char *)(buf + 1), &err)) {
                goto out;
            }
            break;

        case MIG_RP_MSG_RESUME_ACK:
            tmp32 = ldl_be_p(buf);
            if (!migrate_handle_rp_resume_ack(ms, tmp32, &err)) {
                goto out;
            }
            break;

        case MIG_RP_MSG_SWITCHOVER_ACK:
            ms->switchover_acked = true;
            trace_source_return_path_thread_switchover_acked();
            break;

        default:
            break;
        }
    }

out:
    if (err) {
        migrate_set_error(ms, err);
        error_free(err);
        trace_source_return_path_thread_bad_end();
    }

    if (ms->state == MIGRATION_STATUS_POSTCOPY_RECOVER) {
        /*
         * this will be extremely unlikely: that we got yet another network
         * issue during recovering of the 1st network failure.. during this
         * period the main migration thread can be waiting on rp_sem for
         * this thread to sync with the other side.
         *
         * When this happens, explicitly kick the migration thread out of
         * RECOVER stage and back to PAUSED, so the admin can try
         * everything again.
         */
        migration_rp_kick(ms);
    }

    trace_source_return_path_thread_end();
    rcu_unregister_thread();

    return NULL;
}

static int open_return_path_on_source(MigrationState *ms)
{
    ms->rp_state.from_dst_file = qemu_file_get_return_path(ms->to_dst_file);
    if (!ms->rp_state.from_dst_file) {
        return -1;
    }

    trace_open_return_path_on_source();

    qemu_thread_create(&ms->rp_state.rp_thread, "return path",
                       source_return_path_thread, ms, QEMU_THREAD_JOINABLE);
    ms->rp_state.rp_thread_created = true;

    trace_open_return_path_on_source_continue();

    return 0;
}

/* Return true if error detected, or false otherwise */
static bool close_return_path_on_source(MigrationState *ms)
{
    if (!ms->rp_state.rp_thread_created) {
        return false;
    }

    trace_migration_return_path_end_before();

    /*
     * If this is a normal exit then the destination will send a SHUT
     * and the rp_thread will exit, however if there's an error we
     * need to cause it to exit. shutdown(2), if we have it, will
     * cause it to unblock if it's stuck waiting for the destination.
     */
    WITH_QEMU_LOCK_GUARD(&ms->qemu_file_lock) {
        if (migrate_has_error(ms) && ms->rp_state.from_dst_file) {
            qemu_file_shutdown(ms->rp_state.from_dst_file);
        }
    }

    qemu_thread_join(&ms->rp_state.rp_thread);
    ms->rp_state.rp_thread_created = false;
    migration_release_dst_files(ms);
    trace_migration_return_path_end_after();

    /* Return path will persist the error in MigrationState when quit */
    return migrate_has_error(ms);
}

static inline void
migration_wait_main_channel(MigrationState *ms)
{
    /* Wait until one PONG message received */
    qemu_sem_wait(&ms->rp_state.rp_pong_acks);
}

/*
 * Switch from normal iteration to postcopy
 * Returns non-0 on error
 */
static int postcopy_start(MigrationState *ms, Error **errp)
{
    int ret;
    QIOChannelBuffer *bioc;
    QEMUFile *fb;
    uint64_t bandwidth = migrate_max_postcopy_bandwidth();
    bool restart_block = false;
    int cur_state = MIGRATION_STATUS_ACTIVE;

    if (migrate_postcopy_preempt()) {
        migration_wait_main_channel(ms);
        if (postcopy_preempt_establish_channel(ms)) {
            migrate_set_state(&ms->state, ms->state, MIGRATION_STATUS_FAILED);
            error_setg(errp, "%s: Failed to establish preempt channel",
                       __func__);
            return -1;
        }
    }

    if (!migrate_pause_before_switchover()) {
        migrate_set_state(&ms->state, MIGRATION_STATUS_ACTIVE,
                          MIGRATION_STATUS_POSTCOPY_ACTIVE);
    }

    trace_postcopy_start();
    bql_lock();
    trace_postcopy_start_set_run();

    ret = migration_stop_vm(ms, RUN_STATE_FINISH_MIGRATE);
    if (ret < 0) {
        error_setg_errno(errp, -ret, "%s: Failed to stop the VM", __func__);
        goto fail;
    }

    ret = migration_maybe_pause(ms, &cur_state,
                                MIGRATION_STATUS_POSTCOPY_ACTIVE);
    if (ret < 0) {
        error_setg_errno(errp, -ret, "%s: Failed in migration_maybe_pause()",
                         __func__);
        goto fail;
    }

    ret = bdrv_inactivate_all();
    if (ret < 0) {
        error_setg_errno(errp, -ret, "%s: Failed in bdrv_inactivate_all()",
                         __func__);
        goto fail;
    }
    restart_block = true;

    /*
     * Cause any non-postcopiable, but iterative devices to
     * send out their final data.
     */
    qemu_savevm_state_complete_precopy(ms->to_dst_file, true, false);

    /*
     * in Finish migrate and with the io-lock held everything should
     * be quiet, but we've potentially still got dirty pages and we
     * need to tell the destination to throw any pages it's already received
     * that are dirty
     */
    if (migrate_postcopy_ram()) {
        ram_postcopy_send_discard_bitmap(ms);
    }

    /*
     * send rest of state - note things that are doing postcopy
     * will notice we're in POSTCOPY_ACTIVE and not actually
     * wrap their state up here
     */
    migration_rate_set(bandwidth);
    if (migrate_postcopy_ram()) {
        /* Ping just for debugging, helps line traces up */
        qemu_savevm_send_ping(ms->to_dst_file, 2);
    }

    /*
     * While loading the device state we may trigger page transfer
     * requests and the fd must be free to process those, and thus
     * the destination must read the whole device state off the fd before
     * it starts processing it.  Unfortunately the ad-hoc migration format
     * doesn't allow the destination to know the size to read without fully
     * parsing it through each devices load-state code (especially the open
     * coded devices that use get/put).
     * So we wrap the device state up in a package with a length at the start;
     * to do this we use a qemu_buf to hold the whole of the device state.
     */
    bioc = qio_channel_buffer_new(4096);
    qio_channel_set_name(QIO_CHANNEL(bioc), "migration-postcopy-buffer");
    fb = qemu_file_new_output(QIO_CHANNEL(bioc));
    object_unref(OBJECT(bioc));

    /*
     * Make sure the receiver can get incoming pages before we send the rest
     * of the state
     */
    qemu_savevm_send_postcopy_listen(fb);

    qemu_savevm_state_complete_precopy(fb, false, false);
    if (migrate_postcopy_ram()) {
        qemu_savevm_send_ping(fb, 3);
    }

    qemu_savevm_send_postcopy_run(fb);

    /* <><> end of stuff going into the package */

    /* Last point of recovery; as soon as we send the package the destination
     * can open devices and potentially start running.
     * Lets just check again we've not got any errors.
     */
    ret = qemu_file_get_error(ms->to_dst_file);
    if (ret) {
        error_setg(errp, "postcopy_start: Migration stream errored (pre package)");
        goto fail_closefb;
    }

    restart_block = false;

    /* Now send that blob */
    if (qemu_savevm_send_packaged(ms->to_dst_file, bioc->data, bioc->usage)) {
        error_setg(errp, "%s: Failed to send packaged data", __func__);
        goto fail_closefb;
    }
    qemu_fclose(fb);

    /* Send a notify to give a chance for anything that needs to happen
     * at the transition to postcopy and after the device state; in particular
     * spice needs to trigger a transition now
     */
    migration_call_notifiers(ms, MIG_EVENT_PRECOPY_DONE, NULL);

    migration_downtime_end(ms);

    bql_unlock();

    if (migrate_postcopy_ram()) {
        /*
         * Although this ping is just for debug, it could potentially be
         * used for getting a better measurement of downtime at the source.
         */
        qemu_savevm_send_ping(ms->to_dst_file, 4);
    }

    if (migrate_release_ram()) {
        ram_postcopy_migrated_memory_release(ms);
    }

    ret = qemu_file_get_error(ms->to_dst_file);
    if (ret) {
        error_setg_errno(errp, -ret, "postcopy_start: Migration stream error");
        bql_lock();
        goto fail;
    }
    trace_postcopy_preempt_enabled(migrate_postcopy_preempt());

    return ret;

fail_closefb:
    qemu_fclose(fb);
fail:
    migrate_set_state(&ms->state, MIGRATION_STATUS_POSTCOPY_ACTIVE,
                          MIGRATION_STATUS_FAILED);
    if (restart_block) {
        /* A failure happened early enough that we know the destination hasn't
         * accessed block devices, so we're safe to recover.
         */
        Error *local_err = NULL;

        bdrv_activate_all(&local_err);
        if (local_err) {
            error_report_err(local_err);
        }
    }
    migration_call_notifiers(ms, MIG_EVENT_PRECOPY_FAILED, NULL);
    bql_unlock();
    return -1;
}

/**
 * migration_maybe_pause: Pause if required to by
 * migrate_pause_before_switchover called with the BQL locked
 * Returns: 0 on success
 */
static int migration_maybe_pause(MigrationState *s,
                                 int *current_active_state,
                                 int new_state)
{
    if (!migrate_pause_before_switchover()) {
        return 0;
    }

    /* Since leaving this state is not atomic with posting the semaphore
     * it's possible that someone could have issued multiple migrate_continue
     * and the semaphore is incorrectly positive at this point;
     * the docs say it's undefined to reinit a semaphore that's already
     * init'd, so use timedwait to eat up any existing posts.
     */
    while (qemu_sem_timedwait(&s->pause_sem, 1) == 0) {
        /* This block intentionally left blank */
    }

    /*
     * If the migration is cancelled when it is in the completion phase,
     * the migration state is set to MIGRATION_STATUS_CANCELLING.
     * So we don't need to wait a semaphore, otherwise we would always
     * wait for the 'pause_sem' semaphore.
     */
    if (s->state != MIGRATION_STATUS_CANCELLING) {
        bql_unlock();
        migrate_set_state(&s->state, *current_active_state,
                          MIGRATION_STATUS_PRE_SWITCHOVER);
        qemu_sem_wait(&s->pause_sem);
        migrate_set_state(&s->state, MIGRATION_STATUS_PRE_SWITCHOVER,
                          new_state);
        *current_active_state = new_state;
        bql_lock();
    }

    return s->state == new_state ? 0 : -EINVAL;
}

static int migration_completion_precopy(MigrationState *s,
                                        int *current_active_state)
{
    int ret;

    bql_lock();

    if (!migrate_mode_is_cpr(s)) {
        ret = migration_stop_vm(s, RUN_STATE_FINISH_MIGRATE);
        if (ret < 0) {
            goto out_unlock;
        }
    }

    ret = migration_maybe_pause(s, current_active_state,
                                MIGRATION_STATUS_DEVICE);
    if (ret < 0) {
        goto out_unlock;
    }

    /*
     * Inactivate disks except in COLO, and track that we have done so in order
     * to remember to reactivate them if migration fails or is cancelled.
     */
    s->block_inactive = !migrate_colo();
    migration_rate_set(RATE_LIMIT_DISABLED);
    ret = qemu_savevm_state_complete_precopy(s->to_dst_file, false,
                                             s->block_inactive);
out_unlock:
    bql_unlock();
    return ret;
}

static void migration_completion_postcopy(MigrationState *s)
{
    trace_migration_completion_postcopy_end();

    bql_lock();
    qemu_savevm_state_complete_postcopy(s->to_dst_file);
    bql_unlock();

    /*
     * Shutdown the postcopy fast path thread.  This is only needed when dest
     * QEMU binary is old (7.1/7.2).  QEMU 8.0+ doesn't need this.
     */
    if (migrate_postcopy_preempt() && s->preempt_pre_7_2) {
        postcopy_preempt_shutdown_file(s);
    }

    trace_migration_completion_postcopy_end_after_complete();
}

static void migration_completion_failed(MigrationState *s,
                                        int current_active_state)
{
    if (s->block_inactive && (s->state == MIGRATION_STATUS_ACTIVE ||
                              s->state == MIGRATION_STATUS_DEVICE)) {
        /*
         * If not doing postcopy, vm_start() will be called: let's
         * regain control on images.
         */
        Error *local_err = NULL;

        bql_lock();
        bdrv_activate_all(&local_err);
        if (local_err) {
            error_report_err(local_err);
        } else {
            s->block_inactive = false;
        }
        bql_unlock();
    }

    migrate_set_state(&s->state, current_active_state,
                      MIGRATION_STATUS_FAILED);
}

/**
 * migration_completion: Used by migration_thread when there's not much left.
 *   The caller 'breaks' the loop when this returns.
 *
 * @s: Current migration state
 */
static void migration_completion(MigrationState *s)
{
    int ret = 0;
    int current_active_state = s->state;
    Error *local_err = NULL;

    if (s->state == MIGRATION_STATUS_ACTIVE) {
        ret = migration_completion_precopy(s, &current_active_state);
    } else if (s->state == MIGRATION_STATUS_POSTCOPY_ACTIVE) {
        migration_completion_postcopy(s);
    } else {
        ret = -1;
    }

    if (ret < 0) {
        goto fail;
    }

    if (close_return_path_on_source(s)) {
        goto fail;
    }

    if (qemu_file_get_error(s->to_dst_file)) {
        trace_migration_completion_file_err();
        goto fail;
    }

    if (migrate_colo() && s->state == MIGRATION_STATUS_ACTIVE) {
        /* COLO does not support postcopy */
        migrate_set_state(&s->state, MIGRATION_STATUS_ACTIVE,
                          MIGRATION_STATUS_COLO);
    } else {
        migration_completion_end(s);
    }

    return;

fail:
    if (qemu_file_get_error_obj(s->to_dst_file, &local_err)) {
        migrate_set_error(s, local_err);
        error_free(local_err);
    } else if (ret) {
        error_setg_errno(&local_err, -ret, "Error in migration completion");
        migrate_set_error(s, local_err);
        error_free(local_err);
    }

    migration_completion_failed(s, current_active_state);
}

/**
 * bg_migration_completion: Used by bg_migration_thread when after all the
 *   RAM has been saved. The caller 'breaks' the loop when this returns.
 *
 * @s: Current migration state
 */
static void bg_migration_completion(MigrationState *s)
{
    int current_active_state = s->state;

    if (s->state == MIGRATION_STATUS_ACTIVE) {
        /*
         * By this moment we have RAM content saved into the migration stream.
         * The next step is to flush the non-RAM content (device state)
         * right after the ram content. The device state has been stored into
         * the temporary buffer before RAM saving started.
         */
        qemu_put_buffer(s->to_dst_file, s->bioc->data, s->bioc->usage);
        qemu_fflush(s->to_dst_file);
    } else if (s->state == MIGRATION_STATUS_CANCELLING) {
        goto fail;
    }

    if (qemu_file_get_error(s->to_dst_file)) {
        trace_migration_completion_file_err();
        goto fail;
    }

    migration_completion_end(s);
    return;

fail:
    migrate_set_state(&s->state, current_active_state,
                      MIGRATION_STATUS_FAILED);
}

typedef enum MigThrError {
    /* No error detected */
    MIG_THR_ERR_NONE = 0,
    /* Detected error, but resumed successfully */
    MIG_THR_ERR_RECOVERED = 1,
    /* Detected fatal error, need to exit */
    MIG_THR_ERR_FATAL = 2,
} MigThrError;

static int postcopy_resume_handshake(MigrationState *s)
{
    qemu_savevm_send_postcopy_resume(s->to_dst_file);

    while (s->state == MIGRATION_STATUS_POSTCOPY_RECOVER) {
        if (migration_rp_wait(s)) {
            return -1;
        }
    }

    if (s->state == MIGRATION_STATUS_POSTCOPY_ACTIVE) {
        return 0;
    }

    return -1;
}

/* Return zero if success, or <0 for error */
static int postcopy_do_resume(MigrationState *s)
{
    int ret;

    /*
     * Call all the resume_prepare() hooks, so that modules can be
     * ready for the migration resume.
     */
    ret = qemu_savevm_state_resume_prepare(s);
    if (ret) {
        error_report("%s: resume_prepare() failure detected: %d",
                     __func__, ret);
        return ret;
    }

    /*
     * If preempt is enabled, re-establish the preempt channel.  Note that
     * we do it after resume prepare to make sure the main channel will be
     * created before the preempt channel.  E.g. with weak network, the
     * dest QEMU may get messed up with the preempt and main channels on
     * the order of connection setup.  This guarantees the correct order.
     */
    ret = postcopy_preempt_establish_channel(s);
    if (ret) {
        error_report("%s: postcopy_preempt_establish_channel(): %d",
                     __func__, ret);
        return ret;
    }

    /*
     * Last handshake with destination on the resume (destination will
     * switch to postcopy-active afterwards)
     */
    ret = postcopy_resume_handshake(s);
    if (ret) {
        error_report("%s: handshake failed: %d", __func__, ret);
        return ret;
    }

    return 0;
}

/*
 * We don't return until we are in a safe state to continue current
 * postcopy migration.  Returns MIG_THR_ERR_RECOVERED if recovered, or
 * MIG_THR_ERR_FATAL if unrecovery failure happened.
 */
static MigThrError postcopy_pause(MigrationState *s)
{
    assert(s->state == MIGRATION_STATUS_POSTCOPY_ACTIVE);

    while (true) {
        QEMUFile *file;

        /*
         * We're already pausing, so ignore any errors on the return
         * path and just wait for the thread to finish. It will be
         * re-created when we resume.
         */
        close_return_path_on_source(s);

        /*
         * Current channel is possibly broken. Release it.  Note that this is
         * guaranteed even without lock because to_dst_file should only be
         * modified by the migration thread.  That also guarantees that the
         * unregister of yank is safe too without the lock.  It should be safe
         * even to be within the qemu_file_lock, but we didn't do that to avoid
         * taking more mutex (yank_lock) within qemu_file_lock.  TL;DR: we make
         * the qemu_file_lock critical section as small as possible.
         */
        assert(s->to_dst_file);
        migration_ioc_unregister_yank_from_file(s->to_dst_file);
        qemu_mutex_lock(&s->qemu_file_lock);
        file = s->to_dst_file;
        s->to_dst_file = NULL;
        qemu_mutex_unlock(&s->qemu_file_lock);

        qemu_file_shutdown(file);
        qemu_fclose(file);

        migrate_set_state(&s->state, s->state,
                          MIGRATION_STATUS_POSTCOPY_PAUSED);

        error_report("Detected IO failure for postcopy. "
                     "Migration paused.");

        /*
         * We wait until things fixed up. Then someone will setup the
         * status back for us.
         */
        while (s->state == MIGRATION_STATUS_POSTCOPY_PAUSED) {
            qemu_sem_wait(&s->postcopy_pause_sem);
        }

        if (s->state == MIGRATION_STATUS_POSTCOPY_RECOVER) {
            /* Woken up by a recover procedure. Give it a shot */

            /* Do the resume logic */
            if (postcopy_do_resume(s) == 0) {
                /* Let's continue! */
                trace_postcopy_pause_continued();
                return MIG_THR_ERR_RECOVERED;
            } else {
                /*
                 * Something wrong happened during the recovery, let's
                 * pause again. Pause is always better than throwing
                 * data away.
                 */
                continue;
            }
        } else {
            /* This is not right... Time to quit. */
            return MIG_THR_ERR_FATAL;
        }
    }
}

void migration_file_set_error(int err)
{
    MigrationState *s = current_migration;

    WITH_QEMU_LOCK_GUARD(&s->qemu_file_lock) {
        if (s->to_dst_file) {
            qemu_file_set_error(s->to_dst_file, err);
        }
    }
}

static MigThrError migration_detect_error(MigrationState *s)
{
    int ret;
    int state = s->state;
    Error *local_error = NULL;

    if (state == MIGRATION_STATUS_CANCELLING ||
        state == MIGRATION_STATUS_CANCELLED) {
        /* End the migration, but don't set the state to failed */
        return MIG_THR_ERR_FATAL;
    }

    /*
     * Try to detect any file errors.  Note that postcopy_qemufile_src will
     * be NULL when postcopy preempt is not enabled.
     */
    ret = qemu_file_get_error_obj_any(s->to_dst_file,
                                      s->postcopy_qemufile_src,
                                      &local_error);
    if (!ret) {
        /* Everything is fine */
        assert(!local_error);
        return MIG_THR_ERR_NONE;
    }

    if (local_error) {
        migrate_set_error(s, local_error);
        error_free(local_error);
    }

    if (state == MIGRATION_STATUS_POSTCOPY_ACTIVE && ret) {
        /*
         * For postcopy, we allow the network to be down for a
         * while. After that, it can be continued by a
         * recovery phase.
         */
        return postcopy_pause(s);
    } else {
        /*
         * For precopy (or postcopy with error outside IO), we fail
         * with no time.
         */
        migrate_set_state(&s->state, state, MIGRATION_STATUS_FAILED);
        trace_migration_thread_file_err();

        /* Time to stop the migration, now. */
        return MIG_THR_ERR_FATAL;
    }
}

static void migration_completion_end(MigrationState *s)
{
    uint64_t bytes = migration_transferred_bytes();
    int64_t end_time = qemu_clock_get_ms(QEMU_CLOCK_REALTIME);
    int64_t transfer_time;

    /*
     * Take the BQL here so that query-migrate on the QMP thread sees:
     * - atomic update of s->total_time and s->mbps;
     * - correct ordering of s->mbps update vs. s->state;
     */
    bql_lock();
    migration_downtime_end(s);
    s->total_time = end_time - s->start_time;
    transfer_time = s->total_time - s->setup_time;
    if (transfer_time) {
        s->mbps = ((double) bytes * 8.0) / transfer_time / 1000;
    }

    migrate_set_state(&s->state, s->state,
                      MIGRATION_STATUS_COMPLETED);
    bql_unlock();
}

static void update_iteration_initial_status(MigrationState *s)
{
    /*
     * Update these three fields at the same time to avoid mismatch info lead
     * wrong speed calculation.
     */
    s->iteration_start_time = qemu_clock_get_ms(QEMU_CLOCK_REALTIME);
    s->iteration_initial_bytes = migration_transferred_bytes();
    s->iteration_initial_pages = ram_get_total_transferred_pages();
}

static void migration_update_counters(MigrationState *s,
                                      int64_t current_time)
{
    uint64_t transferred, transferred_pages, time_spent;
    uint64_t current_bytes; /* bytes transferred since the beginning */
    uint64_t switchover_bw;
    /* Expected bandwidth when switching over to destination QEMU */
    double expected_bw_per_ms;
    double bandwidth;

    if (current_time < s->iteration_start_time + BUFFER_DELAY) {
        return;
    }

    switchover_bw = migrate_avail_switchover_bandwidth();
    current_bytes = migration_transferred_bytes();
    transferred = current_bytes - s->iteration_initial_bytes;
    time_spent = current_time - s->iteration_start_time;
    bandwidth = (double)transferred / time_spent;

    if (switchover_bw) {
        /*
         * If the user specified a switchover bandwidth, let's trust the
         * user so that can be more accurate than what we estimated.
         */
        expected_bw_per_ms = switchover_bw / 1000;
    } else {
        /* If the user doesn't specify bandwidth, we use the estimated */
        expected_bw_per_ms = bandwidth;
    }

    s->threshold_size = expected_bw_per_ms * migrate_downtime_limit();

    s->mbps = (((double) transferred * 8.0) /
               ((double) time_spent / 1000.0)) / 1000.0 / 1000.0;

    transferred_pages = ram_get_total_transferred_pages() -
                            s->iteration_initial_pages;
    s->pages_per_second = (double) transferred_pages /
                             (((double) time_spent / 1000.0));

    /*
     * if we haven't sent anything, we don't want to
     * recalculate. 10000 is a small enough number for our purposes
     */
    if (stat64_get(&mig_stats.dirty_pages_rate) &&
        transferred > 10000) {
        s->expected_downtime =
            stat64_get(&mig_stats.dirty_bytes_last_sync) / expected_bw_per_ms;
    }

    migration_rate_reset();

    update_iteration_initial_status(s);

    trace_migrate_transferred(transferred, time_spent,
                              /* Both in unit bytes/ms */
                              bandwidth, switchover_bw / 1000,
                              s->threshold_size);
}

static bool migration_can_switchover(MigrationState *s)
{
    if (!migrate_switchover_ack()) {
        return true;
    }

    /* No reason to wait for switchover ACK if VM is stopped */
    if (!runstate_is_running()) {
        return true;
    }

    return s->switchover_acked;
}

/* Migration thread iteration status */
typedef enum {
    MIG_ITERATE_RESUME,         /* Resume current iteration */
    MIG_ITERATE_SKIP,           /* Skip current iteration */
    MIG_ITERATE_BREAK,          /* Break the loop */
} MigIterateState;

/*
 * Return true if continue to the next iteration directly, false
 * otherwise.
 */
static MigIterateState migration_iteration_run(MigrationState *s)
{
    uint64_t must_precopy, can_postcopy, pending_size;
    Error *local_err = NULL;
    bool in_postcopy = s->state == MIGRATION_STATUS_POSTCOPY_ACTIVE;
    bool can_switchover = migration_can_switchover(s);

    qemu_savevm_state_pending_estimate(&must_precopy, &can_postcopy);
    pending_size = must_precopy + can_postcopy;
    trace_migrate_pending_estimate(pending_size, must_precopy, can_postcopy);

    if (pending_size < s->threshold_size) {
        qemu_savevm_state_pending_exact(&must_precopy, &can_postcopy);
        pending_size = must_precopy + can_postcopy;
        trace_migrate_pending_exact(pending_size, must_precopy, can_postcopy);
    }

    if ((!pending_size || pending_size < s->threshold_size) && can_switchover) {
        trace_migration_thread_low_pending(pending_size);
        migration_completion(s);
        return MIG_ITERATE_BREAK;
    }

    /* Still a significant amount to transfer */
    if (!in_postcopy && must_precopy <= s->threshold_size && can_switchover &&
        qatomic_read(&s->start_postcopy)) {
        if (postcopy_start(s, &local_err)) {
            migrate_set_error(s, local_err);
            error_report_err(local_err);
        }
        return MIG_ITERATE_SKIP;
    }

    /* Just another iteration step */
    qemu_savevm_state_iterate(s->to_dst_file, in_postcopy);
    return MIG_ITERATE_RESUME;
}

static void migration_iteration_finish(MigrationState *s)
{
    /* If we enabled cpu throttling for auto-converge, turn it off. */
    cpu_throttle_stop();

    bql_lock();
    switch (s->state) {
    case MIGRATION_STATUS_COMPLETED:
        runstate_set(RUN_STATE_POSTMIGRATE);
        break;
    case MIGRATION_STATUS_COLO:
        assert(migrate_colo());
        migrate_start_colo_process(s);
        s->vm_old_state = RUN_STATE_RUNNING;
        /* Fallthrough */
    case MIGRATION_STATUS_FAILED:
    case MIGRATION_STATUS_CANCELLED:
    case MIGRATION_STATUS_CANCELLING:
        if (runstate_is_live(s->vm_old_state)) {
            if (!runstate_check(RUN_STATE_SHUTDOWN)) {
                vm_start();
            }
        } else {
            if (runstate_check(RUN_STATE_FINISH_MIGRATE)) {
                runstate_set(s->vm_old_state);
            }
        }
        break;

    default:
        /* Should not reach here, but if so, forgive the VM. */
        error_report("%s: Unknown ending state %d", __func__, s->state);
        break;
    }

    migration_bh_schedule(migrate_fd_cleanup_bh, s);
    bql_unlock();
}

static void bg_migration_iteration_finish(MigrationState *s)
{
    /*
     * Stop tracking RAM writes - un-protect memory, un-register UFFD
     * memory ranges, flush kernel wait queues and wake up threads
     * waiting for write fault to be resolved.
     */
    ram_write_tracking_stop();

    bql_lock();
    switch (s->state) {
    case MIGRATION_STATUS_COMPLETED:
    case MIGRATION_STATUS_ACTIVE:
    case MIGRATION_STATUS_FAILED:
    case MIGRATION_STATUS_CANCELLED:
    case MIGRATION_STATUS_CANCELLING:
        break;

    default:
        /* Should not reach here, but if so, forgive the VM. */
        error_report("%s: Unknown ending state %d", __func__, s->state);
        break;
    }

    migration_bh_schedule(migrate_fd_cleanup_bh, s);
    bql_unlock();
}

/*
 * Return true if continue to the next iteration directly, false
 * otherwise.
 */
static MigIterateState bg_migration_iteration_run(MigrationState *s)
{
    int res;

    res = qemu_savevm_state_iterate(s->to_dst_file, false);
    if (res > 0) {
        bg_migration_completion(s);
        return MIG_ITERATE_BREAK;
    }

    return MIG_ITERATE_RESUME;
}

void migration_make_urgent_request(void)
{
    qemu_sem_post(&migrate_get_current()->rate_limit_sem);
}

void migration_consume_urgent_request(void)
{
    qemu_sem_wait(&migrate_get_current()->rate_limit_sem);
}

/* Returns true if the rate limiting was broken by an urgent request */
bool migration_rate_limit(void)
{
    int64_t now = qemu_clock_get_ms(QEMU_CLOCK_REALTIME);
    MigrationState *s = migrate_get_current();

    bool urgent = false;
    migration_update_counters(s, now);
    if (migration_rate_exceeded(s->to_dst_file)) {

        if (qemu_file_get_error(s->to_dst_file)) {
            return false;
        }
        /*
         * Wait for a delay to do rate limiting OR
         * something urgent to post the semaphore.
         */
        int ms = s->iteration_start_time + BUFFER_DELAY - now;
        trace_migration_rate_limit_pre(ms);
        if (qemu_sem_timedwait(&s->rate_limit_sem, ms) == 0) {
            /*
             * We were woken by one or more urgent things but
             * the timedwait will have consumed one of them.
             * The service routine for the urgent wake will dec
             * the semaphore itself for each item it consumes,
             * so add this one we just eat back.
             */
            qemu_sem_post(&s->rate_limit_sem);
            urgent = true;
        }
        trace_migration_rate_limit_post(urgent);
    }
    return urgent;
}

/*
 * if failover devices are present, wait they are completely
 * unplugged
 */

static void qemu_savevm_wait_unplug(MigrationState *s, int old_state,
                                    int new_state)
{
    if (qemu_savevm_state_guest_unplug_pending()) {
        migrate_set_state(&s->state, old_state, MIGRATION_STATUS_WAIT_UNPLUG);

        while (s->state == MIGRATION_STATUS_WAIT_UNPLUG &&
               qemu_savevm_state_guest_unplug_pending()) {
            qemu_sem_timedwait(&s->wait_unplug_sem, 250);
        }
        if (s->state != MIGRATION_STATUS_WAIT_UNPLUG) {
            int timeout = 120; /* 30 seconds */
            /*
             * migration has been canceled
             * but as we have started an unplug we must wait the end
             * to be able to plug back the card
             */
            while (timeout-- && qemu_savevm_state_guest_unplug_pending()) {
                qemu_sem_timedwait(&s->wait_unplug_sem, 250);
            }
            if (qemu_savevm_state_guest_unplug_pending() &&
                !qtest_enabled()) {
                warn_report("migration: partially unplugged device on "
                            "failure");
            }
        }

        migrate_set_state(&s->state, MIGRATION_STATUS_WAIT_UNPLUG, new_state);
    } else {
        migrate_set_state(&s->state, old_state, new_state);
    }
}

/*
 * Master migration thread on the source VM.
 * It drives the migration and pumps the data down the outgoing channel.
 */
static void *migration_thread(void *opaque)
{
    MigrationState *s = opaque;
    MigrationThread *thread = NULL;
    int64_t setup_start = qemu_clock_get_ms(QEMU_CLOCK_HOST);
    MigThrError thr_error;
    bool urgent = false;

    thread = migration_threads_add("live_migration", qemu_get_thread_id());

    rcu_register_thread();

    object_ref(OBJECT(s));
    update_iteration_initial_status(s);

    if (!multifd_send_setup()) {
        goto out;
    }

    bql_lock();
    qemu_savevm_state_header(s->to_dst_file);
    bql_unlock();

    /*
     * If we opened the return path, we need to make sure dst has it
     * opened as well.
     */
    if (s->rp_state.rp_thread_created) {
        /* Now tell the dest that it should open its end so it can reply */
        qemu_savevm_send_open_return_path(s->to_dst_file);

        /* And do a ping that will make stuff easier to debug */
        qemu_savevm_send_ping(s->to_dst_file, 1);
    }

    if (migrate_postcopy()) {
        /*
         * Tell the destination that we *might* want to do postcopy later;
         * if the other end can't do postcopy it should fail now, nice and
         * early.
         */
        qemu_savevm_send_postcopy_advise(s->to_dst_file);
    }

    if (migrate_colo()) {
        /* Notify migration destination that we enable COLO */
        qemu_savevm_send_colo_enable(s->to_dst_file);
    }

    bql_lock();
    qemu_savevm_state_setup(s->to_dst_file);
    bql_unlock();

    qemu_savevm_wait_unplug(s, MIGRATION_STATUS_SETUP,
                               MIGRATION_STATUS_ACTIVE);

    s->setup_time = qemu_clock_get_ms(QEMU_CLOCK_HOST) - setup_start;

    trace_migration_thread_setup_complete();

    while (migration_is_active()) {
        if (urgent || !migration_rate_exceeded(s->to_dst_file)) {
            MigIterateState iter_state = migration_iteration_run(s);
            if (iter_state == MIG_ITERATE_SKIP) {
                continue;
            } else if (iter_state == MIG_ITERATE_BREAK) {
                break;
            }
        }

        /*
         * Try to detect any kind of failures, and see whether we
         * should stop the migration now.
         */
        thr_error = migration_detect_error(s);
        if (thr_error == MIG_THR_ERR_FATAL) {
            /* Stop migration */
            break;
        } else if (thr_error == MIG_THR_ERR_RECOVERED) {
            /*
             * Just recovered from a e.g. network failure, reset all
             * the local variables. This is important to avoid
             * breaking transferred_bytes and bandwidth calculation
             */
            update_iteration_initial_status(s);
        }

        urgent = migration_rate_limit();
    }

out:
    trace_migration_thread_after_loop();
    migration_iteration_finish(s);
    object_unref(OBJECT(s));
    rcu_unregister_thread();
    migration_threads_remove(thread);
    return NULL;
}

static void bg_migration_vm_start_bh(void *opaque)
{
    MigrationState *s = opaque;

    vm_resume(s->vm_old_state);
    migration_downtime_end(s);
}

/**
 * Background snapshot thread, based on live migration code.
 * This is an alternative implementation of live migration mechanism
 * introduced specifically to support background snapshots.
 *
 * It takes advantage of userfault_fd write protection mechanism introduced
 * in v5.7 kernel. Compared to existing dirty page logging migration much
 * lesser stream traffic is produced resulting in smaller snapshot images,
 * simply cause of no page duplicates can get into the stream.
 *
 * Another key point is that generated vmstate stream reflects machine state
 * 'frozen' at the beginning of snapshot creation compared to dirty page logging
 * mechanism, which effectively results in that saved snapshot is the state of VM
 * at the end of the process.
 */
static void *bg_migration_thread(void *opaque)
{
    MigrationState *s = opaque;
    int64_t setup_start;
    MigThrError thr_error;
    QEMUFile *fb;
    bool early_fail = true;

    rcu_register_thread();
    object_ref(OBJECT(s));

    migration_rate_set(RATE_LIMIT_DISABLED);

    setup_start = qemu_clock_get_ms(QEMU_CLOCK_HOST);
    /*
     * We want to save vmstate for the moment when migration has been
     * initiated but also we want to save RAM content while VM is running.
     * The RAM content should appear first in the vmstate. So, we first
     * stash the non-RAM part of the vmstate to the temporary buffer,
     * then write RAM part of the vmstate to the migration stream
     * with vCPUs running and, finally, write stashed non-RAM part of
     * the vmstate from the buffer to the migration stream.
     */
    s->bioc = qio_channel_buffer_new(512 * 1024);
    qio_channel_set_name(QIO_CHANNEL(s->bioc), "vmstate-buffer");
    fb = qemu_file_new_output(QIO_CHANNEL(s->bioc));
    object_unref(OBJECT(s->bioc));

    update_iteration_initial_status(s);

    /*
     * Prepare for tracking memory writes with UFFD-WP - populate
     * RAM pages before protecting.
     */
#ifdef __linux__
    ram_write_tracking_prepare();
#endif

    bql_lock();
    qemu_savevm_state_header(s->to_dst_file);
    qemu_savevm_state_setup(s->to_dst_file);
    bql_unlock();

    qemu_savevm_wait_unplug(s, MIGRATION_STATUS_SETUP,
                               MIGRATION_STATUS_ACTIVE);

    s->setup_time = qemu_clock_get_ms(QEMU_CLOCK_HOST) - setup_start;

    trace_migration_thread_setup_complete();

    bql_lock();

    if (migration_stop_vm(s, RUN_STATE_PAUSED)) {
        goto fail;
    }
    /*
     * Put vCPUs in sync with shadow context structures, then
     * save their state to channel-buffer along with devices.
     */
    cpu_synchronize_all_states();
    if (qemu_savevm_state_complete_precopy_non_iterable(fb, false, false)) {
        goto fail;
    }
    /*
     * Since we are going to get non-iterable state data directly
     * from s->bioc->data, explicit flush is needed here.
     */
    qemu_fflush(fb);

    /* Now initialize UFFD context and start tracking RAM writes */
    if (ram_write_tracking_start()) {
        goto fail;
    }
    early_fail = false;

    /*
     * Start VM from BH handler to avoid write-fault lock here.
     * UFFD-WP protection for the whole RAM is already enabled so
     * calling VM state change notifiers from vm_start() would initiate
     * writes to virtio VQs memory which is in write-protected region.
     */
    migration_bh_schedule(bg_migration_vm_start_bh, s);
    bql_unlock();

    while (migration_is_active()) {
        MigIterateState iter_state = bg_migration_iteration_run(s);
        if (iter_state == MIG_ITERATE_SKIP) {
            continue;
        } else if (iter_state == MIG_ITERATE_BREAK) {
            break;
        }

        /*
         * Try to detect any kind of failures, and see whether we
         * should stop the migration now.
         */
        thr_error = migration_detect_error(s);
        if (thr_error == MIG_THR_ERR_FATAL) {
            /* Stop migration */
            break;
        }

        migration_update_counters(s, qemu_clock_get_ms(QEMU_CLOCK_REALTIME));
    }

    trace_migration_thread_after_loop();

fail:
    if (early_fail) {
        migrate_set_state(&s->state, MIGRATION_STATUS_ACTIVE,
                MIGRATION_STATUS_FAILED);
        bql_unlock();
    }

    bg_migration_iteration_finish(s);

    qemu_fclose(fb);
    object_unref(OBJECT(s));
    rcu_unregister_thread();

    return NULL;
}

void migrate_fd_connect(MigrationState *s, Error *error_in)
{
    Error *local_err = NULL;
    uint64_t rate_limit;
    bool resume = s->state == MIGRATION_STATUS_POSTCOPY_PAUSED;
    int ret;

    /*
     * If there's a previous error, free it and prepare for another one.
     * Meanwhile if migration completes successfully, there won't have an error
     * dumped when calling migrate_fd_cleanup().
     */
    migrate_error_free(s);

    s->expected_downtime = migrate_downtime_limit();
    if (error_in) {
        migrate_fd_error(s, error_in);
        if (resume) {
            /*
             * Don't do cleanup for resume if channel is invalid, but only dump
             * the error.  We wait for another channel connect from the user.
             * The error_report still gives HMP user a hint on what failed.
             * It's normally done in migrate_fd_cleanup(), but call it here
             * explicitly.
             */
            error_report_err(error_copy(s->error));
        } else {
            migrate_fd_cleanup(s);
        }
        return;
    }

    if (resume) {
        /* This is a resumed migration */
        rate_limit = migrate_max_postcopy_bandwidth();
    } else {
        /* This is a fresh new migration */
        rate_limit = migrate_max_bandwidth();

        /* Notify before starting migration thread */
        if (migration_call_notifiers(s, MIG_EVENT_PRECOPY_SETUP, &local_err)) {
            goto fail;
        }
    }

    migration_rate_set(rate_limit);
    qemu_file_set_blocking(s->to_dst_file, true);

    /*
     * Open the return path. For postcopy, it is used exclusively. For
     * precopy, only if user specified "return-path" capability would
     * QEMU uses the return path.
     */
    if (migrate_postcopy_ram() || migrate_return_path()) {
        if (open_return_path_on_source(s)) {
            error_setg(&local_err, "Unable to open return-path for postcopy");
            goto fail;
        }
    }

    /*
     * This needs to be done before resuming a postcopy.  Note: for newer
     * QEMUs we will delay the channel creation until postcopy_start(), to
     * avoid disorder of channel creations.
     */
    if (migrate_postcopy_preempt() && s->preempt_pre_7_2) {
        postcopy_preempt_setup(s);
    }

    if (resume) {
        /* Wakeup the main migration thread to do the recovery */
        migrate_set_state(&s->state, MIGRATION_STATUS_POSTCOPY_PAUSED,
                          MIGRATION_STATUS_POSTCOPY_RECOVER);
        qemu_sem_post(&s->postcopy_pause_sem);
        return;
    }

    if (migrate_mode_is_cpr(s)) {
        ret = migration_stop_vm(s, RUN_STATE_FINISH_MIGRATE);
        if (ret < 0) {
            error_setg(&local_err, "migration_stop_vm failed, error %d", -ret);
            goto fail;
        }
    }

    if (migrate_background_snapshot()) {
        qemu_thread_create(&s->thread, "bg_snapshot",
                bg_migration_thread, s, QEMU_THREAD_JOINABLE);
    } else {
        qemu_thread_create(&s->thread, "live_migration",
                migration_thread, s, QEMU_THREAD_JOINABLE);
    }
    s->migration_thread_running = true;
    return;

fail:
    migrate_set_error(s, local_err);
    migrate_set_state(&s->state, s->state, MIGRATION_STATUS_FAILED);
    error_report_err(local_err);
    migrate_fd_cleanup(s);
}

static void migration_class_init(ObjectClass *klass, void *data)
{
    DeviceClass *dc = DEVICE_CLASS(klass);

    dc->user_creatable = false;
    device_class_set_props(dc, migration_properties);
}

static void migration_instance_finalize(Object *obj)
{
    MigrationState *ms = MIGRATION_OBJ(obj);

    qemu_mutex_destroy(&ms->error_mutex);
    qemu_mutex_destroy(&ms->qemu_file_lock);
    qemu_sem_destroy(&ms->wait_unplug_sem);
    qemu_sem_destroy(&ms->rate_limit_sem);
    qemu_sem_destroy(&ms->pause_sem);
    qemu_sem_destroy(&ms->postcopy_pause_sem);
    qemu_sem_destroy(&ms->rp_state.rp_sem);
    qemu_sem_destroy(&ms->rp_state.rp_pong_acks);
    qemu_sem_destroy(&ms->postcopy_qemufile_src_sem);
    error_free(ms->error);
}

static void migration_instance_init(Object *obj)
{
    MigrationState *ms = MIGRATION_OBJ(obj);

    ms->state = MIGRATION_STATUS_NONE;
    ms->mbps = -1;
    ms->pages_per_second = -1;
    qemu_sem_init(&ms->pause_sem, 0);
    qemu_mutex_init(&ms->error_mutex);

    migrate_params_init(&ms->parameters);

    qemu_sem_init(&ms->postcopy_pause_sem, 0);
    qemu_sem_init(&ms->rp_state.rp_sem, 0);
    qemu_sem_init(&ms->rp_state.rp_pong_acks, 0);
    qemu_sem_init(&ms->rate_limit_sem, 0);
    qemu_sem_init(&ms->wait_unplug_sem, 0);
    qemu_sem_init(&ms->postcopy_qemufile_src_sem, 0);
    qemu_mutex_init(&ms->qemu_file_lock);
}

/*
 * Return true if check pass, false otherwise. Error will be put
 * inside errp if provided.
 */
static bool migration_object_check(MigrationState *ms, Error **errp)
{
    /* Assuming all off */
    bool old_caps[MIGRATION_CAPABILITY__MAX] = { 0 };

    if (!migrate_params_check(&ms->parameters, errp)) {
        return false;
    }

    return migrate_caps_check(old_caps, ms->capabilities, errp);
}

static const TypeInfo migration_type = {
    .name = TYPE_MIGRATION,
    /*
     * NOTE: TYPE_MIGRATION is not really a device, as the object is
     * not created using qdev_new(), it is not attached to the qdev
     * device tree, and it is never realized.
     *
     * TODO: Make this TYPE_OBJECT once QOM provides something like
     * TYPE_DEVICE's "-global" properties.
     */
    .parent = TYPE_DEVICE,
    .class_init = migration_class_init,
    .class_size = sizeof(MigrationClass),
    .instance_size = sizeof(MigrationState),
    .instance_init = migration_instance_init,
    .instance_finalize = migration_instance_finalize,
};

static void register_migration_types(void)
{
    type_register_static(&migration_type);
}

type_init(register_migration_types);<|MERGE_RESOLUTION|>--- conflicted
+++ resolved
@@ -140,11 +140,6 @@
     if (addr->transport == MIGRATION_ADDRESS_TYPE_SOCKET) {
         SocketAddress *saddr = &addr->u.socket;
 
-<<<<<<< HEAD
-        return saddr->type == SOCKET_ADDRESS_TYPE_INET ||
-               saddr->type == SOCKET_ADDRESS_TYPE_UNIX ||
-               saddr->type == SOCKET_ADDRESS_TYPE_VSOCK;
-=======
         return (saddr->type == SOCKET_ADDRESS_TYPE_INET ||
                 saddr->type == SOCKET_ADDRESS_TYPE_UNIX ||
                 saddr->type == SOCKET_ADDRESS_TYPE_VSOCK);
@@ -164,7 +159,6 @@
 {
     if (addr->transport == MIGRATION_ADDRESS_TYPE_FILE) {
         return true;
->>>>>>> c25df57a
     }
 
     return false;
@@ -736,7 +730,6 @@
     migrate_set_state(&mis->state, MIGRATION_STATUS_ACTIVE,
                       MIGRATION_STATUS_COMPLETED);
     migration_incoming_state_destroy();
-    object_unref(OBJECT(migrate_get_current()));
 }
 
 static void coroutine_fn
@@ -801,13 +794,7 @@
         goto fail;
     }
 
-<<<<<<< HEAD
-    mis->bh = qemu_bh_new(process_incoming_migration_bh, mis);
-    object_ref(OBJECT(migrate_get_current()));
-    qemu_bh_schedule(mis->bh);
-=======
     migration_bh_schedule(process_incoming_migration_bh, mis);
->>>>>>> c25df57a
     return;
 fail:
     migrate_set_state(&mis->state, MIGRATION_STATUS_ACTIVE,
