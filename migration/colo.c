--- conflicted
+++ resolved
@@ -837,20 +837,11 @@
     /* Make sure all file formats throw away their mutable metadata */
     bql_lock();
     bdrv_activate_all(&local_err);
-<<<<<<< HEAD
-    if (local_err) {
-        bql_unlock();
+    bql_unlock();
+    if (local_err) {
         error_report_err(local_err);
         return NULL;
     }
-    bql_unlock();
-=======
-    bql_unlock();
-    if (local_err) {
-        error_report_err(local_err);
-        return NULL;
-    }
->>>>>>> ae35f033
 
     failover_init_state();
 
@@ -944,16 +935,8 @@
     assert(bql_locked());
     assert(migration_incoming_colo_enabled());
 
-<<<<<<< HEAD
-    if (!migration_incoming_colo_enabled()) {
-        return 0;
-    }
-
-    qemu_thread_create(&th, "COLO incoming", colo_process_incoming_thread,
-=======
     qemu_thread_create(&th, MIGRATION_THREAD_DST_COLO,
                        colo_process_incoming_thread,
->>>>>>> ae35f033
                        mis, QEMU_THREAD_JOINABLE);
 
     mis->colo_incoming_co = qemu_coroutine_self();
