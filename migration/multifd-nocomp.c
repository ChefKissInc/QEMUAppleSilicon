/*
 * Multifd RAM migration without compression
 *
 * Copyright (c) 2019-2020 Red Hat Inc
 *
 * Authors:
 *  Juan Quintela <quintela@redhat.com>
 *
 * This work is licensed under the terms of the GNU GPL, version 2 or later.
 * See the COPYING file in the top-level directory.
 */

#include "qemu/osdep.h"
#include "exec/ramblock.h"
#include "exec/target_page.h"
#include "file.h"
#include "migration-stats.h"
#include "multifd.h"
#include "options.h"
#include "qapi/error.h"
#include "qemu/cutils.h"
#include "qemu/error-report.h"
#include "trace.h"
#include "qemu-file.h"

static MultiFDSendData *multifd_ram_send;

void multifd_ram_payload_alloc(MultiFDPages_t *pages)
{
    pages->offset = g_new0(ram_addr_t, multifd_ram_page_count());
}

void multifd_ram_payload_free(MultiFDPages_t *pages)
{
    g_clear_pointer(&pages->offset, g_free);
}

void multifd_ram_save_setup(void)
{
    multifd_ram_send = multifd_send_data_alloc();
}

void multifd_ram_save_cleanup(void)
{
    g_clear_pointer(&multifd_ram_send, multifd_send_data_free);
}

static void multifd_set_file_bitmap(MultiFDSendParams *p)
{
    MultiFDPages_t *pages = &p->data->u.ram;

    assert(pages->block);

    for (int i = 0; i < pages->normal_num; i++) {
        ramblock_set_file_bmap_atomic(pages->block, pages->offset[i], true);
    }

    for (int i = pages->normal_num; i < pages->num; i++) {
        ramblock_set_file_bmap_atomic(pages->block, pages->offset[i], false);
    }
}

static int multifd_nocomp_send_setup(MultiFDSendParams *p, Error **errp)
{
    uint32_t page_count = multifd_ram_page_count();

    if (migrate_zero_copy_send()) {
        p->write_flags |= QIO_CHANNEL_WRITE_FLAG_ZERO_COPY;
    }

    if (!migrate_mapped_ram()) {
        /* We need one extra place for the packet header */
        p->iov = g_new0(struct iovec, page_count + 1);
    } else {
        p->iov = g_new0(struct iovec, page_count);
    }

    return 0;
}

static void multifd_nocomp_send_cleanup(MultiFDSendParams *p, Error **errp)
{
    g_free(p->iov);
    p->iov = NULL;
    return;
}

static void multifd_ram_prepare_header(MultiFDSendParams *p)
{
    p->iov[0].iov_len = p->packet_len;
    p->iov[0].iov_base = p->packet;
    p->iovs_num++;
}

static void multifd_send_prepare_iovs(MultiFDSendParams *p)
{
    MultiFDPages_t *pages = &p->data->u.ram;
    uint32_t page_size = multifd_ram_page_size();

    for (int i = 0; i < pages->normal_num; i++) {
        p->iov[p->iovs_num].iov_base = pages->block->host + pages->offset[i];
        p->iov[p->iovs_num].iov_len = page_size;
        p->iovs_num++;
    }

    p->next_packet_size = pages->normal_num * page_size;
}

static int multifd_nocomp_send_prepare(MultiFDSendParams *p, Error **errp)
{
    bool use_zero_copy_send = migrate_zero_copy_send();
    int ret;

    multifd_send_zero_page_detect(p);

    if (migrate_mapped_ram()) {
        multifd_send_prepare_iovs(p);
        multifd_set_file_bitmap(p);

        return 0;
    }

    if (!use_zero_copy_send) {
        /*
         * Only !zerocopy needs the header in IOV; zerocopy will
         * send it separately.
         */
        multifd_ram_prepare_header(p);
    }

    multifd_send_prepare_iovs(p);
    p->flags |= MULTIFD_FLAG_NOCOMP;

    multifd_send_fill_packet(p);

    if (use_zero_copy_send) {
        /* Send header first, without zerocopy */
        ret = qio_channel_write_all(p->c, (void *)p->packet,
                                    p->packet_len, errp);
        if (ret != 0) {
            return -1;
        }

        stat64_add(&mig_stats.multifd_bytes, p->packet_len);
    }

    return 0;
}

static int multifd_nocomp_recv_setup(MultiFDRecvParams *p, Error **errp)
{
    p->iov = g_new0(struct iovec, multifd_ram_page_count());
    return 0;
}

static void multifd_nocomp_recv_cleanup(MultiFDRecvParams *p)
{
    g_free(p->iov);
    p->iov = NULL;
}

static int multifd_nocomp_recv(MultiFDRecvParams *p, Error **errp)
{
    uint32_t flags;

    if (migrate_mapped_ram()) {
        return multifd_file_recv_data(p, errp);
    }

    flags = p->flags & MULTIFD_FLAG_COMPRESSION_MASK;

    if (flags != MULTIFD_FLAG_NOCOMP) {
        error_setg(errp, "multifd %u: flags received %x flags expected %x",
                   p->id, flags, MULTIFD_FLAG_NOCOMP);
        return -1;
    }

    multifd_recv_zero_page_process(p);

    if (!p->normal_num) {
        return 0;
    }

    for (int i = 0; i < p->normal_num; i++) {
        p->iov[i].iov_base = p->host + p->normal[i];
        p->iov[i].iov_len = multifd_ram_page_size();
        ramblock_recv_bitmap_set_offset(p->block, p->normal[i]);
    }
    return qio_channel_readv_all(p->c, p->iov, p->normal_num, errp);
}

static void multifd_pages_reset(MultiFDPages_t *pages)
{
    /*
     * We don't need to touch offset[] array, because it will be
     * overwritten later when reused.
     */
    pages->num = 0;
    pages->normal_num = 0;
    pages->block = NULL;
}

void multifd_ram_fill_packet(MultiFDSendParams *p)
{
    MultiFDPacket_t *packet = p->packet;
    MultiFDPages_t *pages = &p->data->u.ram;
    uint32_t zero_num = pages->num - pages->normal_num;

    packet->pages_alloc = cpu_to_be32(multifd_ram_page_count());
    packet->normal_pages = cpu_to_be32(pages->normal_num);
    packet->zero_pages = cpu_to_be32(zero_num);

    if (pages->block) {
        pstrcpy(packet->ramblock, sizeof(packet->ramblock),
                pages->block->idstr);
    }

    for (int i = 0; i < pages->num; i++) {
        /* there are architectures where ram_addr_t is 32 bit */
        uint64_t temp = pages->offset[i];

        packet->offset[i] = cpu_to_be64(temp);
    }

    trace_multifd_send_ram_fill(p->id, pages->normal_num,
                                zero_num);
}

int multifd_ram_unfill_packet(MultiFDRecvParams *p, Error **errp)
{
    MultiFDPacket_t *packet = p->packet;
    uint32_t page_count = multifd_ram_page_count();
    uint32_t page_size = multifd_ram_page_size();
    uint32_t pages_per_packet = be32_to_cpu(packet->pages_alloc);
    int i;

    if (pages_per_packet > page_count) {
        error_setg(errp, "multifd: received packet with %u pages, expected %u",
                   pages_per_packet, page_count);
        return -1;
    }

    p->normal_num = be32_to_cpu(packet->normal_pages);
    if (p->normal_num > pages_per_packet) {
        error_setg(errp, "multifd: received packet with %u non-zero pages, "
                   "which exceeds maximum expected pages %u",
                   p->normal_num, pages_per_packet);
        return -1;
    }

    p->zero_num = be32_to_cpu(packet->zero_pages);
    if (p->zero_num > pages_per_packet - p->normal_num) {
        error_setg(errp,
                   "multifd: received packet with %u zero pages, expected maximum %u",
                   p->zero_num, pages_per_packet - p->normal_num);
        return -1;
    }

    if (p->normal_num == 0 && p->zero_num == 0) {
        return 0;
    }

    /* make sure that ramblock is 0 terminated */
    packet->ramblock[255] = 0;
    p->block = qemu_ram_block_by_name(packet->ramblock);
    if (!p->block) {
        error_setg(errp, "multifd: unknown ram block %s",
                   packet->ramblock);
        return -1;
    }

    p->host = p->block->host;
    for (i = 0; i < p->normal_num; i++) {
        uint64_t offset = be64_to_cpu(packet->offset[i]);

        if (offset > (p->block->used_length - page_size)) {
            error_setg(errp, "multifd: offset too long %" PRIu64
                       " (max " RAM_ADDR_FMT ")",
                       offset, p->block->used_length);
            return -1;
        }
        p->normal[i] = offset;
    }

    for (i = 0; i < p->zero_num; i++) {
        uint64_t offset = be64_to_cpu(packet->offset[p->normal_num + i]);

        if (offset > (p->block->used_length - page_size)) {
            error_setg(errp, "multifd: offset too long %" PRIu64
                       " (max " RAM_ADDR_FMT ")",
                       offset, p->block->used_length);
            return -1;
        }
        p->zero[i] = offset;
    }

    return 0;
}

static inline bool multifd_queue_empty(MultiFDPages_t *pages)
{
    return pages->num == 0;
}

static inline bool multifd_queue_full(MultiFDPages_t *pages)
{
    return pages->num == multifd_ram_page_count();
}

static inline void multifd_enqueue(MultiFDPages_t *pages, ram_addr_t offset)
{
    pages->offset[pages->num++] = offset;
}

/* Returns true if enqueue successful, false otherwise */
bool multifd_queue_page(RAMBlock *block, ram_addr_t offset)
{
    MultiFDPages_t *pages;

retry:
    pages = &multifd_ram_send->u.ram;

    if (multifd_payload_empty(multifd_ram_send)) {
        multifd_pages_reset(pages);
        multifd_set_payload_type(multifd_ram_send, MULTIFD_PAYLOAD_RAM);
    }

    /* If the queue is empty, we can already enqueue now */
    if (multifd_queue_empty(pages)) {
        pages->block = block;
        multifd_enqueue(pages, offset);
        return true;
    }

    /*
     * Not empty, meanwhile we need a flush.  It can because of either:
     *
     * (1) The page is not on the same ramblock of previous ones, or,
     * (2) The queue is full.
     *
     * After flush, always retry.
     */
    if (pages->block != block || multifd_queue_full(pages)) {
        if (!multifd_send(&multifd_ram_send)) {
            return false;
        }
        goto retry;
    }

    /* Not empty, and we still have space, do it! */
    multifd_enqueue(pages, offset);
    return true;
}

/*
 * We have two modes for multifd flushes:
 *
 * - Per-section mode: this is the legacy way to flush, it requires one
 *   MULTIFD_FLAG_SYNC message for each RAM_SAVE_FLAG_EOS.
 *
 * - Per-round mode: this is the modern way to flush, it requires one
 *   MULTIFD_FLAG_SYNC message only for each round of RAM scan.  Normally
 *   it's paired with a new RAM_SAVE_FLAG_MULTIFD_FLUSH message in network
 *   based migrations.
 *
 * One thing to mention is mapped-ram always use the modern way to sync.
 */

/* Do we need a per-section multifd flush (legacy way)? */
bool multifd_ram_sync_per_section(void)
{
    if (!migrate_multifd()) {
        return false;
    }

    if (migrate_mapped_ram()) {
        return false;
    }

    return migrate_multifd_flush_after_each_section();
}

/* Do we need a per-round multifd flush (modern way)? */
bool multifd_ram_sync_per_round(void)
{
    if (!migrate_multifd()) {
        return false;
    }

    if (migrate_mapped_ram()) {
        return true;
    }

    return !migrate_multifd_flush_after_each_section();
}

int multifd_ram_flush_and_sync(QEMUFile *f)
{
    MultiFDSyncReq req;
    int ret;

    if (!migrate_multifd()) {
        return 0;
    }

    if (!multifd_payload_empty(multifd_ram_send)) {
        if (!multifd_send(&multifd_ram_send)) {
            error_report("%s: multifd_send fail", __func__);
            return -1;
        }
    }

    /* File migrations only need to sync with threads */
    req = migrate_mapped_ram() ? MULTIFD_SYNC_LOCAL : MULTIFD_SYNC_ALL;

    ret = multifd_send_sync_main(req);
    if (ret) {
        return ret;
    }

    /* If we don't need to sync with remote at all, nothing else to do */
    if (req == MULTIFD_SYNC_LOCAL) {
        return 0;
    }

    /*
     * Old QEMUs don't understand RAM_SAVE_FLAG_MULTIFD_FLUSH, it relies
     * on RAM_SAVE_FLAG_EOS instead.
     */
    if (migrate_multifd_flush_after_each_section()) {
        return 0;
    }

    qemu_put_be64(f, RAM_SAVE_FLAG_MULTIFD_FLUSH);
    qemu_fflush(f);

    return 0;
}

bool multifd_send_prepare_common(MultiFDSendParams *p)
{
    MultiFDPages_t *pages = &p->data->u.ram;
<<<<<<< HEAD
    multifd_send_prepare_header(p);
=======
    multifd_ram_prepare_header(p);
>>>>>>> 7c949c53
    multifd_send_zero_page_detect(p);

    if (!pages->normal_num) {
        p->next_packet_size = 0;
        return false;
    }

    return true;
}

static const MultiFDMethods multifd_nocomp_ops = {
    .send_setup = multifd_nocomp_send_setup,
    .send_cleanup = multifd_nocomp_send_cleanup,
    .send_prepare = multifd_nocomp_send_prepare,
    .recv_setup = multifd_nocomp_recv_setup,
    .recv_cleanup = multifd_nocomp_recv_cleanup,
    .recv = multifd_nocomp_recv
};

static void multifd_nocomp_register(void)
{
    multifd_register_ops(MULTIFD_COMPRESSION_NONE, &multifd_nocomp_ops);
}

migration_init(multifd_nocomp_register);<|MERGE_RESOLUTION|>--- conflicted
+++ resolved
@@ -440,11 +440,7 @@
 bool multifd_send_prepare_common(MultiFDSendParams *p)
 {
     MultiFDPages_t *pages = &p->data->u.ram;
-<<<<<<< HEAD
-    multifd_send_prepare_header(p);
-=======
     multifd_ram_prepare_header(p);
->>>>>>> 7c949c53
     multifd_send_zero_page_detect(p);
 
     if (!pages->normal_num) {
