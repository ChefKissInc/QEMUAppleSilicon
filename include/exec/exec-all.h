/*
 * internal execution defines for qemu
 *
 *  Copyright (c) 2003 Fabrice Bellard
 *
 * This library is free software; you can redistribute it and/or
 * modify it under the terms of the GNU Lesser General Public
 * License as published by the Free Software Foundation; either
 * version 2.1 of the License, or (at your option) any later version.
 *
 * This library is distributed in the hope that it will be useful,
 * but WITHOUT ANY WARRANTY; without even the implied warranty of
 * MERCHANTABILITY or FITNESS FOR A PARTICULAR PURPOSE.  See the GNU
 * Lesser General Public License for more details.
 *
 * You should have received a copy of the GNU Lesser General Public
 * License along with this library; if not, see <http://www.gnu.org/licenses/>.
 */

#ifndef EXEC_ALL_H
#define EXEC_ALL_H

#include "cpu.h"
#ifdef CONFIG_TCG
#include "exec/cpu_ldst.h"
#endif
#include "exec/translation-block.h"
#include "qemu/clang-tsa.h"

/**
 * cpu_unwind_state_data:
 * @cpu: the cpu context
 * @host_pc: the host pc within the translation
 * @data: output data
 *
 * Attempt to load the the unwind state for a host pc occurring in
 * translated code.  If @host_pc is not in translated code, the
 * function returns false; otherwise @data is loaded.
 * This is the same unwind info as given to restore_state_to_opc.
 */
bool cpu_unwind_state_data(CPUState *cpu, uintptr_t host_pc, uint64_t *data);

/**
 * cpu_restore_state:
 * @cpu: the cpu context
 * @host_pc: the host pc within the translation
 * @return: true if state was restored, false otherwise
 *
 * Attempt to restore the state for a fault occurring in translated
 * code. If @host_pc is not in translated code no state is
 * restored and the function returns false.
 */
bool cpu_restore_state(CPUState *cpu, uintptr_t host_pc);

G_NORETURN void cpu_loop_exit_noexc(CPUState *cpu);
G_NORETURN void cpu_loop_exit(CPUState *cpu);
G_NORETURN void cpu_loop_exit_restore(CPUState *cpu, uintptr_t pc);
G_NORETURN void cpu_loop_exit_atomic(CPUState *cpu, uintptr_t pc);

/**
 * cpu_loop_exit_requested:
 * @cpu: The CPU state to be tested
 *
 * Indicate if somebody asked for a return of the CPU to the main loop
 * (e.g., via cpu_exit() or cpu_interrupt()).
 *
 * This is helpful for architectures that support interruptible
 * instructions. After writing back all state to registers/memory, this
 * call can be used to check if it makes sense to return to the main loop
 * or to continue executing the interruptible instruction.
 */
static inline bool cpu_loop_exit_requested(CPUState *cpu)
{
    return (int32_t)qatomic_read(&cpu_neg(cpu)->icount_decr.u32) < 0;
}

#if !defined(CONFIG_USER_ONLY) && defined(CONFIG_TCG)
/* cputlb.c */
/**
 * tlb_init - initialize a CPU's TLB
 * @cpu: CPU whose TLB should be initialized
 */
void tlb_init(CPUState *cpu);
/**
 * tlb_destroy - destroy a CPU's TLB
 * @cpu: CPU whose TLB should be destroyed
 */
void tlb_destroy(CPUState *cpu);
/**
 * tlb_flush_page:
 * @cpu: CPU whose TLB should be flushed
 * @addr: virtual address of page to be flushed
 *
 * Flush one page from the TLB of the specified CPU, for all
 * MMU indexes.
 */
void tlb_flush_page(CPUState *cpu, vaddr addr);
/**
 * tlb_flush_page_all_cpus:
 * @cpu: src CPU of the flush
 * @addr: virtual address of page to be flushed
 *
 * Flush one page from the TLB of the specified CPU, for all
 * MMU indexes.
 */
void tlb_flush_page_all_cpus(CPUState *src, vaddr addr);
/**
 * tlb_flush_page_all_cpus_synced:
 * @cpu: src CPU of the flush
 * @addr: virtual address of page to be flushed
 *
 * Flush one page from the TLB of the specified CPU, for all MMU
 * indexes like tlb_flush_page_all_cpus except the source vCPUs work
 * is scheduled as safe work meaning all flushes will be complete once
 * the source vCPUs safe work is complete. This will depend on when
 * the guests translation ends the TB.
 */
void tlb_flush_page_all_cpus_synced(CPUState *src, vaddr addr);
/**
 * tlb_flush:
 * @cpu: CPU whose TLB should be flushed
 *
 * Flush the entire TLB for the specified CPU. Most CPU architectures
 * allow the implementation to drop entries from the TLB at any time
 * so this is generally safe. If more selective flushing is required
 * use one of the other functions for efficiency.
 */
void tlb_flush(CPUState *cpu);
/**
 * tlb_flush_all_cpus:
 * @cpu: src CPU of the flush
 */
void tlb_flush_all_cpus(CPUState *src_cpu);
/**
 * tlb_flush_all_cpus_synced:
 * @cpu: src CPU of the flush
 *
 * Like tlb_flush_all_cpus except this except the source vCPUs work is
 * scheduled as safe work meaning all flushes will be complete once
 * the source vCPUs safe work is complete. This will depend on when
 * the guests translation ends the TB.
 */
void tlb_flush_all_cpus_synced(CPUState *src_cpu);
/**
 * tlb_flush_page_by_mmuidx:
 * @cpu: CPU whose TLB should be flushed
 * @addr: virtual address of page to be flushed
 * @idxmap: bitmap of MMU indexes to flush
 *
 * Flush one page from the TLB of the specified CPU, for the specified
 * MMU indexes.
 */
<<<<<<< HEAD
void tlb_flush_page_by_mmuidx(CPUState *cpu, target_ulong addr,
                              uint32_t idxmap);
=======
void tlb_flush_page_by_mmuidx(CPUState *cpu, vaddr addr,
                              uint16_t idxmap);
>>>>>>> 78385bc7
/**
 * tlb_flush_page_by_mmuidx_all_cpus:
 * @cpu: Originating CPU of the flush
 * @addr: virtual address of page to be flushed
 * @idxmap: bitmap of MMU indexes to flush
 *
 * Flush one page from the TLB of all CPUs, for the specified
 * MMU indexes.
 */
<<<<<<< HEAD
void tlb_flush_page_by_mmuidx_all_cpus(CPUState *cpu, target_ulong addr,
                                       uint32_t idxmap);
=======
void tlb_flush_page_by_mmuidx_all_cpus(CPUState *cpu, vaddr addr,
                                       uint16_t idxmap);
>>>>>>> 78385bc7
/**
 * tlb_flush_page_by_mmuidx_all_cpus_synced:
 * @cpu: Originating CPU of the flush
 * @addr: virtual address of page to be flushed
 * @idxmap: bitmap of MMU indexes to flush
 *
 * Flush one page from the TLB of all CPUs, for the specified MMU
 * indexes like tlb_flush_page_by_mmuidx_all_cpus except the source
 * vCPUs work is scheduled as safe work meaning all flushes will be
 * complete once  the source vCPUs safe work is complete. This will
 * depend on when the guests translation ends the TB.
 */
<<<<<<< HEAD
void tlb_flush_page_by_mmuidx_all_cpus_synced(CPUState *cpu, target_ulong addr,
                                              uint32_t idxmap);
=======
void tlb_flush_page_by_mmuidx_all_cpus_synced(CPUState *cpu, vaddr addr,
                                              uint16_t idxmap);
>>>>>>> 78385bc7
/**
 * tlb_flush_by_mmuidx:
 * @cpu: CPU whose TLB should be flushed
 * @wait: If true ensure synchronisation by exiting the cpu_loop
 * @idxmap: bitmap of MMU indexes to flush
 *
 * Flush all entries from the TLB of the specified CPU, for the specified
 * MMU indexes.
 */
void tlb_flush_by_mmuidx(CPUState *cpu, uint32_t idxmap);
/**
 * tlb_flush_by_mmuidx_all_cpus:
 * @cpu: Originating CPU of the flush
 * @idxmap: bitmap of MMU indexes to flush
 *
 * Flush all entries from all TLBs of all CPUs, for the specified
 * MMU indexes.
 */
void tlb_flush_by_mmuidx_all_cpus(CPUState *cpu, uint32_t idxmap);
/**
 * tlb_flush_by_mmuidx_all_cpus_synced:
 * @cpu: Originating CPU of the flush
 * @idxmap: bitmap of MMU indexes to flush
 *
 * Flush all entries from all TLBs of all CPUs, for the specified
 * MMU indexes like tlb_flush_by_mmuidx_all_cpus except except the source
 * vCPUs work is scheduled as safe work meaning all flushes will be
 * complete once  the source vCPUs safe work is complete. This will
 * depend on when the guests translation ends the TB.
 */
void tlb_flush_by_mmuidx_all_cpus_synced(CPUState *cpu, uint32_t idxmap);

/**
 * tlb_flush_page_bits_by_mmuidx
 * @cpu: CPU whose TLB should be flushed
 * @addr: virtual address of page to be flushed
 * @idxmap: bitmap of mmu indexes to flush
 * @bits: number of significant bits in address
 *
 * Similar to tlb_flush_page_mask, but with a bitmap of indexes.
 */
<<<<<<< HEAD
void tlb_flush_page_bits_by_mmuidx(CPUState *cpu, target_ulong addr,
                                   uint32_t idxmap, unsigned bits);

/* Similarly, with broadcast and syncing. */
void tlb_flush_page_bits_by_mmuidx_all_cpus(CPUState *cpu, target_ulong addr,
                                            uint32_t idxmap, unsigned bits);
void tlb_flush_page_bits_by_mmuidx_all_cpus_synced
    (CPUState *cpu, target_ulong addr, uint32_t idxmap, unsigned bits);
=======
void tlb_flush_page_bits_by_mmuidx(CPUState *cpu, vaddr addr,
                                   uint16_t idxmap, unsigned bits);

/* Similarly, with broadcast and syncing. */
void tlb_flush_page_bits_by_mmuidx_all_cpus(CPUState *cpu, vaddr addr,
                                            uint16_t idxmap, unsigned bits);
void tlb_flush_page_bits_by_mmuidx_all_cpus_synced
    (CPUState *cpu, vaddr addr, uint16_t idxmap, unsigned bits);
>>>>>>> 78385bc7

/**
 * tlb_flush_range_by_mmuidx
 * @cpu: CPU whose TLB should be flushed
 * @addr: virtual address of the start of the range to be flushed
 * @len: length of range to be flushed
 * @idxmap: bitmap of mmu indexes to flush
 * @bits: number of significant bits in address
 *
 * For each mmuidx in @idxmap, flush all pages within [@addr,@addr+@len),
 * comparing only the low @bits worth of each virtual page.
 */
<<<<<<< HEAD
void tlb_flush_range_by_mmuidx(CPUState *cpu, target_ulong addr,
                               target_ulong len, uint32_t idxmap,
                               unsigned bits);

/* Similarly, with broadcast and syncing. */
void tlb_flush_range_by_mmuidx_all_cpus(CPUState *cpu, target_ulong addr,
                                        target_ulong len, uint32_t idxmap,
                                        unsigned bits);
void tlb_flush_range_by_mmuidx_all_cpus_synced(CPUState *cpu,
                                               target_ulong addr,
                                               target_ulong len,
                                               uint32_t idxmap,
=======
void tlb_flush_range_by_mmuidx(CPUState *cpu, vaddr addr,
                               vaddr len, uint16_t idxmap,
                               unsigned bits);

/* Similarly, with broadcast and syncing. */
void tlb_flush_range_by_mmuidx_all_cpus(CPUState *cpu, vaddr addr,
                                        vaddr len, uint16_t idxmap,
                                        unsigned bits);
void tlb_flush_range_by_mmuidx_all_cpus_synced(CPUState *cpu,
                                               vaddr addr,
                                               vaddr len,
                                               uint16_t idxmap,
>>>>>>> 78385bc7
                                               unsigned bits);

/**
 * tlb_set_page_full:
 * @cpu: CPU context
 * @mmu_idx: mmu index of the tlb to modify
 * @addr: virtual address of the entry to add
 * @full: the details of the tlb entry
 *
 * Add an entry to @cpu tlb index @mmu_idx.  All of the fields of
 * @full must be filled, except for xlat_section, and constitute
 * the complete description of the translated page.
 *
 * This is generally called by the target tlb_fill function after
 * having performed a successful page table walk to find the physical
 * address and attributes for the translation.
 *
 * At most one entry for a given virtual address is permitted. Only a
 * single TARGET_PAGE_SIZE region is mapped; @full->lg_page_size is only
 * used by tlb_flush_page.
 */
void tlb_set_page_full(CPUState *cpu, int mmu_idx, vaddr addr,
                       CPUTLBEntryFull *full);

/**
 * tlb_set_page_with_attrs:
 * @cpu: CPU to add this TLB entry for
 * @addr: virtual address of page to add entry for
 * @paddr: physical address of the page
 * @attrs: memory transaction attributes
 * @prot: access permissions (PAGE_READ/PAGE_WRITE/PAGE_EXEC bits)
 * @mmu_idx: MMU index to insert TLB entry for
 * @size: size of the page in bytes
 *
 * Add an entry to this CPU's TLB (a mapping from virtual address
 * @addr to physical address @paddr) with the specified memory
 * transaction attributes. This is generally called by the target CPU
 * specific code after it has been called through the tlb_fill()
 * entry point and performed a successful page table walk to find
 * the physical address and attributes for the virtual address
 * which provoked the TLB miss.
 *
 * At most one entry for a given virtual address is permitted. Only a
 * single TARGET_PAGE_SIZE region is mapped; the supplied @size is only
 * used by tlb_flush_page.
 */
void tlb_set_page_with_attrs(CPUState *cpu, vaddr addr,
                             hwaddr paddr, MemTxAttrs attrs,
                             int prot, int mmu_idx, vaddr size);
/* tlb_set_page:
 *
 * This function is equivalent to calling tlb_set_page_with_attrs()
 * with an @attrs argument of MEMTXATTRS_UNSPECIFIED. It's provided
 * as a convenience for CPUs which don't use memory transaction attributes.
 */
void tlb_set_page(CPUState *cpu, vaddr addr,
                  hwaddr paddr, int prot,
                  int mmu_idx, vaddr size);
#else
static inline void tlb_init(CPUState *cpu)
{
}
static inline void tlb_destroy(CPUState *cpu)
{
}
static inline void tlb_flush_page(CPUState *cpu, vaddr addr)
{
}
static inline void tlb_flush_page_all_cpus(CPUState *src, vaddr addr)
{
}
static inline void tlb_flush_page_all_cpus_synced(CPUState *src, vaddr addr)
{
}
static inline void tlb_flush(CPUState *cpu)
{
}
static inline void tlb_flush_all_cpus(CPUState *src_cpu)
{
}
static inline void tlb_flush_all_cpus_synced(CPUState *src_cpu)
{
}
static inline void tlb_flush_page_by_mmuidx(CPUState *cpu,
<<<<<<< HEAD
                                            target_ulong addr, uint32_t idxmap)
=======
                                            vaddr addr, uint16_t idxmap)
>>>>>>> 78385bc7
{
}

static inline void tlb_flush_by_mmuidx(CPUState *cpu, uint32_t idxmap)
{
}
static inline void tlb_flush_page_by_mmuidx_all_cpus(CPUState *cpu,
<<<<<<< HEAD
                                                     target_ulong addr,
                                                     uint32_t idxmap)
{
}
static inline void tlb_flush_page_by_mmuidx_all_cpus_synced(CPUState *cpu,
                                                            target_ulong addr,
                                                            uint32_t idxmap)
=======
                                                     vaddr addr,
                                                     uint16_t idxmap)
{
}
static inline void tlb_flush_page_by_mmuidx_all_cpus_synced(CPUState *cpu,
                                                            vaddr addr,
                                                            uint16_t idxmap)
>>>>>>> 78385bc7
{
}
static inline void tlb_flush_by_mmuidx_all_cpus(CPUState *cpu, uint32_t idxmap)
{
}

static inline void tlb_flush_by_mmuidx_all_cpus_synced(CPUState *cpu,
                                                       uint32_t idxmap)
{
}
static inline void tlb_flush_page_bits_by_mmuidx(CPUState *cpu,
<<<<<<< HEAD
                                                 target_ulong addr,
                                                 uint32_t idxmap,
=======
                                                 vaddr addr,
                                                 uint16_t idxmap,
>>>>>>> 78385bc7
                                                 unsigned bits)
{
}
static inline void tlb_flush_page_bits_by_mmuidx_all_cpus(CPUState *cpu,
<<<<<<< HEAD
                                                          target_ulong addr,
                                                          uint32_t idxmap,
=======
                                                          vaddr addr,
                                                          uint16_t idxmap,
>>>>>>> 78385bc7
                                                          unsigned bits)
{
}
static inline void
<<<<<<< HEAD
tlb_flush_page_bits_by_mmuidx_all_cpus_synced(CPUState *cpu, target_ulong addr,
                                              uint32_t idxmap, unsigned bits)
{
}
static inline void tlb_flush_range_by_mmuidx(CPUState *cpu, target_ulong addr,
                                             target_ulong len, uint32_t idxmap,
=======
tlb_flush_page_bits_by_mmuidx_all_cpus_synced(CPUState *cpu, vaddr addr,
                                              uint16_t idxmap, unsigned bits)
{
}
static inline void tlb_flush_range_by_mmuidx(CPUState *cpu, vaddr addr,
                                             vaddr len, uint16_t idxmap,
>>>>>>> 78385bc7
                                             unsigned bits)
{
}
static inline void tlb_flush_range_by_mmuidx_all_cpus(CPUState *cpu,
<<<<<<< HEAD
                                                      target_ulong addr,
                                                      target_ulong len,
                                                      uint32_t idxmap,
=======
                                                      vaddr addr,
                                                      vaddr len,
                                                      uint16_t idxmap,
>>>>>>> 78385bc7
                                                      unsigned bits)
{
}
static inline void tlb_flush_range_by_mmuidx_all_cpus_synced(CPUState *cpu,
<<<<<<< HEAD
                                                             target_ulong addr,
                                                             target_long len,
                                                             uint32_t idxmap,
=======
                                                             vaddr addr,
                                                             vaddr len,
                                                             uint16_t idxmap,
>>>>>>> 78385bc7
                                                             unsigned bits)
{
}
#endif
/**
 * probe_access:
 * @env: CPUArchState
 * @addr: guest virtual address to look up
 * @size: size of the access
 * @access_type: read, write or execute permission
 * @mmu_idx: MMU index to use for lookup
 * @retaddr: return address for unwinding
 *
 * Look up the guest virtual address @addr.  Raise an exception if the
 * page does not satisfy @access_type.  Raise an exception if the
 * access (@addr, @size) hits a watchpoint.  For writes, mark a clean
 * page as dirty.
 *
 * Finally, return the host address for a page that is backed by RAM,
 * or NULL if the page requires I/O.
 */
void *probe_access(CPUArchState *env, vaddr addr, int size,
                   MMUAccessType access_type, int mmu_idx, uintptr_t retaddr);

static inline void *probe_write(CPUArchState *env, vaddr addr, int size,
                                int mmu_idx, uintptr_t retaddr)
{
    return probe_access(env, addr, size, MMU_DATA_STORE, mmu_idx, retaddr);
}

static inline void *probe_read(CPUArchState *env, vaddr addr, int size,
                               int mmu_idx, uintptr_t retaddr)
{
    return probe_access(env, addr, size, MMU_DATA_LOAD, mmu_idx, retaddr);
}

/**
 * probe_access_flags:
 * @env: CPUArchState
 * @addr: guest virtual address to look up
 * @size: size of the access
 * @access_type: read, write or execute permission
 * @mmu_idx: MMU index to use for lookup
 * @nonfault: suppress the fault
 * @phost: return value for host address
 * @retaddr: return address for unwinding
 *
 * Similar to probe_access, loosely returning the TLB_FLAGS_MASK for
 * the page, and storing the host address for RAM in @phost.
 *
 * If @nonfault is set, do not raise an exception but return TLB_INVALID_MASK.
 * Do not handle watchpoints, but include TLB_WATCHPOINT in the returned flags.
 * Do handle clean pages, so exclude TLB_NOTDIRY from the returned flags.
 * For simplicity, all "mmio-like" flags are folded to TLB_MMIO.
 */
int probe_access_flags(CPUArchState *env, vaddr addr, int size,
                       MMUAccessType access_type, int mmu_idx,
                       bool nonfault, void **phost, uintptr_t retaddr);

#ifndef CONFIG_USER_ONLY
/**
 * probe_access_full:
 * Like probe_access_flags, except also return into @pfull.
 *
 * The CPUTLBEntryFull structure returned via @pfull is transient
 * and must be consumed or copied immediately, before any further
 * access or changes to TLB @mmu_idx.
 */
int probe_access_full(CPUArchState *env, vaddr addr, int size,
                      MMUAccessType access_type, int mmu_idx,
                      bool nonfault, void **phost,
                      CPUTLBEntryFull **pfull, uintptr_t retaddr);

/**
 * probe_access_mmu() - Like probe_access_full except cannot fault and
 * doesn't trigger instrumentation.
 *
 * @env: CPUArchState
 * @vaddr: virtual address to probe
 * @size: size of the probe
 * @access_type: read, write or execute permission
 * @mmu_idx: softmmu index
 * @phost: ptr to return value host address or NULL
 * @pfull: ptr to return value CPUTLBEntryFull structure or NULL
 *
 * The CPUTLBEntryFull structure returned via @pfull is transient
 * and must be consumed or copied immediately, before any further
 * access or changes to TLB @mmu_idx.
 *
 * Returns: TLB flags as per probe_access_flags()
 */
int probe_access_full_mmu(CPUArchState *env, vaddr addr, int size,
                          MMUAccessType access_type, int mmu_idx,
                          void **phost, CPUTLBEntryFull **pfull);

#endif

/* Hide the qatomic_read to make code a little easier on the eyes */
static inline uint32_t tb_cflags(const TranslationBlock *tb)
{
    return qatomic_read(&tb->cflags);
}

static inline tb_page_addr_t tb_page_addr0(const TranslationBlock *tb)
{
#ifdef CONFIG_USER_ONLY
    return tb->itree.start;
#else
    return tb->page_addr[0];
#endif
}

static inline tb_page_addr_t tb_page_addr1(const TranslationBlock *tb)
{
#ifdef CONFIG_USER_ONLY
    tb_page_addr_t next = tb->itree.last & TARGET_PAGE_MASK;
    return next == (tb->itree.start & TARGET_PAGE_MASK) ? -1 : next;
#else
    return tb->page_addr[1];
#endif
}

static inline void tb_set_page_addr0(TranslationBlock *tb,
                                     tb_page_addr_t addr)
{
#ifdef CONFIG_USER_ONLY
    tb->itree.start = addr;
    /*
     * To begin, we record an interval of one byte.  When the translation
     * loop encounters a second page, the interval will be extended to
     * include the first byte of the second page, which is sufficient to
     * allow tb_page_addr1() above to work properly.  The final corrected
     * interval will be set by tb_page_add() from tb->size before the
     * node is added to the interval tree.
     */
    tb->itree.last = addr;
#else
    tb->page_addr[0] = addr;
#endif
}

static inline void tb_set_page_addr1(TranslationBlock *tb,
                                     tb_page_addr_t addr)
{
#ifdef CONFIG_USER_ONLY
    /* Extend the interval to the first byte of the second page.  See above. */
    tb->itree.last = addr;
#else
    tb->page_addr[1] = addr;
#endif
}

/* current cflags for hashing/comparison */
uint32_t curr_cflags(CPUState *cpu);

/* TranslationBlock invalidate API */
#if defined(CONFIG_USER_ONLY)
void tb_invalidate_phys_addr(hwaddr addr);
#else
void tb_invalidate_phys_addr(AddressSpace *as, hwaddr addr, MemTxAttrs attrs);
#endif
void tb_phys_invalidate(TranslationBlock *tb, tb_page_addr_t page_addr);
void tb_invalidate_phys_range(tb_page_addr_t start, tb_page_addr_t last);
void tb_set_jmp_target(TranslationBlock *tb, int n, uintptr_t addr);

/* GETPC is the true target of the return instruction that we'll execute.  */
#if defined(CONFIG_TCG_INTERPRETER)
extern __thread uintptr_t tci_tb_ptr;
# define GETPC() tci_tb_ptr
#else
# define GETPC() \
    ((uintptr_t)__builtin_extract_return_addr(__builtin_return_address(0)))
#endif

/* The true return address will often point to a host insn that is part of
   the next translated guest insn.  Adjust the address backward to point to
   the middle of the call insn.  Subtracting one would do the job except for
   several compressed mode architectures (arm, mips) which set the low bit
   to indicate the compressed mode; subtracting two works around that.  It
   is also the case that there are no host isas that contain a call insn
   smaller than 4 bytes, so we don't worry about special-casing this.  */
#define GETPC_ADJ   2

#if !defined(CONFIG_USER_ONLY)

/**
 * iotlb_to_section:
 * @cpu: CPU performing the access
 * @index: TCG CPU IOTLB entry
 *
 * Given a TCG CPU IOTLB entry, return the MemoryRegionSection that
 * it refers to. @index will have been initially created and returned
 * by memory_region_section_get_iotlb().
 */
struct MemoryRegionSection *iotlb_to_section(CPUState *cpu,
                                             hwaddr index, MemTxAttrs attrs);
#endif

/**
 * get_page_addr_code_hostp()
 * @env: CPUArchState
 * @addr: guest virtual address of guest code
 *
 * See get_page_addr_code() (full-system version) for documentation on the
 * return value.
 *
 * Sets *@hostp (when @hostp is non-NULL) as follows.
 * If the return value is -1, sets *@hostp to NULL. Otherwise, sets *@hostp
 * to the host address where @addr's content is kept.
 *
 * Note: this function can trigger an exception.
 */
tb_page_addr_t get_page_addr_code_hostp(CPUArchState *env, vaddr addr,
                                        void **hostp);

/**
 * get_page_addr_code()
 * @env: CPUArchState
 * @addr: guest virtual address of guest code
 *
 * If we cannot translate and execute from the entire RAM page, or if
 * the region is not backed by RAM, returns -1. Otherwise, returns the
 * ram_addr_t corresponding to the guest code at @addr.
 *
 * Note: this function can trigger an exception.
 */
static inline tb_page_addr_t get_page_addr_code(CPUArchState *env,
                                                vaddr addr)
{
    return get_page_addr_code_hostp(env, addr, NULL);
}

#if defined(CONFIG_USER_ONLY)
void TSA_NO_TSA mmap_lock(void);
void TSA_NO_TSA mmap_unlock(void);
bool have_mmap_lock(void);

static inline void mmap_unlock_guard(void *unused)
{
    mmap_unlock();
}

#define WITH_MMAP_LOCK_GUARD()                                            \
    for (int _mmap_lock_iter __attribute__((cleanup(mmap_unlock_guard)))  \
         = (mmap_lock(), 0); _mmap_lock_iter == 0; _mmap_lock_iter = 1)

/**
 * adjust_signal_pc:
 * @pc: raw pc from the host signal ucontext_t.
 * @is_write: host memory operation was write, or read-modify-write.
 *
 * Alter @pc as required for unwinding.  Return the type of the
 * guest memory access -- host reads may be for guest execution.
 */
MMUAccessType adjust_signal_pc(uintptr_t *pc, bool is_write);

/**
 * handle_sigsegv_accerr_write:
 * @cpu: the cpu context
 * @old_set: the sigset_t from the signal ucontext_t
 * @host_pc: the host pc, adjusted for the signal
 * @host_addr: the host address of the fault
 *
 * Return true if the write fault has been handled, and should be re-tried.
 */
bool handle_sigsegv_accerr_write(CPUState *cpu, sigset_t *old_set,
                                 uintptr_t host_pc, abi_ptr guest_addr);

/**
 * cpu_loop_exit_sigsegv:
 * @cpu: the cpu context
 * @addr: the guest address of the fault
 * @access_type: access was read/write/execute
 * @maperr: true for invalid page, false for permission fault
 * @ra: host pc for unwinding
 *
 * Use the TCGCPUOps hook to record cpu state, do guest operating system
 * specific things to raise SIGSEGV, and jump to the main cpu loop.
 */
G_NORETURN void cpu_loop_exit_sigsegv(CPUState *cpu, target_ulong addr,
                                      MMUAccessType access_type,
                                      bool maperr, uintptr_t ra);

/**
 * cpu_loop_exit_sigbus:
 * @cpu: the cpu context
 * @addr: the guest address of the alignment fault
 * @access_type: access was read/write/execute
 * @ra: host pc for unwinding
 *
 * Use the TCGCPUOps hook to record cpu state, do guest operating system
 * specific things to raise SIGBUS, and jump to the main cpu loop.
 */
G_NORETURN void cpu_loop_exit_sigbus(CPUState *cpu, target_ulong addr,
                                     MMUAccessType access_type,
                                     uintptr_t ra);

#else
static inline void mmap_lock(void) {}
static inline void mmap_unlock(void) {}
#define WITH_MMAP_LOCK_GUARD()

void tlb_reset_dirty(CPUState *cpu, ram_addr_t start1, ram_addr_t length);
void tlb_set_dirty(CPUState *cpu, vaddr addr);

MemoryRegionSection *
address_space_translate_for_iotlb(CPUState *cpu, int asidx, hwaddr addr,
                                  hwaddr *xlat, hwaddr *plen,
                                  MemTxAttrs attrs, int *prot);
hwaddr memory_region_section_get_iotlb(CPUState *cpu,
                                       MemoryRegionSection *section);
#endif

#endif<|MERGE_RESOLUTION|>--- conflicted
+++ resolved
@@ -150,13 +150,8 @@
  * Flush one page from the TLB of the specified CPU, for the specified
  * MMU indexes.
  */
-<<<<<<< HEAD
-void tlb_flush_page_by_mmuidx(CPUState *cpu, target_ulong addr,
+void tlb_flush_page_by_mmuidx(CPUState *cpu, vaddr addr,
                               uint32_t idxmap);
-=======
-void tlb_flush_page_by_mmuidx(CPUState *cpu, vaddr addr,
-                              uint16_t idxmap);
->>>>>>> 78385bc7
 /**
  * tlb_flush_page_by_mmuidx_all_cpus:
  * @cpu: Originating CPU of the flush
@@ -166,13 +161,8 @@
  * Flush one page from the TLB of all CPUs, for the specified
  * MMU indexes.
  */
-<<<<<<< HEAD
-void tlb_flush_page_by_mmuidx_all_cpus(CPUState *cpu, target_ulong addr,
+void tlb_flush_page_by_mmuidx_all_cpus(CPUState *cpu, vaddr addr,
                                        uint32_t idxmap);
-=======
-void tlb_flush_page_by_mmuidx_all_cpus(CPUState *cpu, vaddr addr,
-                                       uint16_t idxmap);
->>>>>>> 78385bc7
 /**
  * tlb_flush_page_by_mmuidx_all_cpus_synced:
  * @cpu: Originating CPU of the flush
@@ -185,13 +175,8 @@
  * complete once  the source vCPUs safe work is complete. This will
  * depend on when the guests translation ends the TB.
  */
-<<<<<<< HEAD
-void tlb_flush_page_by_mmuidx_all_cpus_synced(CPUState *cpu, target_ulong addr,
+void tlb_flush_page_by_mmuidx_all_cpus_synced(CPUState *cpu, vaddr addr,
                                               uint32_t idxmap);
-=======
-void tlb_flush_page_by_mmuidx_all_cpus_synced(CPUState *cpu, vaddr addr,
-                                              uint16_t idxmap);
->>>>>>> 78385bc7
 /**
  * tlb_flush_by_mmuidx:
  * @cpu: CPU whose TLB should be flushed
@@ -233,25 +218,14 @@
  *
  * Similar to tlb_flush_page_mask, but with a bitmap of indexes.
  */
-<<<<<<< HEAD
-void tlb_flush_page_bits_by_mmuidx(CPUState *cpu, target_ulong addr,
+void tlb_flush_page_bits_by_mmuidx(CPUState *cpu, vaddr addr,
                                    uint32_t idxmap, unsigned bits);
 
 /* Similarly, with broadcast and syncing. */
-void tlb_flush_page_bits_by_mmuidx_all_cpus(CPUState *cpu, target_ulong addr,
+void tlb_flush_page_bits_by_mmuidx_all_cpus(CPUState *cpu, vaddr addr,
                                             uint32_t idxmap, unsigned bits);
 void tlb_flush_page_bits_by_mmuidx_all_cpus_synced
-    (CPUState *cpu, target_ulong addr, uint32_t idxmap, unsigned bits);
-=======
-void tlb_flush_page_bits_by_mmuidx(CPUState *cpu, vaddr addr,
-                                   uint16_t idxmap, unsigned bits);
-
-/* Similarly, with broadcast and syncing. */
-void tlb_flush_page_bits_by_mmuidx_all_cpus(CPUState *cpu, vaddr addr,
-                                            uint16_t idxmap, unsigned bits);
-void tlb_flush_page_bits_by_mmuidx_all_cpus_synced
-    (CPUState *cpu, vaddr addr, uint16_t idxmap, unsigned bits);
->>>>>>> 78385bc7
+    (CPUState *cpu, vaddr addr, uint32_t idxmap, unsigned bits);
 
 /**
  * tlb_flush_range_by_mmuidx
@@ -264,33 +238,18 @@
  * For each mmuidx in @idxmap, flush all pages within [@addr,@addr+@len),
  * comparing only the low @bits worth of each virtual page.
  */
-<<<<<<< HEAD
-void tlb_flush_range_by_mmuidx(CPUState *cpu, target_ulong addr,
-                               target_ulong len, uint32_t idxmap,
-                               unsigned bits);
-
-/* Similarly, with broadcast and syncing. */
-void tlb_flush_range_by_mmuidx_all_cpus(CPUState *cpu, target_ulong addr,
-                                        target_ulong len, uint32_t idxmap,
-                                        unsigned bits);
-void tlb_flush_range_by_mmuidx_all_cpus_synced(CPUState *cpu,
-                                               target_ulong addr,
-                                               target_ulong len,
-                                               uint32_t idxmap,
-=======
 void tlb_flush_range_by_mmuidx(CPUState *cpu, vaddr addr,
-                               vaddr len, uint16_t idxmap,
+                               vaddr len, uint32_t idxmap,
                                unsigned bits);
 
 /* Similarly, with broadcast and syncing. */
 void tlb_flush_range_by_mmuidx_all_cpus(CPUState *cpu, vaddr addr,
-                                        vaddr len, uint16_t idxmap,
+                                        vaddr len, uint32_t idxmap,
                                         unsigned bits);
 void tlb_flush_range_by_mmuidx_all_cpus_synced(CPUState *cpu,
                                                vaddr addr,
                                                vaddr len,
-                                               uint16_t idxmap,
->>>>>>> 78385bc7
+                                               uint32_t idxmap,
                                                unsigned bits);
 
 /**
@@ -375,11 +334,7 @@
 {
 }
 static inline void tlb_flush_page_by_mmuidx(CPUState *cpu,
-<<<<<<< HEAD
-                                            target_ulong addr, uint32_t idxmap)
-=======
-                                            vaddr addr, uint16_t idxmap)
->>>>>>> 78385bc7
+                                            vaddr addr, uint32_t idxmap)
 {
 }
 
@@ -387,23 +342,13 @@
 {
 }
 static inline void tlb_flush_page_by_mmuidx_all_cpus(CPUState *cpu,
-<<<<<<< HEAD
-                                                     target_ulong addr,
+                                                     vaddr addr,
                                                      uint32_t idxmap)
-{
-}
-static inline void tlb_flush_page_by_mmuidx_all_cpus_synced(CPUState *cpu,
-                                                            target_ulong addr,
-                                                            uint32_t idxmap)
-=======
-                                                     vaddr addr,
-                                                     uint16_t idxmap)
 {
 }
 static inline void tlb_flush_page_by_mmuidx_all_cpus_synced(CPUState *cpu,
                                                             vaddr addr,
-                                                            uint16_t idxmap)
->>>>>>> 78385bc7
+                                                            uint32_t idxmap)
 {
 }
 static inline void tlb_flush_by_mmuidx_all_cpus(CPUState *cpu, uint32_t idxmap)
@@ -415,69 +360,38 @@
 {
 }
 static inline void tlb_flush_page_bits_by_mmuidx(CPUState *cpu,
-<<<<<<< HEAD
-                                                 target_ulong addr,
+                                                 vaddr addr,
                                                  uint32_t idxmap,
-=======
-                                                 vaddr addr,
-                                                 uint16_t idxmap,
->>>>>>> 78385bc7
                                                  unsigned bits)
 {
 }
 static inline void tlb_flush_page_bits_by_mmuidx_all_cpus(CPUState *cpu,
-<<<<<<< HEAD
-                                                          target_ulong addr,
+                                                          vaddr addr,
                                                           uint32_t idxmap,
-=======
-                                                          vaddr addr,
-                                                          uint16_t idxmap,
->>>>>>> 78385bc7
                                                           unsigned bits)
 {
 }
 static inline void
-<<<<<<< HEAD
-tlb_flush_page_bits_by_mmuidx_all_cpus_synced(CPUState *cpu, target_ulong addr,
+tlb_flush_page_bits_by_mmuidx_all_cpus_synced(CPUState *cpu, vaddr addr,
                                               uint32_t idxmap, unsigned bits)
 {
 }
-static inline void tlb_flush_range_by_mmuidx(CPUState *cpu, target_ulong addr,
-                                             target_ulong len, uint32_t idxmap,
-=======
-tlb_flush_page_bits_by_mmuidx_all_cpus_synced(CPUState *cpu, vaddr addr,
-                                              uint16_t idxmap, unsigned bits)
-{
-}
 static inline void tlb_flush_range_by_mmuidx(CPUState *cpu, vaddr addr,
-                                             vaddr len, uint16_t idxmap,
->>>>>>> 78385bc7
+                                             vaddr len, uint32_t idxmap,
                                              unsigned bits)
 {
 }
 static inline void tlb_flush_range_by_mmuidx_all_cpus(CPUState *cpu,
-<<<<<<< HEAD
-                                                      target_ulong addr,
-                                                      target_ulong len,
-                                                      uint32_t idxmap,
-=======
                                                       vaddr addr,
                                                       vaddr len,
-                                                      uint16_t idxmap,
->>>>>>> 78385bc7
+                                                      uint32_t idxmap,
                                                       unsigned bits)
 {
 }
 static inline void tlb_flush_range_by_mmuidx_all_cpus_synced(CPUState *cpu,
-<<<<<<< HEAD
-                                                             target_ulong addr,
-                                                             target_long len,
-                                                             uint32_t idxmap,
-=======
                                                              vaddr addr,
                                                              vaddr len,
-                                                             uint16_t idxmap,
->>>>>>> 78385bc7
+                                                             uint32_t idxmap,
                                                              unsigned bits)
 {
 }
