--- conflicted
+++ resolved
@@ -201,14 +201,11 @@
     bool engaged_in_io;
 } MemReentrancyGuard;
 
-<<<<<<< HEAD
-=======
 
 typedef QLIST_HEAD(, NamedGPIOList) NamedGPIOListHead;
 typedef QLIST_HEAD(, NamedClockList) NamedClockListHead;
 typedef QLIST_HEAD(, BusState) BusStateHead;
 
->>>>>>> 78385bc7
 /**
  * struct DeviceState - common device state, accessed with qdev helpers
  *
@@ -289,16 +286,11 @@
      * @unplug_blockers: list of reasons to block unplugging of device
      */
     GSList *unplug_blockers;
-<<<<<<< HEAD
-
-    /* Is the device currently in mmio/pio/dma? Used to prevent re-entrancy */
-=======
     /**
      * @mem_reentrancy_guard: Is the device currently in mmio/pio/dma?
      *
      * Used to prevent re-entrancy confusing things.
      */
->>>>>>> 78385bc7
     MemReentrancyGuard mem_reentrancy_guard;
 };
 
