--- conflicted
+++ resolved
@@ -155,10 +155,7 @@
     QLIST_HEAD(, VirtQueue) *vector_queues;
     QTAILQ_ENTRY(VirtIODevice) next;
     EventNotifier config_notifier;
-<<<<<<< HEAD
-=======
     bool device_iotlb_enabled;
->>>>>>> 6bbce8b4
 };
 
 struct VirtioDeviceClass {
