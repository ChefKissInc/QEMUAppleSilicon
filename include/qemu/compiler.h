--- conflicted
+++ resolved
@@ -197,13 +197,10 @@
 #define BUILTIN_SUBCLL_BROKEN
 #endif
 
-<<<<<<< HEAD
-=======
 #if __has_attribute(used)
 # define QEMU_USED __attribute__((used))
 #else
 # define QEMU_USED
 #endif
 
->>>>>>> 78385bc7
 #endif /* COMPILER_H */