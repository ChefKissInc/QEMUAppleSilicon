--- conflicted
+++ resolved
@@ -200,23 +200,18 @@
 #define BUILTIN_SUBCLL_BROKEN
 #endif
 
-<<<<<<< HEAD
-=======
 #if __has_attribute(annotate)
 #define QEMU_ANNOTATE(x) __attribute__((annotate(x)))
 #else
 #define QEMU_ANNOTATE(x)
 #endif
 
->>>>>>> 1600b9f4
 #if __has_attribute(used)
 # define QEMU_USED __attribute__((used))
 #else
 # define QEMU_USED
 #endif
 
-<<<<<<< HEAD
-=======
 /*
  * Ugly CPP trick that is like "defined FOO", but also works in C
  * code.  Useful to replace #ifdef with "if" statements; assumes
@@ -232,5 +227,4 @@
 #define SECOND_ARG(first, second, ...) second
 #define IS_EMPTY_(junk_maybecomma)     SECOND_ARG(junk_maybecomma 1, 0)
 
->>>>>>> 1600b9f4
 #endif /* COMPILER_H */